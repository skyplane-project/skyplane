--- conflicted
+++ resolved
@@ -25,16 +25,10 @@
 flags.DEFINE_spaceseplist("dst_regions", None, "Destination regions")
 flags.DEFINE_string("target_data", None, "Target data directory specified by S3 URI")
 
-<<<<<<< HEAD
-def bucket_handle(region): 
-    #return f"broadcast-experiment-{region}"
-    return f"imagenet-broadcast-{region}"
-=======
 
 def bucket_handle(region):
     # return f"broadcast-experiment-{region}"
     return f"broadcast-{region}"
->>>>>>> 43a95148
 
 
 def delete_policy(policy_arn):
