import os
import time
from pyarrow import fs
import threading
import argparse

KB = 1024


def transfer_file(in_fs, in_path, out_fs, out_path, BATCH_SIZE):
    before = time.time()
    if out_fs is not None:
        with in_fs.open_input_stream(in_path) as in_file:
            with out_fs.open_output_stream(out_path) as out_file:
                while True:
                    buf = in_file.read(BATCH_SIZE)
                    if buf:
                        out_file.write(buf)
                    else:
                        break
    else:
        with in_fs.open_input_stream(in_path) as in_file:
            while True:
                buf = in_file.read(BATCH_SIZE)
                if not buf:
                    break

    print(f"Time taken to copy 100 125MB files from local to HDFS for {BATCH_SIZE/KB}KB: {time.time() - before}")
<<<<<<< HEAD
                
def setup_files_and_dirs(outdir):
    #setup 10GB file
    os.mkdir(f"{outdir}")
    os.system(f"dd if=/dev/zero of={outdir}/10GBdata.bin bs=128KB count=78125")
    
def transfer_local_to_hdfs(hdfs, local, outdir):
    #32/64/128/156 KBs
    transfer_file(local, f"{outdir}/10GBdata.bin", hdfs, f"/data/10GBdata.bin", 32*KB)
    
    transfer_file(local, f"{outdir}/10GBdata.bin", hdfs, f"/data/10GBdata.bin", 64*KB)

    transfer_file(local, f"{outdir}/10GBdata.bin", hdfs, f"/data/10GBdata.bin", 128*KB)

    transfer_file(local, f"{outdir}/10GBdata.bin", hdfs, f"/data/10GBdata.bin", 156*KB)

    
def transfer_hdfs_to_local(hdfs, local, outdir):
    #32/64/128/156 KBs
    transfer_file(hdfs, f"/data/10GBdata.bin", local, f"{outdir}/10GBdata.bin", 32*KB)
    
    transfer_file(hdfs, f"/data/10GBdata.bin", local, f"{outdir}/10GBdata.bin", 64*KB)
    
    transfer_file(hdfs, f"/data/10GBdata.bin", local, f"{outdir}/10GBdata.bin", 128*KB)
    
    transfer_file(hdfs, f"/data/10GBdata.bin", local, f"{outdir}/10GBdata.bin", 156*KB)
=======


def setup_files_and_dirs():
    # setup 10GB file
    os.system(f"dd if=/dev/zero of=data/10GBdata.bin bs=10GB count=1")


def transfer_local_to_hdfs(hdfs, local):
    # 32/64/128/156 KBs
    transfer_file(local, f"data/10GBdata.bin", hdfs, f"/data/10GBdata.bin", 32 * KB)

    transfer_file(local, f"data/10GBdata.bin", hdfs, f"/data/10GBdata.bin", 64 * KB)

    transfer_file(local, f"data/10GBdata.bin", hdfs, f"/data/10GBdata.bin", 128 * KB)

    transfer_file(local, f"data/10GBdata.bin", hdfs, f"/data/10GBdata.bin", 156 * KB)


def transfer_hdfs_to_local(hdfs, local):
    # 32/64/128/156 KBs
    transfer_file(hdfs, f"/data/10GBdata.bin", local, f"data/10GBdata.bin", 32 * KB)

    transfer_file(hdfs, f"/data/10GBdata.bin", local, f"data/10GBdata.bin", 64 * KB)

    transfer_file(hdfs, f"/data/10GBdata.bin", local, f"data/10GBdata.bin", 128 * KB)

    transfer_file(hdfs, f"/data/10GBdata.bin", local, f"data/10GBdata.bin", 156 * KB)
>>>>>>> 825151b7


def parallel_reads(hdfs):
    transfer_file(hdfs, f"/data/10GBdata.bin", None, f"data/10GBdata.bin", 128 * KB)


if __name__ == "__main__":
<<<<<<< HEAD
    parser = argparse.ArgumentParser()
    parser.add_argument('HDFS', type=str, help="HDFS host")
    parser.add_argument("--outdir", type=str, default="/tmp/data")
    args = parser.parse_args()
    
    hdfs = fs.HadoopFileSystem(host=args.HDFS, port=8020, extra_conf={'dfs.client.use.datanode.hostname': 'false'})
    local = fs.LocalFileSystem()

    setup_files_and_dirs(args.outdir)
=======
    hdfs = fs.HadoopFileSystem(
        host="ec2-18-222-145-65.us-east-2.compute.amazonaws.com", port=8020, extra_conf={"dfs.client.use.datanode.hostname": "false"}
    )
    local = fs.LocalFileSystem()

    setup_files_and_dirs()
>>>>>>> 825151b7
    transfer_local_to_hdfs(hdfs, local)
    transfer_hdfs_to_local(hdfs, local)

    t1 = threading.Thread(target=parallel_reads, args=(hdfs,))
    t2 = threading.Thread(target=parallel_reads, args=(hdfs,))
    t1.start()
    t2.start()<|MERGE_RESOLUTION|>--- conflicted
+++ resolved
@@ -26,62 +26,34 @@
                     break
 
     print(f"Time taken to copy 100 125MB files from local to HDFS for {BATCH_SIZE/KB}KB: {time.time() - before}")
-<<<<<<< HEAD
-                
+
+
 def setup_files_and_dirs(outdir):
-    #setup 10GB file
+    # setup 10GB file
     os.mkdir(f"{outdir}")
     os.system(f"dd if=/dev/zero of={outdir}/10GBdata.bin bs=128KB count=78125")
-    
-def transfer_local_to_hdfs(hdfs, local, outdir):
-    #32/64/128/156 KBs
-    transfer_file(local, f"{outdir}/10GBdata.bin", hdfs, f"/data/10GBdata.bin", 32*KB)
-    
-    transfer_file(local, f"{outdir}/10GBdata.bin", hdfs, f"/data/10GBdata.bin", 64*KB)
-
-    transfer_file(local, f"{outdir}/10GBdata.bin", hdfs, f"/data/10GBdata.bin", 128*KB)
-
-    transfer_file(local, f"{outdir}/10GBdata.bin", hdfs, f"/data/10GBdata.bin", 156*KB)
-
-    
-def transfer_hdfs_to_local(hdfs, local, outdir):
-    #32/64/128/156 KBs
-    transfer_file(hdfs, f"/data/10GBdata.bin", local, f"{outdir}/10GBdata.bin", 32*KB)
-    
-    transfer_file(hdfs, f"/data/10GBdata.bin", local, f"{outdir}/10GBdata.bin", 64*KB)
-    
-    transfer_file(hdfs, f"/data/10GBdata.bin", local, f"{outdir}/10GBdata.bin", 128*KB)
-    
-    transfer_file(hdfs, f"/data/10GBdata.bin", local, f"{outdir}/10GBdata.bin", 156*KB)
-=======
 
 
-def setup_files_and_dirs():
-    # setup 10GB file
-    os.system(f"dd if=/dev/zero of=data/10GBdata.bin bs=10GB count=1")
+def transfer_local_to_hdfs(hdfs, local, outdir):
+    # 32/64/128/156 KBs
+    transfer_file(local, f"{outdir}/10GBdata.bin", hdfs, f"/data/10GBdata.bin", 32 * KB)
+
+    transfer_file(local, f"{outdir}/10GBdata.bin", hdfs, f"/data/10GBdata.bin", 64 * KB)
+
+    transfer_file(local, f"{outdir}/10GBdata.bin", hdfs, f"/data/10GBdata.bin", 128 * KB)
+
+    transfer_file(local, f"{outdir}/10GBdata.bin", hdfs, f"/data/10GBdata.bin", 156 * KB)
 
 
-def transfer_local_to_hdfs(hdfs, local):
+def transfer_hdfs_to_local(hdfs, local, outdir):
     # 32/64/128/156 KBs
-    transfer_file(local, f"data/10GBdata.bin", hdfs, f"/data/10GBdata.bin", 32 * KB)
+    transfer_file(hdfs, f"/data/10GBdata.bin", local, f"{outdir}/10GBdata.bin", 32 * KB)
 
-    transfer_file(local, f"data/10GBdata.bin", hdfs, f"/data/10GBdata.bin", 64 * KB)
+    transfer_file(hdfs, f"/data/10GBdata.bin", local, f"{outdir}/10GBdata.bin", 64 * KB)
 
-    transfer_file(local, f"data/10GBdata.bin", hdfs, f"/data/10GBdata.bin", 128 * KB)
+    transfer_file(hdfs, f"/data/10GBdata.bin", local, f"{outdir}/10GBdata.bin", 128 * KB)
 
-    transfer_file(local, f"data/10GBdata.bin", hdfs, f"/data/10GBdata.bin", 156 * KB)
-
-
-def transfer_hdfs_to_local(hdfs, local):
-    # 32/64/128/156 KBs
-    transfer_file(hdfs, f"/data/10GBdata.bin", local, f"data/10GBdata.bin", 32 * KB)
-
-    transfer_file(hdfs, f"/data/10GBdata.bin", local, f"data/10GBdata.bin", 64 * KB)
-
-    transfer_file(hdfs, f"/data/10GBdata.bin", local, f"data/10GBdata.bin", 128 * KB)
-
-    transfer_file(hdfs, f"/data/10GBdata.bin", local, f"data/10GBdata.bin", 156 * KB)
->>>>>>> 825151b7
+    transfer_file(hdfs, f"/data/10GBdata.bin", local, f"{outdir}/10GBdata.bin", 156 * KB)
 
 
 def parallel_reads(hdfs):
@@ -89,24 +61,15 @@
 
 
 if __name__ == "__main__":
-<<<<<<< HEAD
     parser = argparse.ArgumentParser()
-    parser.add_argument('HDFS', type=str, help="HDFS host")
+    parser.add_argument("HDFS", type=str, help="HDFS host")
     parser.add_argument("--outdir", type=str, default="/tmp/data")
     args = parser.parse_args()
-    
-    hdfs = fs.HadoopFileSystem(host=args.HDFS, port=8020, extra_conf={'dfs.client.use.datanode.hostname': 'false'})
+
+    hdfs = fs.HadoopFileSystem(host=args.HDFS, port=8020, extra_conf={"dfs.client.use.datanode.hostname": "false"})
     local = fs.LocalFileSystem()
 
     setup_files_and_dirs(args.outdir)
-=======
-    hdfs = fs.HadoopFileSystem(
-        host="ec2-18-222-145-65.us-east-2.compute.amazonaws.com", port=8020, extra_conf={"dfs.client.use.datanode.hostname": "false"}
-    )
-    local = fs.LocalFileSystem()
-
-    setup_files_and_dirs()
->>>>>>> 825151b7
     transfer_local_to_hdfs(hdfs, local)
     transfer_hdfs_to_local(hdfs, local)
 
