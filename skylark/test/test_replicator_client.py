import argparse

from loguru import logger
from skylark import GB, MB, print_header

import tempfile
import concurrent
import os
from skylark.obj_store.s3_interface import S3Interface

import tempfile
import concurrent
import os
from skylark.obj_store.s3_interface import S3Interface

from skylark.replicate.replication_plan import ReplicationJob, ReplicationTopology
from skylark.replicate.replicator_client import ReplicatorClient


def parse_args():
    parser = argparse.ArgumentParser(description="Run a replication job")

    # gateway path parameters
    parser.add_argument("--src-region", default="aws:us-east-1", help="AWS region of source bucket")
    parser.add_argument("--inter-region", default=None, help="AWS region of intermediate bucket")
    parser.add_argument("--dest-region", default="aws:us-west-1", help="AWS region of destination bucket")
    parser.add_argument("--num-gateways", default=1, type=int, help="Number of gateways to use")
    parser.add_argument("--num-outgoing-connections", default=16, type=int, help="Number of outgoing connections from a gateway")

    # object information
    parser.add_argument("--key-prefix", default="/test/direct_replication", help="S3 key prefix for all objects")
    parser.add_argument("--chunk-size-mb", default=128, type=int, help="Chunk size in MB")
    parser.add_argument("--n-chunks", default=16, type=int, help="Number of chunks in bucket")
    parser.add_argument("--skip-upload", action="store_true", help="Skip uploading objects to S3")

    # bucket namespace
    parser.add_argument("--bucket-prefix", default="sarah", help="Prefix for bucket to avoid naming collision")

    # gateway provisioning
    parser.add_argument("--gcp-project", default="skylark-333700", help="GCP project ID")
    parser.add_argument("--azure-subscription", default="", help="Azure subscription")
    parser.add_argument("--gateway-docker-image", default="ghcr.io/parasj/skylark:main", help="Docker image for gateway instances")
    parser.add_argument("--aws-instance-class", default="m5.4xlarge", help="AWS instance class")
    parser.add_argument("--azure-instance-class", default="Standard_D2_v5", help="Azure instance class")
    parser.add_argument("--gcp-instance-class", default="n2-standard-16", help="GCP instance class")
    parser.add_argument("--copy-ssh-key", default=None, help="SSH public key to add to gateways")
    parser.add_argument("--log-dir", default=None, help="Directory to write instance SSH logs to")
    parser.add_argument("--gcp-use-premium-network", action="store_true", help="Use GCP premium network")
    args = parser.parse_args()

    # add support for None arguments
    if args.aws_instance_class == "None":
        args.aws_instance_class = None
    if args.azure_instance_class == "None":
        args.azure_instance_class = None
    if args.gcp_instance_class == "None":
        args.gcp_instance_class = None

    return args


def main(args):
    src_bucket = f"{args.bucket_prefix}-skylark-{args.src_region.split(':')[1]}"
    dst_bucket = f"{args.bucket_prefix}-skylark-{args.dest_region.split(':')[1]}"
    s3_interface_src = S3Interface(args.src_region.split(":")[1], src_bucket)
    s3_interface_dst = S3Interface(args.dest_region.split(":")[1], dst_bucket)
    s3_interface_src.create_bucket()
    s3_interface_dst.create_bucket()

    if not args.skip_upload:
        # todo implement object store support
<<<<<<< HEAD
        #pass
=======
        # pass
>>>>>>> f3cf3dfc
        print("Not skipping upload...", src_bucket, dst_bucket)

        # TODO: fix this to get the key instead of S3Object
        matching_src_keys = list([obj.key for obj in s3_interface_src.list_objects(prefix=args.key_prefix)])
        matching_dst_keys = list([obj.key for obj in s3_interface_dst.list_objects(prefix=args.key_prefix)])
        if matching_src_keys:
<<<<<<< HEAD
            logger.warning(f"Deleting objects from source bucket: {matching_src_keys}")
            s3_interface_src.delete_objects(matching_src_keys)
        if matching_dst_keys:
            logger.warning(f"Deleting objects from destination bucket: {matching_dst_keys}")
=======
            logger.warning(f"Deleting {len(matching_src_keys)} objects from source bucket")
            s3_interface_src.delete_objects(matching_src_keys)
        if matching_dst_keys:
            logger.warning(f"Deleting {len(matching_dst_keys)} objects from destination bucket")
>>>>>>> f3cf3dfc
            s3_interface_dst.delete_objects(matching_dst_keys)

        # create test objects w/ random data
        logger.info("Creating test objects")
        obj_keys = []
        futures = []

        # TODO: for n_chunks > 880, get syscall error
        with tempfile.NamedTemporaryFile() as f:
            f.write(os.urandom(int(MB * args.chunk_size_mb)))
            f.seek(0)
            for i in range(args.n_chunks):
                k = f"{args.key_prefix}/{i}"
                futures.append(s3_interface_src.upload_object(f.name, k))
<<<<<<< HEAD
                print("done", f.name, len(futures))
                obj_keys.append(k)
        print("created all futures")
=======
                obj_keys.append(k)
>>>>>>> f3cf3dfc
        concurrent.futures.wait(futures)
    else:
        obj_keys = [f"{args.key_prefix}/{i}" for i in range(args.n_chunks)]

    # define the replication job and topology
    if args.inter_region:
        topo = ReplicationTopology(paths=[[args.src_region, args.inter_region, args.dest_region] for _ in range(args.num_gateways)])
    else:
        topo = ReplicationTopology(paths=[[args.src_region, args.dest_region] for _ in range(args.num_gateways)])
    logger.info("Creating replication client")
    rc = ReplicatorClient(
        topo,
        gcp_project=args.gcp_project,
        azure_subscription=args.azure_subscription,
        gateway_docker_image=args.gateway_docker_image,
        aws_instance_class=args.aws_instance_class,
        azure_instance_class=args.azure_instance_class,
        gcp_instance_class=args.gcp_instance_class,
        gcp_use_premium_network=args.gcp_use_premium_network,
    )

    # provision the gateway instances
    logger.info("Provisioning gateway instances")
    rc.provision_gateways(
        reuse_instances=True,
        log_dir=args.log_dir,
        authorize_ssh_pub_key=args.copy_ssh_key,
        num_outgoing_connections=args.num_outgoing_connections,
    )
    for path in rc.bound_paths:
        logger.info(f"Provisioned path {' -> '.join(path[i].region_tag for i in range(len(path)))}")
        for gw in path:
            logger.info(f"\t[{gw.region_tag}] {gw.gateway_log_viewer_url}")

    # run replication, monitor progress
    job = ReplicationJob(
        source_region=args.src_region,
        source_bucket=src_bucket,
        dest_region=args.dest_region,
        dest_bucket=dst_bucket,
        objs=obj_keys,
        random_chunk_size_mb=args.chunk_size_mb,
    )

    total_bytes = args.n_chunks * args.chunk_size_mb * MB
    crs = rc.run_replication_plan(job)
    logger.info(f"{total_bytes / GB:.2f}GByte replication job launched")
    stats = rc.monitor_transfer(crs, show_pbar=True)
    logger.info(f"Replication completed in {stats['total_runtime_s']:.2f}s ({stats['throughput_gbits']:.2f}Gbit/s)")


if __name__ == "__main__":
    print_header()
    main(parse_args())<|MERGE_RESOLUTION|>--- conflicted
+++ resolved
@@ -69,28 +69,17 @@
 
     if not args.skip_upload:
         # todo implement object store support
-<<<<<<< HEAD
-        #pass
-=======
         # pass
->>>>>>> f3cf3dfc
         print("Not skipping upload...", src_bucket, dst_bucket)
 
         # TODO: fix this to get the key instead of S3Object
         matching_src_keys = list([obj.key for obj in s3_interface_src.list_objects(prefix=args.key_prefix)])
         matching_dst_keys = list([obj.key for obj in s3_interface_dst.list_objects(prefix=args.key_prefix)])
         if matching_src_keys:
-<<<<<<< HEAD
-            logger.warning(f"Deleting objects from source bucket: {matching_src_keys}")
-            s3_interface_src.delete_objects(matching_src_keys)
-        if matching_dst_keys:
-            logger.warning(f"Deleting objects from destination bucket: {matching_dst_keys}")
-=======
             logger.warning(f"Deleting {len(matching_src_keys)} objects from source bucket")
             s3_interface_src.delete_objects(matching_src_keys)
         if matching_dst_keys:
             logger.warning(f"Deleting {len(matching_dst_keys)} objects from destination bucket")
->>>>>>> f3cf3dfc
             s3_interface_dst.delete_objects(matching_dst_keys)
 
         # create test objects w/ random data
@@ -105,13 +94,7 @@
             for i in range(args.n_chunks):
                 k = f"{args.key_prefix}/{i}"
                 futures.append(s3_interface_src.upload_object(f.name, k))
-<<<<<<< HEAD
-                print("done", f.name, len(futures))
                 obj_keys.append(k)
-        print("created all futures")
-=======
-                obj_keys.append(k)
->>>>>>> f3cf3dfc
         concurrent.futures.wait(futures)
     else:
         obj_keys = [f"{args.key_prefix}/{i}" for i in range(args.n_chunks)]
