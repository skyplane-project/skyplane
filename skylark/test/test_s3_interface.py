--- conflicted
+++ resolved
@@ -10,11 +10,8 @@
 def test_s3_interface():
     s3_interface = S3Interface("us-east-1", "skylark-test-us-east-1", True)
     assert s3_interface.aws_region == "us-east-1"
-<<<<<<< HEAD
-=======
     assert s3_interface.bucket_name == "skylark-test-us-east-1"
     s3_interface.create_bucket()
->>>>>>> da78210c
 
     # generate file and upload
     obj_name = "/test.txt"
