"""
Documentation for chunk store data structures:

A Chunk is a contiguous piece of a file (a file may be one or more chunks). A Chunk represents an atomic retyrable piece of data to make
state management simpler. It is identified by a globally unique ID for an entire transfer. The ChunkStore maintains state (ChunkState)
for each Chunk in addition to the path through the overlay that the Chunk will follow. As a ChunkRequest makes its way through the overlay,
a ChunkRequestHop is popped off the path and the ChunkState is updated. ChunkState is maintained separately from the ChunkRequest in the
ChunkStore so that ChunkRequests can be passed between Gateways.

ChunkRequest:
    chunk:
        key: str
        chunk_id: int
        file_offset_bytes: int
        chunk_len_bytes: int
    path: List[ChunkRequestHop]
        hop_cloud_region: str
        hop_ip_address: str
        chunk_location_type: str
        src_object_store_region: str
        src_object_store_bucket: str
        dst_object_store_region: str
        dst_object_store_bucket: str

As compared to a ChunkRequest, the WireProtocolHeader is solely used to manage transfers over network sockets. It identifies the ID and
length of the upcoming stream of data (contents of the Chunk) on the socket.

WireProtocolHeader:
    magic: int
    protocol_version: int
    chunk_id: int
    chunk_len: int
    n_chunks_left_on_socket: int
"""

from functools import total_ordering
import socket
from dataclasses import asdict, dataclass
from enum import Enum, auto
from typing import Dict, List, Optional


@dataclass
class Chunk:
    """A Chunk is a contiguous piece of a file (a file may be one or more chunks)."""

    key: str  # human readable path where object is stored
    chunk_id: int
    file_offset_bytes: int
    chunk_length_bytes: int

    def to_wire_header(self, n_chunks_left_on_socket):
        return WireProtocolHeader(
            chunk_id=self.chunk_id, chunk_len=self.chunk_length_bytes, n_chunks_left_on_socket=n_chunks_left_on_socket
        )

    def as_dict(self):
        return asdict(self)

    @staticmethod
    def from_dict(d: Dict):
        return Chunk(**d)


@dataclass
class ChunkRequestHop:
    """A ChunkRequestHop represents metadata needed by the Gateway to route a ChunkRequest through the overlay."""

    hop_cloud_region: str  # format is provider:region
    hop_ip_address: str
    chunk_location_type: str  # enum of {"src_object_store", "dst_object_store", "relay", "random_XMB", "save_local"}

<<<<<<< HEAD
    # TODO: cleanup 
    # if chunk_location_type == "src_object_store":
    src_object_store_region: str = None  # format is provider:region
    src_object_store_bucket: str = None

    # if chunk_location_type == "dst_object_store":
    dst_object_store_region: str = None  # format is provider:region
    dst_object_store_bucket: str = None
=======
    # (optional) object store information
    src_object_store_region: Optional[str] = None  # format is provider:region
    src_object_store_bucket: Optional[str] = None
    dst_object_store_region: Optional[str] = None
    dst_object_store_bucket: Optional[str] = None
>>>>>>> f3cf3dfc

    def as_dict(self):
        return asdict(self)

    @staticmethod
    def from_dict(src_dict: Dict):
        return ChunkRequestHop(**src_dict)


@dataclass
class ChunkRequest:
    """A ChunkRequest stores all local state in the Gateway pertaining to a ChunkRequest."""

    chunk: Chunk
    path: List[ChunkRequestHop]

    # todo: flags for compression, encryption, logging api, etc.

    def as_dict(self):
        out = {"chunk": self.chunk.as_dict(), "path": [hop.as_dict() for hop in self.path]}
        return out

    @staticmethod
    def from_dict(in_dict: Dict):
        return ChunkRequest(chunk=Chunk.from_dict(in_dict["chunk"]), path=[ChunkRequestHop.from_dict(hop) for hop in in_dict["path"]])


@total_ordering
class ChunkState(Enum):
    registered = auto()
    download_in_progress = auto()
    downloaded = auto()
    upload_queued = auto()
    upload_in_progress = auto()
    upload_complete = auto()
    failed = auto()

    @staticmethod
    def from_str(s: str):
        return ChunkState[s.lower()]

    def to_short_str(self):
        return {
            ChunkState.registered: "REG",
            ChunkState.download_in_progress: "DL",
            ChunkState.downloaded: "DL_DONE",
            ChunkState.upload_queued: "UL_QUE",
            ChunkState.upload_in_progress: "UL",
            ChunkState.upload_complete: "UL_DONE",
            ChunkState.failed: "FAILED",
        }

    def __lt__(self, other):
        return self.value < other.value


@dataclass
class WireProtocolHeader:
    """Lightweight wire protocol header for chunk transfers along socket."""

    chunk_id: int  # long
    chunk_len: int  # long
    n_chunks_left_on_socket: int  # long

    @staticmethod
    def magic_hex():
        return 0x534B595F4C41524B  # "SKY_LARK"

    @staticmethod
    def protocol_version():
        return 1

    @staticmethod
    def length_bytes():
        # magic (8) + protocol_version (4) + chunk_id (8) + chunk_len (8) + n_chunks_left_on_socket (8)
        return 8 + 4 + 8 + 8 + 8

    @staticmethod
    def from_bytes(data: bytes):
        assert len(data) == WireProtocolHeader.length_bytes(), f"{len(data)} != {WireProtocolHeader.length_bytes()}"
        magic = int.from_bytes(data[:8], byteorder="big")
        if magic != WireProtocolHeader.magic_hex():
            raise ValueError("Invalid magic number")
        version = int.from_bytes(data[8:12], byteorder="big")
        if version != WireProtocolHeader.protocol_version():
            raise ValueError("Invalid protocol version")
        chunk_id = int.from_bytes(data[12:20], byteorder="big")
        chunk_len = int.from_bytes(data[20:28], byteorder="big")
        n_chunks_left_on_socket = int.from_bytes(data[28:36], byteorder="big")
        return WireProtocolHeader(chunk_id=chunk_id, chunk_len=chunk_len, n_chunks_left_on_socket=n_chunks_left_on_socket)

    def to_bytes(self):
        out_bytes = b""
        out_bytes += self.magic_hex().to_bytes(8, byteorder="big")
        out_bytes += self.protocol_version().to_bytes(4, byteorder="big")
        out_bytes += self.chunk_id.to_bytes(8, byteorder="big")
        out_bytes += self.chunk_len.to_bytes(8, byteorder="big")
        out_bytes += self.n_chunks_left_on_socket.to_bytes(8, byteorder="big")
        assert len(out_bytes) == WireProtocolHeader.length_bytes(), f"{len(out_bytes)} != {WireProtocolHeader.length_bytes()}"
        return out_bytes

    @staticmethod
    def from_socket(sock: socket.socket):
        num_bytes = WireProtocolHeader.length_bytes()
        header_bytes = sock.recv(num_bytes)
        assert len(header_bytes) == num_bytes, f"{len(header_bytes)} != {num_bytes}"
        return WireProtocolHeader.from_bytes(header_bytes)

    def to_socket(self, sock: socket.socket):
        assert sock.sendall(self.to_bytes()) is None<|MERGE_RESOLUTION|>--- conflicted
+++ resolved
@@ -70,22 +70,11 @@
     hop_ip_address: str
     chunk_location_type: str  # enum of {"src_object_store", "dst_object_store", "relay", "random_XMB", "save_local"}
 
-<<<<<<< HEAD
-    # TODO: cleanup 
-    # if chunk_location_type == "src_object_store":
-    src_object_store_region: str = None  # format is provider:region
-    src_object_store_bucket: str = None
-
-    # if chunk_location_type == "dst_object_store":
-    dst_object_store_region: str = None  # format is provider:region
-    dst_object_store_bucket: str = None
-=======
     # (optional) object store information
     src_object_store_region: Optional[str] = None  # format is provider:region
     src_object_store_bucket: Optional[str] = None
     dst_object_store_region: Optional[str] = None
     dst_object_store_bucket: Optional[str] = None
->>>>>>> f3cf3dfc
 
     def as_dict(self):
         return asdict(self)
