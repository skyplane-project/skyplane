--- conflicted
+++ resolved
@@ -103,7 +103,6 @@
 
         with Timer("Provision gateways"):
             # provision instances
-<<<<<<< HEAD
             def provision_gateway_instance(region: str) -> Server:
                 provider, subregion = region.split(":")
                 if provider == "aws":
@@ -117,9 +116,6 @@
                     raise NotImplementedError(f"Unknown provider {provider}")
                 return server
 
-=======
-            logger.debug(f"Provisioning instances in regions: {list(aws_regions_to_provision + gcp_regions_to_provision)}")
->>>>>>> 684f8d62
             results = do_parallel(
                 provision_gateway_instance,
                 list(aws_regions_to_provision + gcp_regions_to_provision),
