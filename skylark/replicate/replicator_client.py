--- conflicted
+++ resolved
@@ -225,8 +225,6 @@
                 for chunk in batch:
                     cr_path = []
                     for hop_idx, hop_instance in enumerate(path_instances):
-                        # todo support object stores
-<<<<<<< HEAD
                         # TODO: cleanup...
                         src_object_store_region = None
                         src_object_store_bucket = None
@@ -246,14 +244,7 @@
                                 dst_object_store_bucket = job.dest_bucket
                             else: # destination gateway
                                 location = "save_local"
-=======
-                        if hop_idx == 0:  # source gateway
-                            location = f"random_{job.random_chunk_size_mb}MB"
-                        elif hop_idx == len(path_instances) - 1:  # destination gateway
-                            location = "save_local"
->>>>>>> ae132189
-                        else:  # intermediate gateway
-                            location = "relay"
+                           location = "relay"
                         cr_path.append(
                             ChunkRequestHop(
                                 hop_cloud_region=hop_instance.region_tag,
