from datetime import datetime
from functools import partial
import json
import pickle
import time
from typing import Dict, List, Optional, Tuple
import uuid

from skylark.replicate.profiler import status_df_to_traceevent
from skylark.utils import logger
from halo import Halo
import pandas as pd
from skylark import GB, MB, tmp_log_dir

from skylark.benchmark.utils import refresh_instance_list
from skylark.compute.aws.aws_cloud_provider import AWSCloudProvider
from skylark.compute.azure.azure_cloud_provider import AzureCloudProvider
from skylark.compute.gcp.gcp_cloud_provider import GCPCloudProvider
from skylark.compute.server import Server, ServerState
from skylark.chunk import Chunk, ChunkRequest, ChunkState
from skylark.replicate.replication_plan import ReplicationJob, ReplicationTopology, ReplicationTopologyGateway
from skylark.utils.net import retry_requests
from skylark.utils.utils import PathLike, Timer, do_parallel


class ReplicatorClient:
    def __init__(
        self,
        topology: ReplicationTopology,
        gateway_docker_image: str = "ghcr.io/skyplane-project/skyplane:latest",
        aws_instance_class: Optional[str] = "m5.4xlarge",  # set to None to disable AWS
        azure_instance_class: Optional[str] = "Standard_D2_v5",  # set to None to disable Azure
        gcp_instance_class: Optional[str] = "n2-standard-16",  # set to None to disable GCP
        gcp_use_premium_network: bool = True,
    ):
        self.topology = topology
        self.gateway_docker_image = gateway_docker_image
        self.aws_instance_class = aws_instance_class
        self.azure_instance_class = azure_instance_class
        self.gcp_instance_class = gcp_instance_class
        self.gcp_use_premium_network = gcp_use_premium_network

        # provisioning
        self.aws = AWSCloudProvider()
        self.azure = AzureCloudProvider()
        self.gcp = GCPCloudProvider()
        self.bound_nodes: Dict[ReplicationTopologyGateway, Server] = {}
        self.temp_nodes: List[Server] = []  # saving nodes that are not yet bound so they can be deprovisioned later

        # logging
        self.transfer_dir = tmp_log_dir / "transfer_logs" / datetime.now().strftime("%Y%m%d_%H%M%S")
        self.transfer_dir.mkdir(exist_ok=True, parents=True)
        logger.open_log_file(self.transfer_dir / "client.log")

    def provision_gateways(
        self, reuse_instances=False, log_dir: Optional[PathLike] = None, authorize_ssh_pub_key: Optional[PathLike] = None
    ):
        regions_to_provision = [node.region for node in self.topology.nodes]
        aws_regions_to_provision = [r for r in regions_to_provision if r.startswith("aws:")]
        azure_regions_to_provision = [r for r in regions_to_provision if r.startswith("azure:")]
        gcp_regions_to_provision = [r for r in regions_to_provision if r.startswith("gcp:")]

        assert (
            len(aws_regions_to_provision) == 0 or self.aws.auth.enabled()
        ), "AWS credentials not configured but job provisions AWS gateways"
        assert (
            len(azure_regions_to_provision) == 0 or self.azure.auth.enabled()
        ), "Azure credentials not configured but job provisions Azure gateways"
        assert (
            len(gcp_regions_to_provision) == 0 or self.gcp.auth.enabled()
        ), "GCP credentials not configured but job provisions GCP gateways"

        # init clouds
        jobs = []
        jobs.append(partial(self.aws.create_iam, attach_policy_arn="arn:aws:iam::aws:policy/AmazonS3FullAccess"))
        for r in set(aws_regions_to_provision):
            jobs.append(partial(self.aws.add_ip_to_security_group, r.split(":")[1]))
            jobs.append(partial(self.aws.ensure_keyfile_exists, r.split(":")[1]))
        if azure_regions_to_provision:
            jobs.append(self.azure.create_ssh_key)
            jobs.append(self.azure.set_up_resource_group)
        if gcp_regions_to_provision:
            jobs.append(self.gcp.create_ssh_key)
            jobs.append(self.gcp.configure_default_network)
            jobs.append(self.gcp.configure_default_firewall)
        do_parallel(lambda fn: fn(), jobs, spinner=True, spinner_persist=True, desc="Initializing cloud keys")

        # reuse existing AWS instances
        if reuse_instances:
            if self.aws.auth.enabled():
                aws_instance_filter = {
                    "tags": {"skylark": "true"},
                    "instance_type": self.aws_instance_class,
                    "state": [ServerState.PENDING, ServerState.RUNNING],
                }
                current_aws_instances = refresh_instance_list(
                    self.aws, set([r.split(":")[1] for r in aws_regions_to_provision]), aws_instance_filter
                )
                for r, ilist in current_aws_instances.items():
                    for i in ilist:
                        if f"aws:{r}" in aws_regions_to_provision:
                            aws_regions_to_provision.remove(f"aws:{r}")
            else:
                current_aws_instances = {}

            if self.azure.auth.enabled():
                azure_instance_filter = {
                    "tags": {"skylark": "true"},
                    "instance_type": self.azure_instance_class,
                    "state": [ServerState.PENDING, ServerState.RUNNING],
                }
                current_azure_instances = refresh_instance_list(
                    self.azure, set([r.split(":")[1] for r in azure_regions_to_provision]), azure_instance_filter
                )
                for r, ilist in current_azure_instances.items():
                    for i in ilist:
                        if f"azure:{r}" in azure_regions_to_provision:
                            azure_regions_to_provision.remove(f"azure:{r}")
            else:
                current_azure_instances = {}

            if self.gcp.auth.enabled():
                gcp_instance_filter = {
                    "tags": {"skylark": "true"},
                    "instance_type": self.gcp_instance_class,
                    "state": [ServerState.PENDING, ServerState.RUNNING],
                }
                current_gcp_instances = refresh_instance_list(
                    self.gcp, set([r.split(":")[1] for r in gcp_regions_to_provision]), gcp_instance_filter
                )
                for r, ilist in current_gcp_instances.items():
                    for i in ilist:
                        if f"gcp:{r}" in gcp_regions_to_provision:
                            gcp_regions_to_provision.remove(f"gcp:{r}")
            else:
                current_gcp_instances = {}

        # provision instances
        def provision_gateway_instance(region: str) -> Server:
            provider, subregion = region.split(":")
            if provider == "aws":
                assert self.aws.auth.enabled()
                server = self.aws.provision_instance(subregion, self.aws_instance_class)
            elif provider == "azure":
                assert self.azure.auth.enabled()
                server = self.azure.provision_instance(subregion, self.azure_instance_class)
            elif provider == "gcp":
                assert self.gcp.auth.enabled()
                # todo specify network tier in ReplicationTopology
                server = self.gcp.provision_instance(subregion, self.gcp_instance_class, premium_network=self.gcp_use_premium_network)
            else:
                raise NotImplementedError(f"Unknown provider {provider}")
            self.temp_nodes.append(server)
            return server

        results = do_parallel(
            provision_gateway_instance,
            list(aws_regions_to_provision + azure_regions_to_provision + gcp_regions_to_provision),
            spinner=True,
            spinner_persist=True,
            desc="Provisioning gateway instances",
        )
        instances_by_region = {
            r: [instance for instance_region, instance in results if instance_region == r] for r in set(regions_to_provision)
        }

        # add existing instances
        if reuse_instances:
            for r, ilist in current_aws_instances.items():
                if f"aws:{r}" not in instances_by_region:
                    instances_by_region[f"aws:{r}"] = []
                instances_by_region[f"aws:{r}"].extend(ilist)
                self.temp_nodes.extend(ilist)
            for r, ilist in current_azure_instances.items():
                if f"azure:{r}" not in instances_by_region:
                    instances_by_region[f"azure:{r}"] = []
                instances_by_region[f"azure:{r}"].extend(ilist)
                self.temp_nodes.extend(ilist)
            for r, ilist in current_gcp_instances.items():
                if f"gcp:{r}" not in instances_by_region:
                    instances_by_region[f"gcp:{r}"] = []
                instances_by_region[f"gcp:{r}"].extend(ilist)
                self.temp_nodes.extend(ilist)

        # bind instances to nodes
        for node in self.topology.nodes:
            instance = instances_by_region[node.region].pop()
            self.bound_nodes[node] = instance
            self.temp_nodes.remove(instance)

        # setup instances
        def setup(args: Tuple[Server, Dict[str, int]]):
            server, outgoing_ports = args
            if log_dir:
                server.init_log_files(log_dir)
            if authorize_ssh_pub_key:
                server.copy_public_key(authorize_ssh_pub_key)
            server.start_gateway(outgoing_ports, gateway_docker_image=self.gateway_docker_image)

<<<<<<< HEAD
        do_parallel(setup, set(itertools.chain(*instances_by_region.values())), n=-1)

        # bind instances to nodes
        for node in self.topology.nodes:
            self.bound_nodes[node] = instances_by_region[node.region].pop()

        # Firewall rules
        # Pre-fetch instance IPs for all gateway
        public_ips = [self.bound_nodes[n].public_ip() for n in self.topology.nodes]
        for r in set(aws_regions_to_provision):
            r = r.split(":")[1]
            for _ip in public_ips:
                jobs.append(partial(self.aws.add_ip_to_security_group, r, _ip))
        with Timer(f"Adding firewall rules"):
            do_parallel(lambda fn: fn(), jobs)

        with Timer("Install gateway package on instances"):
            args = []
            for node, server in self.bound_nodes.items():
                args.append((server, {self.bound_nodes[n].public_ip(): v for n, v in self.topology.get_outgoing_paths(node).items()}))
            do_parallel(lambda arg: arg[0].start_gateway(arg[1], gateway_docker_image=self.gateway_docker_image), args, n=-1)
=======
        args = []
        for node, server in self.bound_nodes.items():
            args.append((server, {self.bound_nodes[n].public_ip(): v for n, v in self.topology.get_outgoing_paths(node).items()}))
        do_parallel(setup, args, n=-1, spinner=True, spinner_persist=True, desc="Install gateway package on instances")
>>>>>>> 50a21f19

    def deprovision_gateways(self):
        # This is a good place to tear down Security Groups and the instance since this is invoked by CLI too.
        def deprovision_gateway_instance(server: Server):
            if server.instance_state() == ServerState.RUNNING:
                server.terminate_instance()
                logger.fs.warning(f"Deprovisioned {server.uuid()}")

        # Clear IPs from security groups
        public_ips = [self.bound_nodes[n].public_ip() for n in self.topology.nodes]
        for r in set(aws_regions_to_provision):
            r = r.split(":")[1]
            for _ip in public_ips:
                jobs.append(partial(self.aws.remove_ip_from_security_group, r, _ip))
        with Timer(f"Deleting firewall rules"):
            do_parallel(lambda fn: fn(), jobs)
        # Terminate instances
        instances = self.bound_nodes.values()
        logger.fs.warning(f"Deprovisioning {len(instances)} instances")
        do_parallel(deprovision_gateway_instance, instances, n=-1, spinner=True, spinner_persist=True, desc="Deprovisioning instances")
        if self.temp_nodes:
            logger.fs.warning(f"Deprovisioning {len(self.temp_nodes)} temporary instances")
            do_parallel(
                deprovision_gateway_instance,
                self.temp_nodes,
                n=-1,
                spinner=True,
                spinner_persist=False,
                desc="Deprovisioning partially allocated instances",
            )
            self.temp_nodes = []
        logger.fs.info("Deprovisioned instances")

    def run_replication_plan(self, job: ReplicationJob) -> ReplicationJob:
        assert job.source_region.split(":")[0] in [
            "aws",
            "azure",
            "gcp",
        ], f"Only AWS, Azure, and GCP are supported, but got {job.source_region}"
        assert job.dest_region.split(":")[0] in [
            "aws",
            "azure",
            "gcp",
        ], f"Only AWS, Azure, and GCP are supported, but got {job.dest_region}"

        with Halo(text="Preparing replication plan", spinner="dots") as spinner:
            # pre-fetch instance IPs for all gateways
            spinner.text = "Preparing replication plan, fetching instance IPs"
            gateway_ips: Dict[Server, str] = {s: s.public_ip() for s in self.bound_nodes.values()}

            # make list of chunks
            spinner.text = "Preparing replication plan, querying source object store for matching keys"
            chunks = []
            obj_file_size_bytes = job.src_obj_sizes()
            for idx, (src_obj, dest_obj) in enumerate(zip(job.src_objs, job.dest_objs)):
                if obj_file_size_bytes:
                    file_size_bytes = obj_file_size_bytes[src_obj]
                else:
                    file_size_bytes = job.random_chunk_size_mb * MB
                chunks.append(
                    Chunk(src_key=src_obj, dest_key=dest_obj, chunk_id=idx, file_offset_bytes=0, chunk_length_bytes=file_size_bytes)
                )

            # partition chunks into roughly equal-sized batches (by bytes)
            # iteratively adds chunks to the batch with the smallest size
            spinner.text = "Preparing replication plan, partitioning chunks into batches"

            def partition(items: List[Chunk], n_batches: int) -> List[List[Chunk]]:
                batches = [[] for _ in range(n_batches)]
                items.sort(key=lambda c: c.chunk_length_bytes, reverse=True)
                for item in items:
                    batch_sizes = [sum(b.chunk_length_bytes for b in bs) for bs in batches]
                    batches[batch_sizes.index(min(batch_sizes))].append(item)
                return batches

            src_instances = [self.bound_nodes[n] for n in self.topology.source_instances()]
            chunk_batches = partition(chunks, len(src_instances))
            assert (len(chunk_batches) == (len(src_instances) - 1)) or (
                len(chunk_batches) == len(src_instances)
            ), f"{len(chunk_batches)} batches, expected {len(src_instances)}"
            for batch_idx, batch in enumerate(chunk_batches):
                logger.fs.info(f"Batch {batch_idx} size: {sum(c.chunk_length_bytes for c in batch)} with {len(batch)} chunks")

            # make list of ChunkRequests
            spinner.text = "Preparing replication plan, building list of chunk requests"
            chunk_requests_sharded: Dict[int, List[ChunkRequest]] = {}
            for batch_idx, batch in enumerate(chunk_batches):
                chunk_requests_sharded[batch_idx] = []
                for chunk in batch:
                    chunk_requests_sharded[batch_idx].append(
                        ChunkRequest(
                            chunk=chunk,
                            src_region=job.source_region,
                            dst_region=job.dest_region,
                            src_type="object_store" if job.dest_bucket else "random",
                            dst_type="object_store" if job.dest_bucket else "save_local",
                            src_random_size_mb=job.random_chunk_size_mb,
                            src_object_store_bucket=job.source_bucket,
                            dst_object_store_bucket=job.dest_bucket,
                        )
                    )

            # send chunk requests to start gateways in parallel
            spinner.text = "Preparing replication plan, dispatching chunk requests to source gateways"

            def send_chunk_requests(args: Tuple[Server, List[ChunkRequest]]):
                hop_instance, chunk_requests = args
                ip = gateway_ips[hop_instance]
                logger.fs.debug(f"Sending {len(chunk_requests)} chunk requests to {ip}")
                reply = retry_requests().post(f"http://{ip}:8080/api/v1/chunk_requests", json=[cr.as_dict() for cr in chunk_requests])
                if reply.status_code != 200:
                    raise Exception(f"Failed to send chunk requests to gateway instance {hop_instance.instance_name()}: {reply.text}")

            start_instances = list(zip(src_instances, chunk_requests_sharded.values()))
            do_parallel(send_chunk_requests, start_instances, n=-1)

        job.chunk_requests = [cr for crlist in chunk_requests_sharded.values() for cr in crlist]
        return job

    def get_chunk_status_log_df(self) -> pd.DataFrame:
        def get_chunk_status(args):
            node, instance = args
            reply = retry_requests().get(f"http://{instance.public_ip()}:8080/api/v1/chunk_status_log")
            if reply.status_code != 200:
                raise Exception(f"Failed to get chunk status from gateway instance {instance.instance_name()}: {reply.text}")
            logs = []
            for log_entry in reply.json()["chunk_status_log"]:
                log_entry["region"] = node.region
                log_entry["instance"] = node.instance
                log_entry["time"] = datetime.fromisoformat(log_entry["time"])
                log_entry["state"] = ChunkState.from_str(log_entry["state"])
                logs.append(log_entry)
            return logs

        rows = []
        for result in do_parallel(get_chunk_status, self.bound_nodes.items(), n=-1, return_args=False):
            rows.extend(result)
        return pd.DataFrame(rows)

    def monitor_transfer(
        self,
        job: ReplicationJob,
        show_spinner=False,
        log_interval_s: Optional[float] = None,
        time_limit_seconds: Optional[float] = None,
        cleanup_gateway: bool = True,
        save_log: bool = True,
        write_profile: bool = True,
        copy_gateway_logs: bool = True,
    ) -> Optional[Dict]:
        assert job.chunk_requests is not None
        total_bytes = sum([cr.chunk.chunk_length_bytes for cr in job.chunk_requests])
        last_log = None

        sinks = self.topology.sink_instances()
        sink_regions = set(s.region for s in sinks)

        completed_chunk_ids = []
        if show_spinner:
            spinner = Halo(text="Transfer starting", spinner="dots")
            spinner.start()
        try:
            with Timer() as t:
                while True:
                    log_df = self.get_chunk_status_log_df()
                    if log_df.empty:
                        logger.warning("No chunk status log entries yet")
                        time.sleep(0.5)
                        continue

                    is_complete_rec = (
                        lambda row: row["state"] == ChunkState.upload_complete
                        and row["instance"] in [s.instance for s in sinks]
                        and row["region"] in [s.region for s in sinks]
                    )
                    sink_status_df = log_df[log_df.apply(is_complete_rec, axis=1)]
                    completed_status = sink_status_df.groupby("chunk_id").apply(lambda x: set(x["region"].unique()) == set(sink_regions))
                    completed_chunk_ids = completed_status[completed_status].index
                    completed_bytes = sum(
                        [cr.chunk.chunk_length_bytes for cr in job.chunk_requests if cr.chunk.chunk_id in completed_chunk_ids]
                    )

                    # update progress bar
                    total_runtime_s = (log_df.time.max() - log_df.time.min()).total_seconds()
                    throughput_gbits = completed_bytes * 8 / GB / total_runtime_s if total_runtime_s > 0 else 0.0

                    # make log line
                    gbits_remaining = (total_bytes - completed_bytes) * 8 / GB
                    eta = int(gbits_remaining / throughput_gbits) if throughput_gbits > 0 else None
                    log_line_detail = f"{len(completed_chunk_ids)}/{len(job.chunk_requests)} chunks done, {completed_bytes / GB:.2f}/{total_bytes / GB:.2f}GB, ETA={str(eta) + 's' if eta is not None else 'unknown'}"
                    log_line = f"{completed_bytes / total_bytes * 100.:.1f}% at {throughput_gbits:.2f}Gbit/s ({log_line_detail})"
                    if show_spinner:
                        spinner.text = f"Transfered {log_line}"
                    if len(completed_chunk_ids) == len(job.chunk_requests):
                        if show_spinner:
                            spinner.succeed(f"Transfer complete ({log_line})")
                        return dict(
                            completed_chunk_ids=completed_chunk_ids,
                            total_runtime_s=total_runtime_s,
                            throughput_gbits=throughput_gbits,
                            monitor_status="completed",
                        )
                    elif time_limit_seconds is not None and t.elapsed > time_limit_seconds or t.elapsed > 600 and completed_bytes == 0:
                        if show_spinner:
                            spinner.fail(f"Transfer timed out with no progress ({log_line})")
                        logger.fs.error("Transfer timed out! Please retry.")
                        logger.error(f"Please share debug logs from: {self.transfer_dir}")
                        return dict(
                            completed_chunk_ids=completed_chunk_ids,
                            total_runtime_s=total_runtime_s,
                            throughput_gbits=throughput_gbits,
                            monitor_status="timed_out",
                        )
                    else:
                        current_time = datetime.now()
                        if log_interval_s and (not last_log or (current_time - last_log).seconds > float(log_interval_s)):
                            last_log = current_time
                            if show_spinner:  # log only to file
                                logger.fs.info(log_line)
                            else:
                                logger.info(log_line)
                        time.sleep(0.01 if show_spinner else 0.25)
        # always run cleanup, even if there's an exception
        finally:
            if show_spinner:
                spinner.stop()
            with Halo(text="Cleaning up after transfer", spinner="dots") as spinner:
                if save_log:
                    spinner.text = "Cleaning up after transfer, saving job log"
                    (self.transfer_dir / "job.pkl").write_bytes(pickle.dumps(job))
                if copy_gateway_logs:

                    def copy_log(instance):
                        instance.run_command("sudo docker logs -t skylark_gateway 2> /tmp/gateway.stderr > /tmp/gateway.stdout")
                        instance.download_file("/tmp/gateway.stdout", self.transfer_dir / f"gateway_{instance.uuid()}.stdout")
                        instance.download_file("/tmp/gateway.stderr", self.transfer_dir / f"gateway_{instance.uuid()}.stderr")

                    spinner.text = "Cleaning up after transfer, copying gateway logs from all nodes"
                    do_parallel(copy_log, self.bound_nodes.values(), n=-1)
                if write_profile:
                    chunk_status_df = self.get_chunk_status_log_df()
                    (self.transfer_dir / "chunk_status_df.csv").write_text(chunk_status_df.to_csv(index=False))
                    traceevent = status_df_to_traceevent(chunk_status_df)
                    profile_out = self.transfer_dir / f"traceevent_{uuid.uuid4()}.json"
                    profile_out.parent.mkdir(parents=True, exist_ok=True)
                    profile_out.write_text(json.dumps(traceevent))
                    spinner.text = "Cleaning up after transfer, writing profile of transfer"
                if cleanup_gateway:

                    def fn(s: Server):
                        try:
                            retry_requests().post(f"http://{s.public_ip()}:8080/api/v1/shutdown")
                        except:
                            return  # ignore connection errors since server may be shutting down

                    do_parallel(fn, self.bound_nodes.values(), n=-1)
                    spinner.text = "Cleaning up after transfer, shutting down gateway servers"<|MERGE_RESOLUTION|>--- conflicted
+++ resolved
@@ -188,6 +188,15 @@
             self.bound_nodes[node] = instance
             self.temp_nodes.remove(instance)
 
+        # Firewall rules
+        with Halo(text='Applying firewall rules', spinner='dots'):
+            public_ips = [self.bound_nodes[n].public_ip() for n in self.topology.nodes]
+            for r in set(aws_regions_to_provision):
+                r = r.split(":")[1]
+                for _ip in public_ips:
+                    jobs.append(partial(self.aws.add_ip_to_security_group, r, _ip))
+            do_parallel(lambda fn: fn(), jobs)
+
         # setup instances
         def setup(args: Tuple[Server, Dict[str, int]]):
             server, outgoing_ports = args
@@ -197,34 +206,10 @@
                 server.copy_public_key(authorize_ssh_pub_key)
             server.start_gateway(outgoing_ports, gateway_docker_image=self.gateway_docker_image)
 
-<<<<<<< HEAD
-        do_parallel(setup, set(itertools.chain(*instances_by_region.values())), n=-1)
-
-        # bind instances to nodes
-        for node in self.topology.nodes:
-            self.bound_nodes[node] = instances_by_region[node.region].pop()
-
-        # Firewall rules
-        # Pre-fetch instance IPs for all gateway
-        public_ips = [self.bound_nodes[n].public_ip() for n in self.topology.nodes]
-        for r in set(aws_regions_to_provision):
-            r = r.split(":")[1]
-            for _ip in public_ips:
-                jobs.append(partial(self.aws.add_ip_to_security_group, r, _ip))
-        with Timer(f"Adding firewall rules"):
-            do_parallel(lambda fn: fn(), jobs)
-
-        with Timer("Install gateway package on instances"):
-            args = []
-            for node, server in self.bound_nodes.items():
-                args.append((server, {self.bound_nodes[n].public_ip(): v for n, v in self.topology.get_outgoing_paths(node).items()}))
-            do_parallel(lambda arg: arg[0].start_gateway(arg[1], gateway_docker_image=self.gateway_docker_image), args, n=-1)
-=======
         args = []
         for node, server in self.bound_nodes.items():
             args.append((server, {self.bound_nodes[n].public_ip(): v for n, v in self.topology.get_outgoing_paths(node).items()}))
         do_parallel(setup, args, n=-1, spinner=True, spinner_persist=True, desc="Install gateway package on instances")
->>>>>>> 50a21f19
 
     def deprovision_gateways(self):
         # This is a good place to tear down Security Groups and the instance since this is invoked by CLI too.
