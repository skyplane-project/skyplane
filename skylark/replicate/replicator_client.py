import atexit
from datetime import datetime
import itertools
from functools import partial
import time
from typing import Dict, List, Optional, Tuple

import requests
from loguru import logger
from tqdm import tqdm
import pandas as pd
from skylark import GB, KB, MB

from skylark.benchmark.utils import refresh_instance_list
from skylark.compute.aws.aws_cloud_provider import AWSCloudProvider
from skylark.compute.azure.azure_cloud_provider import AzureCloudProvider
from skylark.compute.gcp.gcp_cloud_provider import GCPCloudProvider
from skylark.compute.server import Server, ServerState
from skylark.chunk import Chunk, ChunkRequest, ChunkRequestHop, ChunkState
from skylark.replicate.replication_plan import ReplicationJob, ReplicationTopology
from skylark.replicate.replicator_client_dashboard import ReplicatorClientDashboard
from skylark.utils.utils import PathLike, Timer, do_parallel


class ReplicatorClient:
    def __init__(
        self,
        topology: ReplicationTopology,
        azure_subscription: Optional[str],
        gcp_project: Optional[str],
        gateway_docker_image: str = "ghcr.io/parasj/skylark:latest",
        aws_instance_class: Optional[str] = "m5.4xlarge",  # set to None to disable AWS
        azure_instance_class: Optional[str] = "Standard_D2_v5",  # set to None to disable Azure
        gcp_instance_class: Optional[str] = "n2-standard-16",  # set to None to disable GCP
        gcp_use_premium_network: bool = True,
    ):
        self.topology = topology
        self.gateway_docker_image = gateway_docker_image
        self.aws_instance_class = aws_instance_class
        self.azure_instance_class = azure_instance_class
        self.azure_subscription = azure_subscription
        self.gcp_instance_class = gcp_instance_class
        self.gcp_use_premium_network = gcp_use_premium_network

        # provisioning
        self.aws = AWSCloudProvider() if aws_instance_class != "None" else None
        self.azure = AzureCloudProvider(azure_subscription) if azure_instance_class != "None" and azure_subscription is not None else None
        self.gcp = GCPCloudProvider(gcp_project) if gcp_instance_class != "None" and gcp_project is not None else None
        self.bound_paths: Optional[List[List[Server]]] = None

        # init clouds
        jobs = []
        if self.aws is not None:
            for r in self.aws.region_list():
                jobs.append(partial(self.aws.add_ip_to_security_group, r))
        if self.azure is not None:
            jobs.append(self.azure.create_ssh_key)
        if self.gcp is not None:
            jobs.append(self.gcp.create_ssh_key)
            jobs.append(self.gcp.configure_default_network)
            jobs.append(self.gcp.configure_default_firewall)
        with Timer(f"Cloud SSH key initialization"):
            do_parallel(lambda fn: fn(), jobs)

    def provision_gateways(
        self,
        reuse_instances=False,
        log_dir: Optional[PathLike] = None,
        authorize_ssh_pub_key: Optional[PathLike] = None,
        num_outgoing_connections=8,
    ):
        regions_to_provision = [r for path in self.topology.paths for r in path]
        aws_regions_to_provision = [r for r in regions_to_provision if r.startswith("aws:")]
        azure_regions_to_provision = [r for r in regions_to_provision if r.startswith("azure:")]
        gcp_regions_to_provision = [r for r in regions_to_provision if r.startswith("gcp:")]

        assert len(aws_regions_to_provision) == 0 or self.aws is not None, "AWS not enabled"
        assert len(azure_regions_to_provision) == 0 or self.azure is not None, "Azure not enabled"
        assert len(gcp_regions_to_provision) == 0 or self.gcp is not None, "GCP not enabled"

        # reuse existing AWS instances
        if reuse_instances:
            if self.aws is not None:
                aws_instance_filter = {
                    "tags": {"skylark": "true"},
                    "instance_type": self.aws_instance_class,
                    "state": [ServerState.PENDING, ServerState.RUNNING],
                }
                current_aws_instances = refresh_instance_list(
                    self.aws, set([r.split(":")[1] for r in aws_regions_to_provision]), aws_instance_filter
                )
                for r, ilist in current_aws_instances.items():
                    for i in ilist:
                        if f"aws:{r}" in aws_regions_to_provision:
                            aws_regions_to_provision.remove(f"aws:{r}")
            else:
                current_aws_instances = {}

            if self.azure is not None:
                azure_instance_filter = {
                    "tags": {"skylark": "true"},
                    "instance_type": self.azure_instance_class,
                    "state": [ServerState.PENDING, ServerState.RUNNING],
                }
                current_azure_instances = refresh_instance_list(
                    self.azure, set([r.split(":")[1] for r in azure_regions_to_provision]), azure_instance_filter
                )
                for r, ilist in current_azure_instances.items():
                    for i in ilist:
                        if f"azure:{r}" in azure_regions_to_provision:
                            azure_regions_to_provision.remove(f"azure:{r}")
            else:
                current_azure_instances = {}

            if self.gcp is not None:
                gcp_instance_filter = {
                    "tags": {"skylark": "true"},
                    "instance_type": self.gcp_instance_class,
                    "state": [ServerState.PENDING, ServerState.RUNNING],
                }
                current_gcp_instances = refresh_instance_list(
                    self.gcp, set([r.split(":")[1] for r in gcp_regions_to_provision]), gcp_instance_filter
                )
                for r, ilist in current_gcp_instances.items():
                    for i in ilist:
                        if f"gcp:{r}" in gcp_regions_to_provision:
                            gcp_regions_to_provision.remove(f"gcp:{r}")
            else:
                current_gcp_instances = {}

        with Timer("Provisioning instances and waiting to boot"):
            # provision instances
            def provision_gateway_instance(region: str) -> Server:
                provider, subregion = region.split(":")
                if provider == "aws":
                    assert self.aws is not None
                    server = self.aws.provision_instance(subregion, self.aws_instance_class)
                elif provider == "azure":
                    assert self.azure is not None
                    server = self.azure.provision_instance(subregion, self.azure_instance_class)
                elif provider == "gcp":
                    assert self.gcp is not None
                    # todo specify network tier in ReplicationTopology
                    server = self.gcp.provision_instance(subregion, self.gcp_instance_class, premium_network=self.gcp_use_premium_network)
                else:
                    raise NotImplementedError(f"Unknown provider {provider}")
                return server

            results = do_parallel(
                provision_gateway_instance, list(aws_regions_to_provision + azure_regions_to_provision + gcp_regions_to_provision)
            )
            instances_by_region = {
                r: [instance for instance_region, instance in results if instance_region == r] for r in set(regions_to_provision)
            }

        # add existing instances
        if reuse_instances:
            for r, ilist in current_aws_instances.items():
                if f"aws:{r}" not in instances_by_region:
                    instances_by_region[f"aws:{r}"] = []
                instances_by_region[f"aws:{r}"].extend(ilist)
            for r, ilist in current_azure_instances.items():
                if f"azure:{r}" not in instances_by_region:
                    instances_by_region[f"azure:{r}"] = []
                instances_by_region[f"azure:{r}"].extend(ilist)
            for r, ilist in current_gcp_instances.items():
                if f"gcp:{r}" not in instances_by_region:
                    instances_by_region[f"gcp:{r}"] = []
                instances_by_region[f"gcp:{r}"].extend(ilist)

        # setup instances
        def setup(server: Server):
            if log_dir:
                server.init_log_files(log_dir)
            if authorize_ssh_pub_key:
                server.copy_public_key(authorize_ssh_pub_key)

        do_parallel(setup, itertools.chain(*instances_by_region.values()), n=-1)

        # bind instances to paths
        bound_paths = []
        for path in self.topology.paths:
            bound_paths.append([instances_by_region[r].pop() for r in path])
        self.bound_paths = bound_paths

        with Timer("Install gateway package on instances"):
            # start gateways
            do_parallel(
                lambda s: s.start_gateway(
                    gateway_docker_image=self.gateway_docker_image, num_outgoing_connections=num_outgoing_connections
                ),
                list(itertools.chain(*self.bound_paths)),
            )

    def deprovision_gateways(self):
        def deprovision_gateway_instance(server: Server):
            if server.instance_state() == ServerState.RUNNING:
                server.terminate_instance()

        instances = [instance for path in self.bound_paths for instance in path]
        do_parallel(deprovision_gateway_instance, instances, n=len(instances))

    def run_replication_plan(self, job: ReplicationJob):
        # assert all(len(path) == 2 for path in self.bound_paths), f"Only two-hop replication is supported"

        assert job.source_region.split(":")[0] in [
            "aws",
            "azure",
            "gcp",
        ], f"Only AWS, Azure, and GCP are supported, but got {job.source_region}"
        assert job.dest_region.split(":")[0] in [
            "aws",
            "azure",
            "gcp",
        ], f"Only AWS, Azure, and GCP are supported, but got {job.dest_region}"

        # pre-fetch instance IPs for all gateways
        gateway_ips: Dict[Server, str] = {s: s.public_ip() for path in self.bound_paths for s in path}

        # make list of chunks
        chunks = []
<<<<<<< HEAD
        print("get object sizes", job.source_bucket)
=======
>>>>>>> f3cf3dfc
        obj_file_size_bytes = job.src_obj_sizes() if job.source_bucket else None
        for idx, obj in enumerate(job.objs):
            if obj_file_size_bytes:
                # object store objects
                file_size_bytes = obj_file_size_bytes[idx][1]
            else:
<<<<<<< HEAD
                # random data 
                file_size_bytes = job.random_chunk_size_mb * MB  
=======
                # random data
                file_size_bytes = job.random_chunk_size_mb * MB
>>>>>>> f3cf3dfc

            chunks.append(
                Chunk(
                    key=obj,
                    chunk_id=idx,
<<<<<<< HEAD
                    file_offset_bytes=0, # TODO: what is this?
=======
                    file_offset_bytes=0,  # TODO: what is this?
>>>>>>> f3cf3dfc
                    chunk_length_bytes=file_size_bytes,
                )
            )

        # partition chunks into roughly equal-sized batches (by bytes)
        n_src_instances = len(self.bound_paths)
        chunk_lens = [c.chunk_length_bytes for c in chunks]
        approx_bytes_per_connection = sum(chunk_lens) / n_src_instances
        batch_bytes = 0
        chunk_batches = []
        current_batch = []
        for chunk in chunks:
            current_batch.append(chunk)
            batch_bytes += chunk.chunk_length_bytes
            if batch_bytes >= approx_bytes_per_connection and len(chunk_batches) < n_src_instances:
                chunk_batches.append(current_batch)
                batch_bytes = 0
                current_batch = []
        if current_batch:  # add remaining chunks to the smallest batch by total bytes
            smallest_batch = min(chunk_batches, key=lambda b: sum([c.chunk_length_bytes for c in b]))
            smallest_batch.extend(current_batch)
        assert len(chunk_batches) == n_src_instances, f"{len(chunk_batches)} batches, expected {n_src_instances}"

        # make list of ChunkRequests
        chunk_requests_sharded: Dict[int, List[ChunkRequest]] = {}
        with Timer("Building chunk requests"):
            for batch, (path_idx, path_instances) in zip(chunk_batches, enumerate(self.bound_paths)):
                chunk_requests_sharded[path_idx] = []
                for chunk in batch:
                    cr_path = []
                    for hop_idx, hop_instance in enumerate(path_instances):
                        src_object_store_region = None
                        src_object_store_bucket = None
                        dst_object_store_region = None
                        dst_object_store_bucket = None
                        if hop_idx == 0:
                            if job.source_bucket:  # source bucket
                                location = "src_object_store"
                                src_object_store_region = job.source_region
                                src_object_store_bucket = job.source_bucket
                            else:  # source gateway
                                location = f"random_{job.random_chunk_size_mb}MB"
                        elif hop_idx == len(path_instances) - 1:
                            if job.dest_bucket:  # destination bucket
                                location = "dst_object_store"
                                dst_object_store_region = job.dest_region
                                dst_object_store_bucket = job.dest_bucket
                            else:  # destination gateway
                                location = "save_local"
                        else:  # intermediate gateway
                            location = "relay"

                        cr_path.append(
                            ChunkRequestHop(
                                hop_cloud_region=hop_instance.region_tag,
                                hop_ip_address=gateway_ips[hop_instance],
                                chunk_location_type=location,
<<<<<<< HEAD
                                #src_object_store_region=src_object_store_region, 
                                #src_object_store_bucket=src_object_store_bucket,
                                #dst_object_store_region=dst_object_store_region,
                                #dst_object_store_bucket=dst_object_store_bucket,
 
=======
                                src_object_store_region=src_object_store_region,
                                src_object_store_bucket=src_object_store_bucket,
                                dst_object_store_region=dst_object_store_region,
                                dst_object_store_bucket=dst_object_store_bucket,
>>>>>>> f3cf3dfc
                            )
                        )
                    chunk_requests_sharded[path_idx].append(ChunkRequest(chunk, cr_path))

        # send chunk requests to start gateways in parallel
        with Timer("Dispatch chunk requests"):

            def send_chunk_requests(args: Tuple[Server, List[ChunkRequest]]):
                hop_instance, chunk_requests = args
                ip = gateway_ips[hop_instance]
                logger.debug(f"Sending {len(chunk_requests)} chunk requests to {ip}")
                reply = requests.post(f"http://{ip}:8080/api/v1/chunk_requests", json=[cr.as_dict() for cr in chunk_requests])
                if reply.status_code != 200:
                    raise Exception(f"Failed to send chunk requests to gateway instance {hop_instance.instance_name()}: {reply.text}")

            start_instances = [(path[0], chunk_requests_sharded[path_idx]) for path_idx, path in enumerate(self.bound_paths)]
            do_parallel(send_chunk_requests, start_instances, n=-1)

        return [cr for crlist in chunk_requests_sharded.values() for cr in crlist]

    def get_chunk_status_log_df(self) -> pd.DataFrame:
        def get_chunk_status(args):
            hop_instance, path_idx, hop_idx = args
            reply = requests.get(f"http://{hop_instance.public_ip()}:8080/api/v1/chunk_status_log")
            if reply.status_code != 200:
                raise Exception(f"Failed to get chunk status from gateway instance {hop_instance.instance_name()}: {reply.text}")
            logs = []
            for log_entry in reply.json()["chunk_status_log"]:
                log_entry["hop_cloud_region"] = hop_instance.region_tag
                log_entry["path_idx"] = path_idx
                log_entry["hop_idx"] = hop_idx
                log_entry["time"] = datetime.fromisoformat(log_entry["time"])
                log_entry["state"] = ChunkState.from_str(log_entry["state"])
                logs.append(log_entry)
            return logs

        reqs = []
        for path_idx, path in enumerate(self.bound_paths):
            for hop_idx, hop_instance in enumerate(path):
                reqs.append((hop_instance, path_idx, hop_idx))

        # aggregate results
        rows = []
        for _, result in do_parallel(get_chunk_status, reqs, n=-1):
            rows.extend(result)
        return pd.DataFrame(rows)

    def monitor_transfer(
        self,
        crs: List[ChunkRequest],
        completed_state=ChunkState.upload_complete,
        show_pbar=False,
        log_interval_s: Optional[float] = None,
        serve_web_dashboard=False,
        dash_host="0.0.0.0",
        dash_port="8080",
        time_limit_seconds: Optional[float] = None,
        cancel_pending: bool = True,
    ) -> Dict:
        total_bytes = sum([cr.chunk.chunk_length_bytes for cr in crs])
        if serve_web_dashboard:
            dash = ReplicatorClientDashboard(dash_host, dash_port)
            dash.start()
            atexit.register(dash.shutdown)
            logger.info(f"Web dashboard running at {dash.dashboard_url}")
        last_log = None

        # register atexit handler to cancel pending chunk requests (force shutdown gateways)
        if cancel_pending:

            def shutdown_handler():
                def fn(s: Server):
                    logger.warning(f"Cancelling pending chunk requests to {s.public_ip()}")
                    try:
                        requests.post(f"http://{s.public_ip()}:8080/api/v1/shutdown")
                    except requests.exceptions.ConnectionError as e:
                        return  # ignore connection errors since server may be shutting down

                do_parallel(fn, [hop for path in self.bound_paths for hop in path], n=-1)
                logger.warning("Cancelled pending chunk requests")

            atexit.register(shutdown_handler)

        with Timer() as t:
            with tqdm(
                total=total_bytes * 8, desc="Replication", unit="bit", unit_scale=True, unit_divisor=KB, disable=not show_pbar
            ) as pbar:
                while True:
                    log_df = self.get_chunk_status_log_df()
                    if serve_web_dashboard:
                        dash.update_status_df(log_df)

                    # count completed bytes
                    last_log_df = (
                        log_df.groupby(["chunk_id"])
                        .apply(lambda df: df.sort_values(["path_idx", "hop_idx", "time"], ascending=False).head(1))
                        .reset_index(drop=True)
                    )
                    is_complete_fn = (
                        lambda row: row["state"] >= completed_state and row["hop_idx"] == len(self.bound_paths[row["path_idx"]]) - 1
                    )
                    completed_chunk_ids = last_log_df[last_log_df.apply(is_complete_fn, axis=1)].chunk_id.values
                    completed_bytes = sum([cr.chunk.chunk_length_bytes for cr in crs if cr.chunk.chunk_id in completed_chunk_ids])

                    # update progress bar
                    pbar.update(completed_bytes * 8 - pbar.n)
                    total_runtime_s = (log_df.time.max() - log_df.time.min()).total_seconds()
                    throughput_gbits = completed_bytes * 8 / GB / total_runtime_s if total_runtime_s > 0 else 0.0
                    pbar.set_description(f"Replication: average {throughput_gbits:.2f}Gbit/s")

                    if len(completed_chunk_ids) == len(crs) or time_limit_seconds is not None and t.elapsed > time_limit_seconds:
                        if serve_web_dashboard:
                            dash.shutdown()
                        if cancel_pending:
                            atexit.unregister(shutdown_handler)
                        return dict(
                            completed_chunk_ids=completed_chunk_ids,
                            total_runtime_s=total_runtime_s,
                            throughput_gbits=throughput_gbits,
                            monitor_status="completed" if len(completed_chunk_ids) == len(crs) else "timed_out",
                        )
                    else:
                        current_time = datetime.now()
                        if log_interval_s and (not last_log or (current_time - last_log).seconds > float(log_interval_s)):
                            last_log = current_time
                            gbits_remaining = (total_bytes - completed_bytes) * 8 / GB
                            eta = int(gbits_remaining / throughput_gbits) if throughput_gbits > 0 else None
                            logger.debug(
                                f"{len(completed_chunk_ids)}/{len(crs)} chunks done ({completed_bytes / GB:.2f} / {total_bytes / GB:.2f}GB, {throughput_gbits:.2f}Gbit/s, ETA={str(eta) + 's' if eta is not None else 'unknown'})"
                            )
                        elif t.elapsed > 20 and completed_bytes == 0:
                            logger.error(f"No chunks completed after {int(t.elapsed)}s! There is probably a bug, check logs. Exiting...")
                            return dict(
                                completed_chunk_ids=completed_chunk_ids,
                                total_runtime_s=total_runtime_s,
                                throughput_gbits=throughput_gbits,
                                monitor_status="timed_out",
                            )
                        time.sleep(0.01 if show_pbar else 0.25)<|MERGE_RESOLUTION|>--- conflicted
+++ resolved
@@ -219,33 +219,20 @@
 
         # make list of chunks
         chunks = []
-<<<<<<< HEAD
-        print("get object sizes", job.source_bucket)
-=======
->>>>>>> f3cf3dfc
         obj_file_size_bytes = job.src_obj_sizes() if job.source_bucket else None
         for idx, obj in enumerate(job.objs):
             if obj_file_size_bytes:
                 # object store objects
                 file_size_bytes = obj_file_size_bytes[idx][1]
             else:
-<<<<<<< HEAD
-                # random data 
-                file_size_bytes = job.random_chunk_size_mb * MB  
-=======
                 # random data
                 file_size_bytes = job.random_chunk_size_mb * MB
->>>>>>> f3cf3dfc
 
             chunks.append(
                 Chunk(
                     key=obj,
                     chunk_id=idx,
-<<<<<<< HEAD
-                    file_offset_bytes=0, # TODO: what is this?
-=======
                     file_offset_bytes=0,  # TODO: what is this?
->>>>>>> f3cf3dfc
                     chunk_length_bytes=file_size_bytes,
                 )
             )
@@ -303,18 +290,10 @@
                                 hop_cloud_region=hop_instance.region_tag,
                                 hop_ip_address=gateway_ips[hop_instance],
                                 chunk_location_type=location,
-<<<<<<< HEAD
-                                #src_object_store_region=src_object_store_region, 
-                                #src_object_store_bucket=src_object_store_bucket,
-                                #dst_object_store_region=dst_object_store_region,
-                                #dst_object_store_bucket=dst_object_store_bucket,
- 
-=======
                                 src_object_store_region=src_object_store_region,
                                 src_object_store_bucket=src_object_store_bucket,
                                 dst_object_store_region=dst_object_store_region,
                                 dst_object_store_bucket=dst_object_store_bucket,
->>>>>>> f3cf3dfc
                             )
                         )
                     chunk_requests_sharded[path_idx].append(ChunkRequest(chunk, cr_path))
