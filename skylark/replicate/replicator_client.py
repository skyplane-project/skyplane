--- conflicted
+++ resolved
@@ -268,12 +268,6 @@
                     cr_path = []
                     for hop_idx, hop_instance in enumerate(path_instances):
                         # todo support object stores
-<<<<<<< HEAD
-                        if hop_idx == 0:  # source gateway
-                            location = f"random_{job.random_chunk_size_mb}MB"
-                        elif hop_idx == len(path_instances) - 1:  # destination gateway
-                            location = "save_local"
-=======
                         # TODO: cleanup...
                         src_object_store_region = None
                         src_object_store_bucket = None
@@ -293,7 +287,6 @@
                                 dst_object_store_bucket = job.dest_bucket
                             else: # destination gateway
                                 location = "save_local"
->>>>>>> 9750bb75
                         else:  # intermediate gateway
                             location = "relay"
 
