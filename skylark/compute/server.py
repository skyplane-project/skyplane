import json
import os
import subprocess
from enum import Enum, auto
from pathlib import Path
from typing import Dict
import requests
from skylark.utils import logger
from skylark.compute.utils import make_dozzle_command, make_sysctl_tcp_tuning_command
from skylark.utils.utils import PathLike, Timer, retry_backoff, wait_for

from skylark import config_path
import os


class ServerState(Enum):
    PENDING = auto()
    RUNNING = auto()
    SUSPENDED = auto()
    TERMINATED = auto()
    UNKNOWN = auto()

    def __str__(self):
        return self.name.lower()

    @staticmethod
    def from_gcp_state(gcp_state):
        mapping = {
            "PROVISIONING": ServerState.PENDING,
            "STAGING": ServerState.PENDING,
            "RUNNING": ServerState.RUNNING,
            "REPAIRING": ServerState.RUNNING,
            "SUSPENDING": ServerState.SUSPENDED,
            "SUSPENDED": ServerState.SUSPENDED,
            "STOPPING": ServerState.TERMINATED,
            "TERMINATED": ServerState.TERMINATED,
        }
        return mapping.get(gcp_state, ServerState.UNKNOWN)

    @staticmethod
    def from_azure_state(azure_state):
        mapping = {
            "PowerState/starting": ServerState.PENDING,
            "PowerState/running": ServerState.RUNNING,
            "PowerState/stopping": ServerState.SUSPENDED,
            "PowerState/stopped": ServerState.SUSPENDED,
            "PowerState/deallocating": ServerState.TERMINATED,
            "PowerState/deallocated": ServerState.TERMINATED,
        }
        return mapping.get(azure_state, ServerState.UNKNOWN)

    @staticmethod
    def from_aws_state(aws_state):
        mapping = {
            "pending": ServerState.PENDING,
            "running": ServerState.RUNNING,
            "shutting-down": ServerState.TERMINATED,
            "terminated": ServerState.TERMINATED,
            "stopping": ServerState.SUSPENDED,
            "stopped": ServerState.SUSPENDED,
        }
        return mapping.get(aws_state, ServerState.UNKNOWN)


class Server:
    """Abstract server class to support basic SSH operations"""

    def __init__(self, region_tag, log_dir=None):
        self.region_tag = region_tag  # format provider:region
        self.command_log = []
        self.init_log_files(log_dir)

    def __repr__(self):
        return f"Server({self.uuid()})"

    def __hash__(self):
        return hash((self.region_tag, self.uuid()))

    def uuid(self):
        raise NotImplementedError()

    def init_log_files(self, log_dir):
        if log_dir:
            log_dir = Path(log_dir)
            log_dir.mkdir(parents=True, exist_ok=True)
            self.command_log_file = str(log_dir / f"{self.uuid()}.jsonl")
        else:
            self.command_log_file = None

    def get_ssh_client_impl(self):
        raise NotImplementedError()

    def get_ssh_cmd(self) -> str:
        raise NotImplementedError()

    @property
    def ssh_client(self):
        """Create SSH client and cache."""
        if not hasattr(self, "_ssh_client"):
            self._ssh_client = self.get_ssh_client_impl()
        return self._ssh_client

    @property
    def provider(self) -> str:
        """Format provider"""
        return self.region_tag.split(":")[0]

    def instance_state(self) -> ServerState:
        raise NotImplementedError()

    def public_ip(self):
        raise NotImplementedError()

    def instance_class(self):
        raise NotImplementedError()

    def region(self):
        """Per-provider region e.g. us-east-1"""
        raise NotImplementedError()

    def instance_name(self):
        raise NotImplementedError()

    def tags(self):
        raise NotImplementedError()

    def network_tier(self):
        raise NotImplementedError()

    def terminate_instance_impl(self, block=True):
        raise NotImplementedError()

    def terminate_instance(self, block=False):
        """Terminate instance"""
        self.close_server()
        self.terminate_instance_impl()

    def wait_for_ready(self, timeout=120, interval=0.25) -> bool:
        def is_up():
            try:
                ip = self.public_ip()
            except Exception:
                return False
            if ip is not None:
                cmd = ["nc", "-zvw1", str(ip), "22"]
                ping_return = subprocess.run(cmd, stdout=subprocess.DEVNULL, stderr=subprocess.DEVNULL)
                return ping_return.returncode == 0
            return False

        wait_for(is_up, timeout=timeout, interval=interval, desc=f"Waiting for {self.uuid()} to be ready")

    def close_server(self):
        self.flush_command_log()

    def flush_command_log(self):
        if self.command_log_file and len(self.command_log) > 0:
            with open(self.command_log_file, "a") as f:
                for log_item in self.command_log:
                    f.write(json.dumps(log_item) + "\n")
            self.command_log = []

    def add_command_log(self, command, runtime=None, **kwargs):
        self.command_log.append(dict(command=command, runtime=runtime, **kwargs))
        self.flush_command_log()

    def run_command(self, command):
        """time command and run it"""
        client = self.ssh_client
        with Timer() as t:
            _, stdout, stderr = client.exec_command(command)
            stdout, stderr = (stdout.read().decode("utf-8"), stderr.read().decode("utf-8"))
        self.add_command_log(command=command, stdout=stdout, stderr=stderr, runtime=t.elapsed)
        return stdout, stderr

    def download_file(self, remote_path, local_path):
        """Download a file from the server"""
        client = self.ssh_client
        with client.open_sftp() as sftp:
            sftp.get(remote_path, local_path)

    def copy_public_key(self, pub_key_path: PathLike):
        """Append public key to authorized_keys file on server."""
        pub_key_path = Path(pub_key_path)
        assert pub_key_path.suffix == ".pub", f"{pub_key_path} does not have .pub extension, are you sure it is a public key?"
        pub_key = Path(pub_key_path).read_text()
        self.run_command(f"mkdir -p ~/.ssh && (echo '{pub_key}' >> ~/.ssh/authorized_keys) && chmod 600 ~/.ssh/authorized_keys")

    def install_docker(self):
        cmd = "(command -v docker >/dev/null 2>&1 || { rm -rf get-docker.sh; curl -fsSL https://get.docker.com -o get-docker.sh && sudo sh get-docker.sh; }); "
        cmd += "{ sudo docker stop $(docker ps -a -q); sudo docker kill $(sudo docker ps -a -q); sudo docker rm -f $(sudo docker ps -a -q); }; "
        cmd += f"(docker --version && echo 'Success, Docker installed' || echo 'Failed to install Docker'); "
        out, err = self.run_command(cmd)
        docker_version = out.strip().split("\n")[-1]
        if not docker_version.startswith("Success"):
            raise RuntimeError(f"Failed to install Docker on {self.region_tag}, {self.public_ip()}: OUT {out}\nERR {err}")

    def start_gateway(
        self,
        outgoing_ports: Dict[str, int],  # maps ip to number of connections along route
        gateway_docker_image="ghcr.io/parasj/skylark:main",
        log_viewer_port=8888,
        use_bbr=False,
    ):
        self.wait_for_ready()

        def check_stderr(tup):
            assert tup[1].strip() == "", f"Command failed, err: {tup[1]}"

        desc_prefix = f"Starting gateway {self.uuid()}, host: {self.public_ip()}"

        # increase TCP connections, enable BBR optionally and raise file limits
        check_stderr(self.run_command(make_sysctl_tcp_tuning_command(cc="bbr" if use_bbr else "cubic")))
        with Timer("Install docker"):
            retry_backoff(self.install_docker, exception_class=RuntimeError)
        self.run_command(make_dozzle_command(log_viewer_port))

        # read AWS config file to get credentials
        # TODO: Integrate this with updated skylark config file
        # copy config file
        config = config_path.read_text()[:-2] + "}"
        config = json.dumps(config)  # Convert to JSON string and remove trailing comma/new-line
<<<<<<< HEAD
        self.run_command(f'mkdir -p /tmp; echo "{config}" | sudo tee /tmp/{config_path.name} > /dev/null')
=======
        self.run_command(f'mkdir -p /tmp; echo "{config}" | sudo tee /tmp/{config_file.name} > /dev/null')
>>>>>>> 8ee7a63f

        docker_envs = ""  # If needed, add environment variables to docker command

        with Timer(f"{desc_prefix}: Docker pull"):
            docker_out, docker_err = self.run_command(f"sudo docker pull {gateway_docker_image}")
            assert "Status: Downloaded newer image" in docker_out or "Status: Image is up to date" in docker_out, (docker_out, docker_err)
        logger.debug(f"{desc_prefix}: Starting gateway container")
        docker_run_flags = (
            f"-d --log-driver=local --log-opt max-file=16 --ipc=host --network=host --ulimit nofile={1024 * 1024} {docker_envs}"
        )
        docker_run_flags += " --mount type=tmpfs,dst=/skylark,tmpfs-size=$(($(free -b  | head -n2 | tail -n1 | awk '{print $2}')/2))"
<<<<<<< HEAD
        docker_run_flags += f" -v /tmp/{config_path.name}:/pkg/data/{config_path.name}"
        docker_run_flags += f" -e SKYLARK_CONFIG=/pkg/data/{config_path.name}"
=======
        docker_run_flags += f" -v /tmp/{config_file.name}:/pkg/data/{config_file.name}"
>>>>>>> 8ee7a63f
        gateway_daemon_cmd = f"python -u /pkg/skylark/gateway/gateway_daemon.py --chunk-dir /skylark/chunks --outgoing-ports '{json.dumps(outgoing_ports)}' --region {self.region_tag}"
        docker_launch_cmd = f"sudo docker run {docker_run_flags} --name skylark_gateway {gateway_docker_image} {gateway_daemon_cmd}"
        start_out, start_err = self.run_command(docker_launch_cmd)
        logger.debug(desc_prefix + f": Gateway started {start_out.strip()}")
        assert not start_err.strip(), f"Error starting gateway: {start_err.strip()}"

        # load URLs
        gateway_container_hash = start_out.strip().split("\n")[-1][:12]
        self.gateway_api_url = f"http://{self.public_ip()}:8080/api/v1"
        self.gateway_log_viewer_url = f"http://{self.public_ip()}:8888/container/{gateway_container_hash}"

        # wait for gateways to start (check status API)
        def is_ready():
            api_url = f"http://{self.public_ip()}:8080/api/v1/status"
            try:
                status_val = requests.get(api_url)
                is_up = status_val.json().get("status") == "ok"
                return is_up
            except Exception:
                return False

        try:
            wait_for(is_ready, timeout=10, interval=0.1, desc=f"Waiting for gateway {self.uuid()} to start", leave_pbar=False)
        except TimeoutError as e:
            logger.error(f"Gateway {self.instance_name()} is not ready {e}")
            logger.warning(desc_prefix + " gateway launch command: " + docker_launch_cmd)
            logs, err = self.run_command(f"sudo docker logs skylark_gateway --tail=100")
            logger.error(f"Docker logs: {logs}\nerr: {err}")

            out, err = self.run_command(docker_launch_cmd.replace(" -d ", " "))
            logger.error(f"Relaunching gateway in foreground\nout: {out}\nerr: {err}")
            raise e<|MERGE_RESOLUTION|>--- conflicted
+++ resolved
@@ -219,11 +219,7 @@
         # copy config file
         config = config_path.read_text()[:-2] + "}"
         config = json.dumps(config)  # Convert to JSON string and remove trailing comma/new-line
-<<<<<<< HEAD
         self.run_command(f'mkdir -p /tmp; echo "{config}" | sudo tee /tmp/{config_path.name} > /dev/null')
-=======
-        self.run_command(f'mkdir -p /tmp; echo "{config}" | sudo tee /tmp/{config_file.name} > /dev/null')
->>>>>>> 8ee7a63f
 
         docker_envs = ""  # If needed, add environment variables to docker command
 
@@ -235,12 +231,8 @@
             f"-d --log-driver=local --log-opt max-file=16 --ipc=host --network=host --ulimit nofile={1024 * 1024} {docker_envs}"
         )
         docker_run_flags += " --mount type=tmpfs,dst=/skylark,tmpfs-size=$(($(free -b  | head -n2 | tail -n1 | awk '{print $2}')/2))"
-<<<<<<< HEAD
         docker_run_flags += f" -v /tmp/{config_path.name}:/pkg/data/{config_path.name}"
         docker_run_flags += f" -e SKYLARK_CONFIG=/pkg/data/{config_path.name}"
-=======
-        docker_run_flags += f" -v /tmp/{config_file.name}:/pkg/data/{config_file.name}"
->>>>>>> 8ee7a63f
         gateway_daemon_cmd = f"python -u /pkg/skylark/gateway/gateway_daemon.py --chunk-dir /skylark/chunks --outgoing-ports '{json.dumps(outgoing_ports)}' --region {self.region_tag}"
         docker_launch_cmd = f"sudo docker run {docker_run_flags} --name skylark_gateway {gateway_docker_image} {gateway_daemon_cmd}"
         start_out, start_err = self.run_command(docker_launch_cmd)
