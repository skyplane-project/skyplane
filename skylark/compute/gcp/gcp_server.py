--- conflicted
+++ resolved
@@ -11,11 +11,7 @@
 
 
 class GCPServer(Server):
-<<<<<<< HEAD
-    def __init__(self, region_tag, gcp_project, instance_name, key_root=key_root / "gcp", log_dir=None, ssh_private_key=None):
-=======
-    def __init__(self, region_tag: str, gcp_project: str, instance_name: str, key_root: PathLike = key_root / "gcp", log_dir=None):
->>>>>>> 0cd076d7
+    def __init__(self, region_tag: str, gcp_project: str, instance_name: str, key_root: PathLike = key_root / "gcp", log_dir=None, ssh_private_key=None):
         super().__init__(region_tag, log_dir=log_dir)
         assert self.region_tag.split(":")[0] == "gcp", f"Region name doesn't match pattern gcp:<region> {self.region_tag}"
         self.gcp_region = self.region_tag.split(":")[1]
