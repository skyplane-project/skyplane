import os
import time
import uuid
from pathlib import Path
from typing import List

import googleapiclient
import paramiko

from skylark import key_root
from skylark.compute.cloud_providers import CloudProvider
from skylark.compute.gcp.gcp_server import GCPServer
from skylark.compute.server import Server


class GCPCloudProvider(CloudProvider):
    def __init__(self, gcp_project, key_root=key_root / "gcp"):
        super().__init__()
        self.gcp_project = gcp_project
        key_root.mkdir(parents=True, exist_ok=True)
        self.private_key_path = key_root / "gcp-cert.pem"
        self.public_key_path = key_root / "gcp-cert.pub"

    @property
    def name(self):
        return "gcp"

    @staticmethod
    def region_list():
        return [
            "us-central1-a",
            "us-east1-b",
            # "us-east4-a",
            "us-west1-a",
            # "us-west2-a",
            "southamerica-east1-a",
            "europe-north1-a",
            "europe-west1-b",
            "asia-east2-a",
        ]

    @staticmethod
    def get_transfer_cost(src_key, dst_key, premium_tier=True):
        src_provider, src = src_key.split(":")
        dst_provider, dst = dst_key.split(":")
        assert src_provider == "gcp"
        src_continent, src_region, src_zone = src.split("-")
        if dst_provider == "gcp":
            dst_continent, dst_region, dst_zone = dst.split("-")
            if src_continent == dst_continent and src_region == dst_region and src_zone == dst_zone:
                return 0.0
            elif src_continent == dst_continent and src_region == dst_region:
                return 0.01
            elif src_continent == dst_continent:
                if src_continent == "northamerica" or src_continent == "us":
                    return 0.01
                elif src_continent == "europe":
                    return 0.02
                elif src_continent == "asia":
                    return 0.05
                elif src_continent == "southamerica":
                    return 0.08
                elif src_continent == "australia":
                    return 0.08
                else:
                    raise Exception(f"Unknown continent {src_continent}")
            elif src.startswith("asia-southeast2") or src_continent == "australia":
                return 0.15
            elif dst.startswith("asia-southeast2") or dst_continent == "australia":
                return 0.15
            else:
                return 0.08
        elif dst_provider == "aws" and premium_tier:
            dst_continent, dst_region = dst.split("-", 1)
            # singapore or tokyo or osaka
            if src_continent == "asia" and (src_region == "southeast2" or src_region == "northeast1" or src_region == "northeast2"):
                if dst == "ap-southeast-2":  # australia
                    return 0.19
                else:
                    return 0.14
            # jakarta
            elif (src_continent == "asia" and src_region == "southeast1") or (src_continent == "australia"):
                if dst == "ap-southeast-2":
                    return 0.19
                else:
                    return 0.19
            # seoul
            elif src_continent == "asia" and src_region == "northeast3":
                if dst == "ap-northeast-2":
                    return 0.19
                else:
                    return 0.147
            else:
                if dst == "ap-southeast-2":
                    return 0.19
                else:
                    return 0.12
        elif dst_provider == "aws" and not premium_tier:
            if src_continent == "us" or src_continent == "europe" or src_continent == "northamerica":
                return 0.085
            elif src_continent == "southamerica" or src_continent == "australia":
                return 0.12
            elif src_continent == "asia":
                return 0.11
            else:
                raise ValueError("Unknown src_continent: {}".format(src_continent))

    def get_instance_list(self, region) -> List[GCPServer]:
        gcp_instance_result = GCPServer.gcp_instances(self.gcp_project, region)
        if "items" in gcp_instance_result:
            instance_list = []
            for i in gcp_instance_result["items"]:
<<<<<<< HEAD
                print("KEY PATH", self.private_key_path)
                instance_list.append(GCPServer(f"gcp:{region}", self.gcp_project, i["name"], ssh_private_key=self.private_key_path))
=======
                instance_list.append(GCPServer(f"gcp:{region}", self.gcp_project, i["name"]))
>>>>>>> 0cd076d7
            return instance_list
        else:
            return []

    def get_matching_instances(self, network_tier=None, **kwargs):
        instances: List[Server] = super().get_matching_instances(**kwargs)
        matching_instances = []
        for instance in instances:
            if network_tier is None or instance.network_tier() == network_tier:
                matching_instances.append(instance)
        return matching_instances

    def create_ssh_key(self):
        private_key_path = Path(self.private_key_path)
        if not private_key_path.exists():
            private_key_path.parent.mkdir(parents=True, exist_ok=True)
            key = paramiko.RSAKey.generate(4096)
            key.write_private_key_file(self.private_key_path, password="skylark")
            with open(self.public_key_path, "w") as f:
                f.write(f"{key.get_name()} {key.get_base64()}\n")

    def configure_default_network(self):
        compute = GCPServer.get_gcp_client()
        try:
            compute.networks().get(project=self.gcp_project, network="default").execute()
        except googleapiclient.errors.HttpError as e:
            if e.resp.status == 404:  # create network
                op = (
                    compute.networks()
                    .insert(project=self.gcp_project, body={"name": "default", "subnetMode": "auto", "autoCreateSubnetworks": True})
                    .execute()
                )
                self.wait_for_operation_to_complete("global", op["name"])
            else:
                raise e

    def configure_default_firewall(self, ip="0.0.0.0/0"):
        """Configure default firewall to allow access from all ports from all IPs (if not exists)."""
        compute = GCPServer.get_gcp_client()
        try:
            current_firewall = compute.firewalls().get(project=self.gcp_project, firewall="default").execute()
        except googleapiclient.errors.HttpError as e:
            if e.resp.status == 404:
                current_firewall = None
            else:
                raise e
        fw_body = {
            "name": "default",
            "allowed": [{"IPProtocol": "tcp", "ports": ["1-65535"]}, {"IPProtocol": "udp", "ports": ["1-65535"]}, {"IPProtocol": "icmp"}],
            "description": "Allow all traffic from all IPs",
            "sourceRanges": [ip],
        }
        if current_firewall is None:
            op = compute.firewalls().insert(project=self.gcp_project, body=fw_body).execute()
        else:
            op = compute.firewalls().update(project=self.gcp_project, firewall="default", body=fw_body).execute()
        self.wait_for_operation_to_complete("global", op["name"])

    def get_operation_state(self, zone, operation_name):
        compute = GCPServer.get_gcp_client()
        if zone == "global":
            return compute.globalOperations().get(project=self.gcp_project, operation=operation_name).execute()
        else:
            return compute.zoneOperations().get(project=self.gcp_project, zone=zone, operation=operation_name).execute()

    def wait_for_operation_to_complete(self, zone, operation_name, timeout=120):
        time_intervals = [0.1] * 10 + [0.2] * 10 + [1.0] * int(timeout)  # backoff
        start = time.time()
        while time.time() - start < timeout:
            operation_state = self.get_operation_state(zone, operation_name)
            if operation_state["status"] == "DONE":
                if "error" in operation_state:
                    raise Exception(operation_state["error"])
                else:
                    return operation_state
            time.sleep(time_intervals.pop(0))

    def provision_instance(
        self,
        region,
        instance_class,
        name=None,
        premium_network=False,
        uname=os.environ.get("USER"),
        tags={"skylark": "true"},
    ) -> "GCPServer":
        assert not region.startswith("gcp:"), "Region should be GCP region"
        if name is None:
            name = f"skylark-gcp-{str(uuid.uuid4()).replace('-', '')}"
        compute = GCPServer.get_gcp_client("compute", "v1")
        with open(os.path.expanduser(self.public_key_path)) as f:
            pub_key = f.read()
        req_body = {
            "name": name,
            "machineType": f"zones/{region}/machineTypes/{instance_class}",
            "labels": tags,
            "disks": [
                {
                    "boot": True,
                    "autoDelete": True,
                    "initializeParams": {
                        "sourceImage": "projects/ubuntu-os-cloud/global/images/family/ubuntu-1804-lts",
                        "diskType": f"zones/{region}/diskTypes/pd-standard",
                        "diskSizeGb": "100",
                    },
                }
            ],
            "networkInterfaces": [
                {
                    "network": "global/networks/default",
                    "accessConfigs": [
                        {
                            "name": "External NAT",
                            "type": "ONE_TO_ONE_NAT",
                            "networkTier": "PREMIUM" if premium_network else "STANDARD",
                        }
                    ],
                }
            ],
            "serviceAccounts": [{"email": "default", "scopes": ["https://www.googleapis.com/auth/cloud-platform"]}],
            "metadata": {"items": [{"key": "ssh-keys", "value": f"{uname}:{pub_key}\n"}]},
        }
        result = compute.instances().insert(project=self.gcp_project, zone=region, body=req_body).execute()
        self.wait_for_operation_to_complete(region, result["name"])
        server = GCPServer(f"gcp:{region}", self.gcp_project, name)
        server.wait_for_ready()
        return server<|MERGE_RESOLUTION|>--- conflicted
+++ resolved
@@ -110,12 +110,7 @@
         if "items" in gcp_instance_result:
             instance_list = []
             for i in gcp_instance_result["items"]:
-<<<<<<< HEAD
-                print("KEY PATH", self.private_key_path)
                 instance_list.append(GCPServer(f"gcp:{region}", self.gcp_project, i["name"], ssh_private_key=self.private_key_path))
-=======
-                instance_list.append(GCPServer(f"gcp:{region}", self.gcp_project, i["name"]))
->>>>>>> 0cd076d7
             return instance_list
         else:
             return []
