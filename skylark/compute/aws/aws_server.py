--- conflicted
+++ resolved
@@ -91,13 +91,7 @@
     def tags(self) -> Dict[str, str]:
         ec2 = AWSServer.get_boto3_resource("ec2", self.aws_region)
         instance = ec2.Instance(self.instance_id)
-<<<<<<< HEAD
-=======
-        # returns empty dict if no tags
-        if instance.tags is None:
-            return {}
->>>>>>> 4bf5953b
-        return {tag["Key"]: tag["Value"] for tag in instance.tags}
+        return {tag["Key"]: tag["Value"] for tag in instance.tags} if instance.tags else {}
 
     @lru_cache(maxsize=1)
     def instance_name(self) -> Optional[str]:
