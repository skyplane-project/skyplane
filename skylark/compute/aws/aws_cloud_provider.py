import json
import uuid
import os
from typing import List, Optional
from pathlib import Path

import botocore
import pandas as pd
from skylark.compute.aws.aws_auth import AWSAuthentication
from skylark.utils import logger
<<<<<<< HEAD
import typer
=======
from skylark import key_root
>>>>>>> d2033fe9

from oslo_concurrency import lockutils
from skylark import skylark_root
from skylark.compute.aws.aws_server import AWSServer
from skylark.compute.cloud_providers import CloudProvider
from skylark.utils.utils import retry_backoff, wait_for


class AWSCloudProvider(CloudProvider):
    def __init__(self):
        super().__init__()
        self.auth = AWSAuthentication()

    @property
    def name(self):
        return "aws"

    @staticmethod
    def region_list() -> List[str]:
        # todo query AWS for list of active regions
        region_list = AWSAuthentication.get_region_config()
        return region_list

    @staticmethod
    def get_transfer_cost(src_key, dst_key, premium_tier=True):
        assert premium_tier, "AWS transfer cost is only available for premium tier"
        transfer_df = pd.read_csv(skylark_root / "profiles" / "aws_transfer_costs.csv").set_index(["src", "dst"])

        src_provider, src = src_key.split(":")
        dst_provider, dst = dst_key.split(":")

        assert src_provider == "aws"
        if dst_provider == "aws":
            if (src, dst) in transfer_df.index:
                return transfer_df.loc[src, dst]["cost"]
            else:
                logger.warning(f"No transfer cost found for {src_key} -> {dst_key}, using max of {src}")
                src_rows = transfer_df.loc[src]
                src_rows = src_rows[src_rows.index != "internet"]
                return src_rows.max()["cost"]
        else:
            return transfer_df.loc[src, "internet"]["cost"]

    def get_instance_list(self, region: str) -> List[AWSServer]:
        ec2 = self.auth.get_boto3_resource("ec2", region)
        valid_states = ["pending", "running", "stopped", "stopping"]
        instances = ec2.instances.filter(Filters=[{"Name": "instance-state-name", "Values": valid_states}])
        try:
            instance_ids = [i.id for i in instances]
        except botocore.exceptions.ClientError as e:
            logger.error(f"error provisioning in {region}: {e}")
            return []

        return [AWSServer(f"aws:{region}", i) for i in instance_ids]

    def get_security_group(self, region: str, vpc_name="skylark", sg_name="skylark"):
        ec2 = self.auth.get_boto3_resource("ec2", region)
        vpcs = list(ec2.vpcs.filter(Filters=[{"Name": "tag:Name", "Values": [vpc_name]}]).all())
        assert len(vpcs) == 1, f"Found {len(vpcs)} vpcs with name {vpc_name}"
        sgs = [sg for sg in vpcs[0].security_groups.all() if sg.group_name == sg_name]
        assert len(sgs) == 1
        return sgs[0]

    def get_vpc(self, region: str, vpc_name="skylark"):
        ec2 = self.auth.get_boto3_resource("ec2", region)
        vpcs = list(ec2.vpcs.filter(Filters=[{"Name": "tag:Name", "Values": [vpc_name]}]).all())
        if len(vpcs) == 0:
            return None
        else:
            return vpcs[0]

    def make_vpc(self, region: str, vpc_name="skylark"):
        ec2 = self.auth.get_boto3_resource("ec2", region)
        ec2client = ec2.meta.client
        vpcs = list(ec2.vpcs.filter(Filters=[{"Name": "tag:Name", "Values": [vpc_name]}]).all())

        # find matching valid VPC
        matching_vpc = None
        for vpc in vpcs:
            if (
                vpc.cidr_block == "10.0.0.0/16"
                and vpc.describe_attribute(Attribute="enableDnsSupport")["EnableDnsSupport"]
                and vpc.describe_attribute(Attribute="enableDnsHostnames")["EnableDnsHostnames"]
            ):
                matching_vpc = vpc
                # delete all other vpcs
                for vpc in vpcs:
                    if vpc != matching_vpc:
                        try:
                            self.delete_vpc(region, vpc.id)
                        except botocore.exceptions.ClientError as e:
                            logger.warning(f"Failed to delete VPC {vpc.id} in {region}: {e}")
                break

        # make vpc if none found
        if matching_vpc is None:
            # delete old skylark vpcs
            for vpc in vpcs:
                self.delete_vpc(region, vpc.id)

            # enable dns support, enable dns hostnames
            matching_vpc = ec2.create_vpc(CidrBlock="10.0.0.0/16", InstanceTenancy="default")
            matching_vpc.modify_attribute(EnableDnsSupport={"Value": True})
            matching_vpc.modify_attribute(EnableDnsHostnames={"Value": True})
            matching_vpc.create_tags(Tags=[{"Key": "Name", "Value": vpc_name}])
            matching_vpc.wait_until_available()

            # make subnet
            subnet = ec2.create_subnet(CidrBlock="10.0.2.0/24", VpcId=matching_vpc.id)
            subnet.meta.client.modify_subnet_attribute(SubnetId=subnet.id, MapPublicIpOnLaunch={"Value": True})

            # make internet gateway
            igw = ec2.create_internet_gateway()
            igw.attach_to_vpc(VpcId=matching_vpc.id)
            public_route_table = list(matching_vpc.route_tables.all())[0]
            # add a default route, for Public Subnet, pointing to Internet Gateway
            ec2client.create_route(RouteTableId=public_route_table.id, DestinationCidrBlock="0.0.0.0/0", GatewayId=igw.id)
            public_route_table.associate_with_subnet(SubnetId=subnet.id)

            # make security group named "default"
            sg = ec2.create_security_group(GroupName="skylark", Description="Default security group for Skylark VPC", VpcId=matching_vpc.id)
        return matching_vpc

    def delete_vpc(self, region: str, vpcid: str):
        """Delete VPC, from https://gist.github.com/vernhart/c6a0fc94c0aeaebe84e5cd6f3dede4ce"""
        logger.warning(f"[{region}] Deleting VPC {vpcid}")
        ec2 = self.auth.get_boto3_resource("ec2", region)
        ec2client = ec2.meta.client
        vpc = ec2.Vpc(vpcid)
        # detach and delete all gateways associated with the vpc
        for gw in vpc.internet_gateways.all():
            vpc.detach_internet_gateway(InternetGatewayId=gw.id)
            gw.delete()
        # delete all route table associations
        for rt in vpc.route_tables.all():
            for rta in rt.associations:
                if not rta.main:
                    rta.delete()
        # delete any instances
        for subnet in vpc.subnets.all():
            for instance in subnet.instances.all():
                instance.terminate()
        # delete our endpoints
        for ep in ec2client.describe_vpc_endpoints(Filters=[{"Name": "vpc-id", "Values": [vpcid]}])["VpcEndpoints"]:
            ec2client.delete_vpc_endpoints(VpcEndpointIds=[ep["VpcEndpointId"]])
        # delete our security groups
        for sg in vpc.security_groups.all():
            if sg.group_name != "default":
                sg.delete()
        # delete any vpc peering connections
        for vpcpeer in ec2client.describe_vpc_peering_connections(Filters=[{"Name": "requester-vpc-info.vpc-id", "Values": [vpcid]}])[
            "VpcPeeringConnections"
        ]:
            ec2.VpcPeeringConnection(vpcpeer["VpcPeeringConnectionId"]).delete()
        # delete non-default network acls
        for netacl in vpc.network_acls.all():
            if not netacl.is_default:
                netacl.delete()
        # delete network interfaces
        for subnet in vpc.subnets.all():
            for interface in subnet.network_interfaces.all():
                interface.delete()
            subnet.delete()
        # finally, delete the vpc
        ec2client.delete_vpc(VpcId=vpcid)

    def create_iam(self, iam_name: str = "skylark_gateway", attach_policy_arn: Optional[str] = None):
        """Create IAM role if it doesn't exist and grant managed role if given."""

        @lockutils.synchronized(f"aws_create_iam_{iam_name}", external=True, lock_path="/tmp/skylark_locks")
        def fn():
            iam = self.auth.get_boto3_client("iam")

            # create IAM role
            try:
                iam.get_role(RoleName=iam_name)
            except iam.exceptions.NoSuchEntityException:
                doc = {
                    "Version": "2012-10-17",
                    "Statement": [{"Effect": "Allow", "Principal": {"Service": "ec2.amazonaws.com"}, "Action": "sts:AssumeRole"}],
                }
                iam.create_role(RoleName=iam_name, AssumeRolePolicyDocument=json.dumps(doc), Tags=[{"Key": "skylark", "Value": "true"}])
            if attach_policy_arn:
                iam.attach_role_policy(RoleName=iam_name, PolicyArn=attach_policy_arn)

        return fn()

    def add_ip_to_security_group(self, aws_region: str):
        """Add IP to security group. If security group ID is None, use group named skylark (create if not exists)."""

        @lockutils.synchronized(f"aws_add_ip_to_security_group_{aws_region}", external=True, lock_path="/tmp/skylark_locks")
        def fn():
            self.make_vpc(aws_region)
            sg = self.get_security_group(aws_region)
            try:
                sg.authorize_ingress(
                    IpPermissions=[{"IpProtocol": "-1", "FromPort": -1, "ToPort": -1, "IpRanges": [{"CidrIp": "0.0.0.0/0"}]}]
                )
            except botocore.exceptions.ClientError as e:
                if not str(e).endswith("already exists"):
                    raise e

        return fn()

    def ensure_keyfile_exists(self, aws_region, prefix=key_root / "aws"):
        ec2 = self.auth.get_boto3_resource("ec2", aws_region)
        ec2_client = self.auth.get_boto3_client("ec2", aws_region)
        prefix = Path(prefix)
        key_name = f"skylark-{aws_region}"
        local_key_file = prefix / f"{key_name}.pem"

        @lockutils.synchronized(f"aws_keyfile_lock_{aws_region}", external=True, lock_path="/tmp/skylark_locks")
        def create_keyfile():
            if not local_key_file.exists():
                local_key_file.parent.mkdir(parents=True, exist_ok=True)
                if key_name in set(p["KeyName"] for p in ec2_client.describe_key_pairs()["KeyPairs"]):
                    logger.warning(f"Deleting key {key_name} in region {aws_region}")
                    ec2_client.delete_key_pair(KeyName=key_name)
                key_pair = ec2.create_key_pair(KeyName=f"skylark-{aws_region}", KeyType="rsa")
                with local_key_file.open("w") as f:
                    key_str = key_pair.key_material
                    if not key_str.endswith("\n"):
                        key_str += "\n"
                    f.write(key_str)
                os.chmod(local_key_file, 0o600)
                logger.info(f"Created key file {local_key_file}")

        if not local_key_file.exists():
            create_keyfile()

        return local_key_file

    def provision_instance(
        self,
        region: str,
        instance_class: str,
        name: Optional[str] = None,
        # ami_id: Optional[str] = None,
        tags={"skylark": "true"},
        ebs_volume_size: int = 128,
        iam_name: str = "skylark_gateway",
    ) -> AWSServer:
        assert not region.startswith("aws:"), "Region should be AWS region"
        if name is None:
            name = f"skylark-aws-{str(uuid.uuid4()).replace('-', '')}"
        iam_instance_profile_name = f"{name}_profile"
        iam = self.auth.get_boto3_client("iam", region)
        ec2 = self.auth.get_boto3_resource("ec2", region)
        vpc = self.get_vpc(region)
        assert vpc is not None, "No VPC found"
        subnets = list(vpc.subnets.all())
        assert len(subnets) > 0, "No subnets found"

        def check_iam_role():
            try:
                iam.get_role(RoleName=iam_name)
                return True
            except iam.exceptions.NoSuchEntityException:
                return False

        def check_instance_profile():
            try:
                iam.get_instance_profile(InstanceProfileName=iam_instance_profile_name)
                return True
            except iam.exceptions.NoSuchEntityException:
                return False

        # wait for iam_role to be created and create instance profile
        wait_for(check_iam_role, timeout=60, interval=0.5)
        iam.create_instance_profile(InstanceProfileName=iam_instance_profile_name, Tags=[{"Key": "skylark", "Value": "true"}])
        iam.add_role_to_instance_profile(InstanceProfileName=iam_instance_profile_name, RoleName=iam_name)
        wait_for(check_instance_profile, timeout=60, interval=0.5)

        def start_instance():
            return ec2.create_instances(
                ImageId="resolve:ssm:/aws/service/ecs/optimized-ami/amazon-linux-2/recommended/image_id",
                InstanceType=instance_class,
                MinCount=1,
                MaxCount=1,
                KeyName=f"skylark-{region}",
                TagSpecifications=[
                    {
                        "ResourceType": "instance",
                        "Tags": [{"Key": "Name", "Value": name}] + [{"Key": k, "Value": v} for k, v in tags.items()],
                    }
                ],
                BlockDeviceMappings=[
                    {
                        "DeviceName": "/dev/sda1",
                        "Ebs": {"DeleteOnTermination": True, "VolumeSize": ebs_volume_size, "VolumeType": "gp2"},
                    }
                ],
                NetworkInterfaces=[
                    {
                        "DeviceIndex": 0,
                        "Groups": [self.get_security_group(region).group_id],
                        "SubnetId": subnets[0].id,
                        "AssociatePublicIpAddress": True,
                        "DeleteOnTermination": True,
                    }
                ],
                IamInstanceProfile={"Name": iam_instance_profile_name},
                InstanceInitiatedShutdownBehavior="terminate",
            )

        instance = retry_backoff(start_instance, initial_backoff=1)
        assert len(instance) == 1, f"Expected 1 instance, got {len(instance)}"
        instance[0].wait_until_running()
        server = AWSServer(f"aws:{region}", instance[0].id)
        server.wait_for_ready()
        return server<|MERGE_RESOLUTION|>--- conflicted
+++ resolved
@@ -8,11 +8,8 @@
 import pandas as pd
 from skylark.compute.aws.aws_auth import AWSAuthentication
 from skylark.utils import logger
-<<<<<<< HEAD
 import typer
-=======
 from skylark import key_root
->>>>>>> d2033fe9
 
 from oslo_concurrency import lockutils
 from skylark import skylark_root
