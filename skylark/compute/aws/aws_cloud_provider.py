--- conflicted
+++ resolved
@@ -24,26 +24,6 @@
     @staticmethod
     def region_list() -> List[str]:
         all_regions = [
-<<<<<<< HEAD
-            #"af-south-1",
-            #"ap-northeast-1",
-            #"ap-northeast-2",
-            #"ap-northeast-3",
-            #"ap-east-1",
-            #"ap-south-1",
-            #"ap-southeast-1",
-            #"ap-southeast-2",
-            #"ap-southeast-3",
-            #"ca-central-1",
-            #"eu-central-1",
-            #"eu-north-1",
-            #"eu-south-1",
-            #"eu-west-1",
-            #"eu-west-2",
-            #"eu-west-3",
-            #"me-south-1",
-            #"sa-east-1",
-=======
             "af-south-1",
             "ap-northeast-1",
             "ap-northeast-2",
@@ -62,7 +42,6 @@
             "eu-west-3",
             "me-south-1",
             "sa-east-1",
->>>>>>> 615c5544
             "us-east-1",
             "us-east-2",
             "us-west-1",
