from functools import lru_cache
import time
import uuid
from typing import List, Optional

import botocore
from oslo_concurrency import lockutils
import pandas as pd
from loguru import logger

from skylark import skylark_root
from skylark.compute.aws.aws_server import AWSServer
from skylark.compute.cloud_providers import CloudProvider


class AWSCloudProvider(CloudProvider):
    def __init__(self):
        super().__init__()

    @property
    def name(self):
        return "aws"

    @staticmethod
    def region_list() -> List[str]:
        all_regions = [
            "af-south-1",
            "ap-northeast-1",
            "ap-northeast-2",
            "ap-northeast-3",
            "ap-south-1",
            "ap-southeast-1",
            "ap-southeast-2",
            "ap-southeast-3",
            "ca-central-1",
            "eu-central-1",
            "eu-north-1",
            "eu-south-1",
            "eu-west-1",
            "eu-west-2",
            "eu-west-3",
            "me-south-1",
            "sa-east-1",
            "us-east-1",
            "us-east-2",
            "us-west-1",
            "us-west-2",
<<<<<<< HEAD
            # "ap-northeast-3",  # dl ami not available here
            # "af-south-1",
            # "ap-south-1",
            # "ap-southeast-3",
            # "eu-north-1",  # dl ami not available here
            # "eu-south-1",
            # "me-south-1",
=======
>>>>>>> d6f4f9a6
        ]
        return all_regions

    @staticmethod
    def get_transfer_cost(src_key, dst_key):
        transfer_df = pd.read_csv(skylark_root / "profiles" / "aws_transfer_costs.csv").set_index(["src", "dst"])

        src_provider, src = src_key.split(":")
        dst_provider, dst = dst_key.split(":")

        assert src_provider == "aws"
        if dst_provider == "aws":
            if (src, dst) in transfer_df.index:
                return transfer_df.loc[src, dst]["cost"]
            else:
                logger.warning(f"No transfer cost found for {src_key} -> {dst_key}, using max of {src}")
                src_rows = transfer_df.loc[src]
                src_rows = src_rows[src_rows.index != "internet"]
                return src_rows.max()["cost"]
        elif dst_provider == "gcp":
            return transfer_df.loc[src, "internet"]["cost"]
        else:
            raise NotImplementedError

    def get_instance_list(self, region: str) -> List[AWSServer]:
        ec2 = AWSServer.get_boto3_resource("ec2", region)
        valid_states = ["pending", "running", "stopped", "stopping"]
        instances = ec2.instances.filter(Filters=[{"Name": "instance-state-name", "Values": valid_states}])
        instance_ids = [i.id for i in instances]
        return [AWSServer(f"aws:{region}", i) for i in instance_ids]

    def get_security_group(self, region: str, vpc_name="skylark", sg_name="skylark"):
        ec2 = AWSServer.get_boto3_resource("ec2", region)
        vpcs = list(ec2.vpcs.filter(Filters=[{"Name": "tag:Name", "Values": [vpc_name]}]).all())
        assert len(vpcs) == 1, f"Found {len(vpcs)} vpcs with name {vpc_name}"
        sgs = [sg for sg in vpcs[0].security_groups.all() if sg.group_name == sg_name]
        assert len(sgs) == 1
        return sgs[0]

    def get_vpc(self, region: str, vpc_name="skylark"):
        ec2 = AWSServer.get_boto3_resource("ec2", region)
        vpcs = list(ec2.vpcs.filter(Filters=[{"Name": "tag:Name", "Values": [vpc_name]}]).all())
        if len(vpcs) == 0:
            return None
        else:
            return vpcs[0]

    def make_vpc(self, region: str, vpc_name="skylark"):
        ec2 = AWSServer.get_boto3_resource("ec2", region)
        ec2client = ec2.meta.client
        vpcs = list(ec2.vpcs.filter(Filters=[{"Name": "tag:Name", "Values": [vpc_name]}]).all())

        # find matching valid VPC
        matching_vpc = None
        for vpc in vpcs:
            if (
                vpc.cidr_block == "10.0.0.0/16"
                and vpc.describe_attribute(Attribute="enableDnsSupport")["EnableDnsSupport"]
                and vpc.describe_attribute(Attribute="enableDnsHostnames")["EnableDnsHostnames"]
            ):
                matching_vpc = vpc
                # delete all other vpcs
                for vpc in vpcs:
                    if vpc != matching_vpc:
                        try:
                            self.delete_vpc(region, vpc.id)
                        except botocore.exceptions.ClientError as e:
                            logger.warning(f"Failed to delete VPC {vpc.id} in {region}: {e}")
                break

        # make vpc if none found
        if matching_vpc is None:
            # delete old skylark vpcs
            for vpc in vpcs:
                self.delete_vpc(region, vpc.id)

            # enable dns support, enable dns hostnames
            matching_vpc = ec2.create_vpc(CidrBlock="10.0.0.0/16", InstanceTenancy="default")
            matching_vpc.modify_attribute(EnableDnsSupport={"Value": True})
            matching_vpc.modify_attribute(EnableDnsHostnames={"Value": True})
            matching_vpc.create_tags(Tags=[{"Key": "Name", "Value": vpc_name}])
            matching_vpc.wait_until_available()

            # make subnet
            subnet = ec2.create_subnet(CidrBlock="10.0.2.0/24", VpcId=matching_vpc.id)
            subnet.meta.client.modify_subnet_attribute(SubnetId=subnet.id, MapPublicIpOnLaunch={"Value": True})

            # make internet gateway
            igw = ec2.create_internet_gateway()
            igw.attach_to_vpc(VpcId=matching_vpc.id)
            public_route_table = list(matching_vpc.route_tables.all())[0]
            # add a default route, for Public Subnet, pointing to Internet Gateway
            ec2client.create_route(RouteTableId=public_route_table.id, DestinationCidrBlock="0.0.0.0/0", GatewayId=igw.id)
            public_route_table.associate_with_subnet(SubnetId=subnet.id)

            # make security group named "default"
            sg = ec2.create_security_group(GroupName="skylark", Description="Default security group for Skylark VPC", VpcId=matching_vpc.id)
        return matching_vpc

    def delete_vpc(self, region: str, vpcid: str):
        """Delete VPC, from https://gist.github.com/vernhart/c6a0fc94c0aeaebe84e5cd6f3dede4ce"""
        logger.warning(f"[{region}] Deleting VPC {vpcid}")
        ec2 = AWSServer.get_boto3_resource("ec2", region)
        ec2client = ec2.meta.client
        vpc = ec2.Vpc(vpcid)
        # detach and delete all gateways associated with the vpc
        for gw in vpc.internet_gateways.all():
            vpc.detach_internet_gateway(InternetGatewayId=gw.id)
            gw.delete()
        # delete all route table associations
        for rt in vpc.route_tables.all():
            for rta in rt.associations:
                if not rta.main:
                    rta.delete()
        # delete any instances
        for subnet in vpc.subnets.all():
            for instance in subnet.instances.all():
                instance.terminate()
        # delete our endpoints
        for ep in ec2client.describe_vpc_endpoints(Filters=[{"Name": "vpc-id", "Values": [vpcid]}])["VpcEndpoints"]:
            ec2client.delete_vpc_endpoints(VpcEndpointIds=[ep["VpcEndpointId"]])
        # delete our security groups
        for sg in vpc.security_groups.all():
            if sg.group_name != "default":
                sg.delete()
        # delete any vpc peering connections
        for vpcpeer in ec2client.describe_vpc_peering_connections(Filters=[{"Name": "requester-vpc-info.vpc-id", "Values": [vpcid]}])[
            "VpcPeeringConnections"
        ]:
            ec2.VpcPeeringConnection(vpcpeer["VpcPeeringConnectionId"]).delete()
        # delete non-default network acls
        for netacl in vpc.network_acls.all():
            if not netacl.is_default:
                netacl.delete()
        # delete network interfaces
        for subnet in vpc.subnets.all():
            for interface in subnet.network_interfaces.all():
                interface.delete()
            subnet.delete()
        # finally, delete the vpc
        ec2client.delete_vpc(VpcId=vpcid)

    def add_ip_to_security_group(self, aws_region: str):
        """Add IP to security group. If security group ID is None, use group named skylark (create if not exists)."""

        @lockutils.synchronized(f"aws_add_ip_to_security_group_{aws_region}", external=True, lock_path="/tmp/skylark_locks")
        def fn():
            self.make_vpc(aws_region)
            sg = self.get_security_group(aws_region)
            try:
                sg.authorize_ingress(
                    IpPermissions=[{"IpProtocol": "-1", "FromPort": -1, "ToPort": -1, "IpRanges": [{"CidrIp": "0.0.0.0/0"}]}]
                )
            except botocore.exceptions.ClientError as e:
                if not str(e).endswith("already exists"):
                    raise e

        return fn()

    @lru_cache()
    def get_ubuntu_ami_id(self, region: str) -> str:
        client = AWSServer.get_boto3_resource("ec2", region)
        images = client.images.filter(
            Owners=["099720109477"], Filters=[{"Name": "name", "Values": ["ubuntu/images/hvm-ssd/ubuntu-focal-20.04-amd64-server-*"]}]
        )
        images = sorted(images, key=lambda i: i.creation_date, reverse=True)  # get newest image
        if len(images) == 0:
            raise Exception(f"No Ubuntu AMI found in {region}")
        return images[0].id

    def provision_instance(
        self,
        region: str,
        instance_class: str,
        name: Optional[str] = None,
        # ami_id: Optional[str] = None,
        tags={"skylark": "true"},
        ebs_volume_size: int = 128,
    ) -> AWSServer:
        assert not region.startswith("aws:"), "Region should be AWS region"
        if name is None:
            name = f"skylark-aws-{str(uuid.uuid4()).replace('-', '')}"
        # if ami_id is None:
        #     ami_id = self.get_ubuntu_ami_id(region)
        ec2 = AWSServer.get_boto3_resource("ec2", region)
        AWSServer.ensure_keyfile_exists(region)

        # set instance storage to 128GB EBS
        # use security group named default
        # use vpc named skylark
        vpc = self.get_vpc(region)
        assert vpc is not None, "No VPC found"
        subnets = list(vpc.subnets.all())
        assert len(subnets) > 0, "No subnets found"

        # catch botocore.exceptions.ClientError: "An error occurred (RequestLimitExceeded) when calling the RunInstances operation (reached max retries: 4): Request limit exceeded." and retry
        for i in range(4):
            try:
                instance = ec2.create_instances(
                    ImageId=self.get_ubuntu_ami_id(region),
                    InstanceType=instance_class,
                    MinCount=1,
                    MaxCount=1,
                    KeyName=f"skylark-{region}",
                    TagSpecifications=[
                        {
                            "ResourceType": "instance",
                            "Tags": [{"Key": "Name", "Value": name}] + [{"Key": k, "Value": v} for k, v in tags.items()],
                        }
                    ],
                    BlockDeviceMappings=[
                        {
                            "DeviceName": "/dev/sda1",
                            "Ebs": {
                                "DeleteOnTermination": True,
                                "VolumeSize": ebs_volume_size,
                                "VolumeType": "gp2",
                            },
                        }
                    ],
                    NetworkInterfaces=[
                        {
                            "DeviceIndex": 0,
                            "Groups": [self.get_security_group(region).group_id],
                            "SubnetId": subnets[0].id,
                            "AssociatePublicIpAddress": True,
                            "DeleteOnTermination": True,
                        }
                    ],
                )
            except botocore.exceptions.ClientError as e:
                if not "RequestLimitExceeded" in str(e):
                    raise e
                else:
                    logger.warning(f"RequestLimitExceeded, retrying ({i})")
                    time.sleep(1)
                    continue
            instance[0].wait_until_running()
            server = AWSServer(f"aws:{region}", instance[0].id)
            server.wait_for_ready()
            return server
        raise Exception("Failed to provision instance")<|MERGE_RESOLUTION|>--- conflicted
+++ resolved
@@ -45,16 +45,6 @@
             "us-east-2",
             "us-west-1",
             "us-west-2",
-<<<<<<< HEAD
-            # "ap-northeast-3",  # dl ami not available here
-            # "af-south-1",
-            # "ap-south-1",
-            # "ap-southeast-3",
-            # "eu-north-1",  # dl ami not available here
-            # "eu-south-1",
-            # "me-south-1",
-=======
->>>>>>> d6f4f9a6
         ]
         return all_regions
 
