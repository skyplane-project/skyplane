import functools
import json
import uuid
import os
import time
from typing import List, Optional
from pathlib import Path

import botocore
from skylark.compute.aws.aws_auth import AWSAuthentication
from skylark.utils import logger
from skylark import key_root
from skylark import exceptions
from ilock import ILock
from skylark import skylark_root
from skylark.compute.aws.aws_server import AWSServer
from skylark.compute.cloud_providers import CloudProvider
from skylark.utils.utils import do_parallel, wait_for

try:
    import pandas as pd
except ImportError:
    pd = None
    logger.warning("pandas not installed, will not be able to load transfer costs")


class AWSCloudProvider(CloudProvider):
    def __init__(self):
        super().__init__()
        self.auth = AWSAuthentication()

    @property
    def name(self):
        return "aws"

    @staticmethod
    def region_list() -> List[str]:
        # todo query AWS for list of active regions
        region_list = AWSAuthentication.get_region_config()
        return region_list

    @staticmethod
    @functools.lru_cache(maxsize=None)
    def load_transfer_cost_df():
        return pd.read_csv(skylark_root / "profiles" / "aws_transfer_costs.csv").set_index(["src", "dst"])

    @staticmethod
    def get_transfer_cost(src_key, dst_key, premium_tier=True):
        assert premium_tier, "AWS transfer cost is only available for premium tier"
        transfer_df = AWSCloudProvider.load_transfer_cost_df()

        src_provider, src = src_key.split(":")
        dst_provider, dst = dst_key.split(":")

        assert src_provider == "aws"
        if dst_provider == "aws":
            if (src, dst) in transfer_df.index:
                return transfer_df.loc[src, dst]["cost"]
            else:
                logger.warning(f"No transfer cost found for {src_key} -> {dst_key}, using max of {src}")
                src_rows = transfer_df.loc[src]
                src_rows = src_rows[src_rows.index != "internet"]
                return src_rows.max()["cost"]
        else:
            return transfer_df.loc[src, "internet"]["cost"]

    def get_instance_list(self, region: str) -> List[AWSServer]:
        ec2 = self.auth.get_boto3_resource("ec2", region)
        valid_states = ["pending", "running", "stopped", "stopping"]
        instances = ec2.instances.filter(Filters=[{"Name": "instance-state-name", "Values": valid_states}])
        try:
            instance_ids = [i.id for i in instances]
        except botocore.exceptions.ClientError as e:
            logger.error(f"error provisioning in {region}: {e}")
            return []

        return [AWSServer(f"aws:{region}", i) for i in instance_ids]

    def get_security_group(self, region: str, vpc_name="skylark", sg_name="skylark"):
        ec2 = self.auth.get_boto3_resource("ec2", region)
        vpcs = list(ec2.vpcs.filter(Filters=[{"Name": "tag:Name", "Values": [vpc_name]}]).all())
        assert len(vpcs) == 1, f"Found {len(vpcs)} vpcs with name {vpc_name}"
        sgs = [sg for sg in vpcs[0].security_groups.all() if sg.group_name == sg_name]
        assert len(sgs) == 1
        return sgs[0]

    def get_vpc(self, region: str, vpc_name="skylark"):
        ec2 = self.auth.get_boto3_resource("ec2", region)
        vpcs = list(ec2.vpcs.filter(Filters=[{"Name": "tag:Name", "Values": [vpc_name]}]).all())
        if len(vpcs) == 0:
            return None
        else:
            return vpcs[0]

    def make_vpc(self, region: str, vpc_name="skylark"):
        ec2 = self.auth.get_boto3_resource("ec2", region)
        ec2client = ec2.meta.client
        vpcs = list(ec2.vpcs.filter(Filters=[{"Name": "tag:Name", "Values": [vpc_name]}]).all())

        # find matching valid VPC
        matching_vpc = None
        for vpc in vpcs:
            subsets_azs = [subnet.availability_zone for subnet in vpc.subnets.all()]
            if (
                vpc.cidr_block == "10.0.0.0/16"
                and vpc.describe_attribute(Attribute="enableDnsSupport")["EnableDnsSupport"]
                and vpc.describe_attribute(Attribute="enableDnsHostnames")["EnableDnsHostnames"]
                and all(az in subsets_azs for az in self.auth.get_azs_in_region(region))
            ):
                matching_vpc = vpc
                # delete all other vpcs
                for vpc in vpcs:
                    if vpc != matching_vpc:
                        try:
                            self.delete_vpc(region, vpc.id)
                        except botocore.exceptions.ClientError as e:
                            logger.warning(f"Failed to delete VPC {vpc.id} in {region}: {e}")
                break

        # make vpc if none found
        if matching_vpc is None:
            # delete old skylark vpcs
            for vpc in vpcs:
                self.delete_vpc(region, vpc.id)

            # enable dns support, enable dns hostnames
            matching_vpc = ec2.create_vpc(CidrBlock="10.0.0.0/16", InstanceTenancy="default")
            matching_vpc.modify_attribute(EnableDnsSupport={"Value": True})
            matching_vpc.modify_attribute(EnableDnsHostnames={"Value": True})
            matching_vpc.create_tags(Tags=[{"Key": "Name", "Value": vpc_name}])
            matching_vpc.wait_until_available()

            # make subnet for each AZ in region
            def make_subnet(az):
                subnet_cidr_id = ord(az[-1]) - ord("a")
                subnet = self.auth.get_boto3_resource("ec2", region).create_subnet(
                    CidrBlock=f"10.0.{subnet_cidr_id}.0/24", VpcId=matching_vpc.id, AvailabilityZone=az
                )
                subnet.meta.client.modify_subnet_attribute(SubnetId=subnet.id, MapPublicIpOnLaunch={"Value": True})
                return subnet.id

            subnet_ids = do_parallel(make_subnet, self.auth.get_azs_in_region(region), return_args=False)

            # make internet gateway
            igw = ec2.create_internet_gateway()
            igw.attach_to_vpc(VpcId=matching_vpc.id)
            public_route_table = list(matching_vpc.route_tables.all())[0]
            # add a default route, for Public Subnet, pointing to Internet Gateway
            ec2client.create_route(RouteTableId=public_route_table.id, DestinationCidrBlock="0.0.0.0/0", GatewayId=igw.id)
            for subnet_id in subnet_ids:
                public_route_table.associate_with_subnet(SubnetId=subnet_id)

            # make security group named "skylark"
            sg = ec2.create_security_group(GroupName="skylark", Description="Default security group for Skylark VPC", VpcId=matching_vpc.id)
        return matching_vpc

    def delete_vpc(self, region: str, vpcid: str):
        """Delete VPC, from https://gist.github.com/vernhart/c6a0fc94c0aeaebe84e5cd6f3dede4ce"""
        logger.warning(f"[{region}] Deleting VPC {vpcid}")
        ec2 = self.auth.get_boto3_resource("ec2", region)
        ec2client = ec2.meta.client
        vpc = ec2.Vpc(vpcid)
        # delete all route table associations
        for rt in vpc.route_tables.all():
            for rta in rt.associations:
                if not rta.main:
                    rta.delete()
        # delete any instances
        for subnet in vpc.subnets.all():
            for instance in subnet.instances.all():
                instance.terminate()
        # delete our endpoints
        for ep in ec2client.describe_vpc_endpoints(Filters=[{"Name": "vpc-id", "Values": [vpcid]}])["VpcEndpoints"]:
            ec2client.delete_vpc_endpoints(VpcEndpointIds=[ep["VpcEndpointId"]])
        # delete our security groups
        for sg in vpc.security_groups.all():
            if sg.group_name != "default":
                sg.delete()
        # delete any vpc peering connections
        for vpcpeer in ec2client.describe_vpc_peering_connections(Filters=[{"Name": "requester-vpc-info.vpc-id", "Values": [vpcid]}])[
            "VpcPeeringConnections"
        ]:
            ec2.VpcPeeringConnection(vpcpeer["VpcPeeringConnectionId"]).delete()
        # delete non-default network acls
        for netacl in vpc.network_acls.all():
            if not netacl.is_default:
                netacl.delete()
        # delete network interfaces
        for subnet in vpc.subnets.all():
            for interface in subnet.network_interfaces.all():
                interface.delete()
            subnet.delete()
        # detach and delete all gateways associated with the vpc
        for gw in vpc.internet_gateways.all():
            vpc.detach_internet_gateway(InternetGatewayId=gw.id)
            gw.delete()
        # finally, delete the vpc
        ec2client.delete_vpc(VpcId=vpcid)

    def create_iam(self, iam_name: str = "skylark_gateway", attach_policy_arn: Optional[str] = None):
        """Create IAM role if it doesn't exist and grant managed role if given."""
        iam = self.auth.get_boto3_client("iam")
        with ILock(f"aws_create_iam_{iam_name}"):
            try:
                iam.get_role(RoleName=iam_name)
            except iam.exceptions.NoSuchEntityException:
                doc = {
                    "Version": "2012-10-17",
                    "Statement": [{"Effect": "Allow", "Principal": {"Service": "ec2.amazonaws.com"}, "Action": "sts:AssumeRole"}],
                }
                iam.create_role(RoleName=iam_name, AssumeRolePolicyDocument=json.dumps(doc), Tags=[{"Key": "skylark", "Value": "true"}])
            if attach_policy_arn:
                iam.attach_role_policy(RoleName=iam_name, PolicyArn=attach_policy_arn)

<<<<<<< HEAD
        return fn()

    def add_ip_to_security_group(self, aws_region: str, ip: str = "None"):
        """Add IP to security group. If security group ID is None, use group named skylark (create if not exists)."""

        @lockutils.synchronized(f"aws_add_ip_to_security_group_{aws_region}", external=True, lock_path="/tmp/skylark_locks")
        def fn():
            if ip == "None":
                # The default fallback if we don't have list of ips
                self.make_vpc(aws_region)
                sg = self.get_security_group(aws_region)
                try:
                    sg.authorize_ingress(
                        IpPermissions=[{"IpProtocol": "-1", "FromPort": -1, "ToPort": -1, "IpRanges": [{"CidrIp": "0.0.0.0/0"}]}]
                    )
                except botocore.exceptions.ClientError as e:
                    if not str(e).endswith("already exists"):
                        raise e
            elif ip:
                # Add instance IP to security group
                sg = self.get_security_group(aws_region)
                try:
                    sg.authorize_ingress(
                        IpPermissions=[{"IpProtocol": "tcp", "FromPort": 12000, "ToPort": 65535, "IpRanges": [{"CidrIp": ip + "/32"}]}]
                    )
                except botocore.exceptions.ClientError as e:
                    if not str(e).endswith("already exists"):
                        raise e

        return fn()

    def remove_ip_from_security_group(self, aws_region: str, ip: str = "None"):
        """Remove IP from security group. If security group ID is None, return."""

        @lockutils.synchronized(f"remove_ip_from_security_group{aws_region}", external=True, lock_path="/tmp/skylark_locks")
        def fn():
            if ip == "None":
                # The default fallback if we don't have list of ips. We do nothing then.
                return 
            elif ip:
                # Remove instance IP from security group
                sg = self.get_security_group(aws_region)
                try:
                    sg.revoke_ingress(
                        IpPermissions= [{"IpProtocol": "tcp", "FromPort": 12000, "ToPort": 65535, "IpRanges": [{"CidrIp": ip + "/32"}]}]
                    )
                except botocore.exceptions.ClientError as e:
                    raise e

        return fn()

    def clear_security_group(self, aws_region: str, vpc_name="skylark"):
        """Clears security group, and allows ssh and dozzle if activated"""
        logger.warn(f"Clearing the Security Group will interefere with the VPC
                affecting cuncurrent transfers.")

        @lockutils.synchronized(f"aws_clear_security_group_{aws_region}", external=True, lock_path="/tmp/skylark_locks")
        def fn():
=======
    def add_ip_to_security_group(self, aws_region: str):
        """Add IP to security group. If security group ID is None, use group named skylark (create if not exists)."""
        with ILock(f"aws_add_ip_to_security_group_{aws_region}"):
            self.make_vpc(aws_region)
>>>>>>> 181d4f62
            sg = self.get_security_group(aws_region)
            # Revoke all ingress rules
            if sg.ip_permissions:
                # logger.warn(f"Revoking {sg.ip_permissions} rules for {sg.group_name}")
                sg.revoke_ingress(IpPermissions=sg.ip_permissions)
            # Allow internal traffic
            try:
                sg.authorize_ingress(
                    IpPermissions=[{"IpProtocol": "-1", "FromPort": -1, "ToPort": -1, "IpRanges": [{"CidrIp": "0.0.0.0/32"}]}]
                )
            except botocore.exceptions.ClientError as e:
                if not str(e).endswith("already exists"):
                    raise e
            # Allow ssh access on Port 22
            try:
                logger.info(f"Adding ssh access to security group {sg.id}")
                sg.authorize_ingress(
                    IpPermissions=[{"IpProtocol": "tcp", "FromPort": 22, "ToPort": 22, "IpRanges": [{"CidrIp": "0.0.0.0/0"}]}]
                )
            except botocore.exceptions.ClientError as e:
                if not str(e).endswith("already exists"):
                    raise e
            # Allow Dozzle on log_viewer_port
            if self.logging_enabled:
                logger.info(f"Adding log viewer port {self.log_viewer_port} to security group {sg.id}")
                try:
                    sg.authorize_ingress(
                        IpPermissions=[
                            {
                                "IpProtocol": "tcp",
                                "FromPort": self.log_viewer_port,
                                "ToPort": self.log_viewer_port,
                                "IpRanges": [{"CidrIp": "0.0.0.0/0"}],
                            }
                        ]
                    )
                except botocore.exceptions.ClientError as e:
                    if not str(e).endswith("already exists"):
                        raise e

    def ensure_keyfile_exists(self, aws_region, prefix=key_root / "aws"):
        ec2 = self.auth.get_boto3_resource("ec2", aws_region)
        ec2_client = self.auth.get_boto3_client("ec2", aws_region)
        prefix = Path(prefix)
        key_name = f"skylark-{aws_region}"
        local_key_file = prefix / f"{key_name}.pem"

        if not local_key_file.exists():
            with ILock(f"aws_keyfile_lock_{aws_region}"):
                if not local_key_file.exists():  # double check due to lock
                    local_key_file.parent.mkdir(parents=True, exist_ok=True)
                    if key_name in set(p["KeyName"] for p in ec2_client.describe_key_pairs()["KeyPairs"]):
                        logger.warning(f"Deleting key {key_name} in region {aws_region}")
                        ec2_client.delete_key_pair(KeyName=key_name)
                    key_pair = ec2.create_key_pair(KeyName=f"skylark-{aws_region}", KeyType="rsa")
                    with local_key_file.open("w") as f:
                        key_str = key_pair.key_material
                        if not key_str.endswith("\n"):
                            key_str += "\n"
                        f.write(key_str)
                    os.chmod(local_key_file, 0o600)
                    logger.info(f"Created key file {local_key_file}")

        return local_key_file

    def provision_instance(
        self,
        region: str,
        instance_class: str,
        name: Optional[str] = None,
        # ami_id: Optional[str] = None,
        tags={"skylark": "true"},
        ebs_volume_size: int = 128,
        iam_name: str = "skylark_gateway",
    ) -> AWSServer:

        assert not region.startswith("aws:"), "Region should be AWS region"
        if name is None:
            name = f"skylark-aws-{str(uuid.uuid4()).replace('-', '')}"
        iam_instance_profile_name = f"{name}_profile"
        iam = self.auth.get_boto3_client("iam", region)
        ec2 = self.auth.get_boto3_resource("ec2", region)
        ec2_client = self.auth.get_boto3_client("ec2", region)
        vpc = self.get_vpc(region)
        assert vpc is not None, "No VPC found"

        # get subnet list
        def instance_class_supported(az):
            # describe_instance_type_offerings
            offerings_list = ec2_client.describe_instance_type_offerings(
                LocationType="availability-zone",
                Filters=[
                    {"Name": "location", "Values": [az]},
                ],
            )
            offerings = [o for o in offerings_list["InstanceTypeOfferings"] if o["InstanceType"] == instance_class]
            return len(offerings) > 0

        subnets = [subnet for subnet in vpc.subnets.all() if instance_class_supported(subnet.availability_zone)]
        assert len(subnets) > 0, "No subnets found that support specified instance class"

        def check_iam_role():
            try:
                iam.get_role(RoleName=iam_name)
                return True
            except iam.exceptions.NoSuchEntityException:
                return False

        def check_instance_profile():
            try:
                iam.get_instance_profile(InstanceProfileName=iam_instance_profile_name)
                return True
            except iam.exceptions.NoSuchEntityException:
                return False

        # wait for iam_role to be created and create instance profile
        wait_for(check_iam_role, timeout=60, interval=0.5)
        iam.create_instance_profile(InstanceProfileName=iam_instance_profile_name, Tags=[{"Key": "skylark", "Value": "true"}])
        iam.add_role_to_instance_profile(InstanceProfileName=iam_instance_profile_name, RoleName=iam_name)
        wait_for(check_instance_profile, timeout=60, interval=0.5)

        def start_instance(subnet_id: str):
            return ec2.create_instances(
                ImageId="resolve:ssm:/aws/service/ecs/optimized-ami/amazon-linux-2/recommended/image_id",
                InstanceType=instance_class,
                MinCount=1,
                MaxCount=1,
                KeyName=f"skylark-{region}",
                TagSpecifications=[
                    {
                        "ResourceType": "instance",
                        "Tags": [{"Key": "Name", "Value": name}] + [{"Key": k, "Value": v} for k, v in tags.items()],
                    }
                ],
                BlockDeviceMappings=[
                    {
                        "DeviceName": "/dev/sda1",
                        "Ebs": {"DeleteOnTermination": True, "VolumeSize": ebs_volume_size, "VolumeType": "gp2"},
                    }
                ],
                NetworkInterfaces=[
                    {
                        "DeviceIndex": 0,
                        "Groups": [self.get_security_group(region).group_id],
                        "SubnetId": subnet_id,
                        "AssociatePublicIpAddress": True,
                        "DeleteOnTermination": True,
                    }
                ],
                IamInstanceProfile={"Name": iam_instance_profile_name},
                InstanceInitiatedShutdownBehavior="terminate",
            )

        backoff = 1
        max_retries = 8
        max_backoff = 8
        current_subnet_id = 0
        for i in range(max_retries):
            try:
                instance = start_instance(subnets[current_subnet_id].id)
                break
            except botocore.exceptions.ClientError as e:
                if i == max_retries - 1:
                    raise e
                elif "VcpuLimitExceeded" in str(e):
                    raise exceptions.InsufficientVCPUException() from e
                elif "Invalid IAM Instance Profile name" not in str(e):
                    logger.warning(str(e))
                elif "InsufficientInstanceCapacity" in str(e):
                    # try another subnet
                    current_subnet_id = (current_subnet_id + 1) % len(subnets)
                time.sleep(backoff)
                backoff = min(backoff * 2, max_backoff)

        assert len(instance) == 1, f"Expected 1 instance, got {len(instance)}"
        instance[0].wait_until_running()
        server = AWSServer(f"aws:{region}", instance[0].id)
        server.wait_for_ready()
        return server<|MERGE_RESOLUTION|>--- conflicted
+++ resolved
@@ -212,7 +212,6 @@
             if attach_policy_arn:
                 iam.attach_role_policy(RoleName=iam_name, PolicyArn=attach_policy_arn)
 
-<<<<<<< HEAD
         return fn()
 
     def add_ip_to_security_group(self, aws_region: str, ip: str = "None"):
@@ -271,12 +270,6 @@
 
         @lockutils.synchronized(f"aws_clear_security_group_{aws_region}", external=True, lock_path="/tmp/skylark_locks")
         def fn():
-=======
-    def add_ip_to_security_group(self, aws_region: str):
-        """Add IP to security group. If security group ID is None, use group named skylark (create if not exists)."""
-        with ILock(f"aws_add_ip_to_security_group_{aws_region}"):
-            self.make_vpc(aws_region)
->>>>>>> 181d4f62
             sg = self.get_security_group(aws_region)
             # Revoke all ingress rules
             if sg.ip_permissions:
