--- conflicted
+++ resolved
@@ -109,19 +109,6 @@
                     return test_instance_name
         logger.fs.error(f"[azure] Instance {instance_name} not found in region {region} and could not infer a similar instance name.")
         return None
-<<<<<<< HEAD
-
-        """
-        if instance_name == "Standard_D32_v5" and "Standard_D32_v5" in sku_mapping[region]:
-            return "Standard_D32_v5"
-        elif instance_name == "Standard_D32_v4" and "Standard_D32_v4" in sku_mapping[region]:
-            return "Standard_D32_v4"
-        else:
-            logger.error(f"Cannot confirm availability of {instance_name} in {region}")
-            return instance_name
-        """
-=======
->>>>>>> 36f8262b
 
     @staticmethod
     def get_transfer_cost(src_key, dst_key, premium_tier=True):
