import os
import subprocess
import threading
from typing import Dict, List, Optional

from azure.identity import DefaultAzureCredential
from azure.mgmt.authorization import AuthorizationManagementClient
from azure.mgmt.storage import StorageManagementClient
from azure.storage.blob import BlobServiceClient, ContainerClient

from skylark import cloud_config
from skylark import config_path
from skylark.compute.utils import query_which_cloud
from skylark.config import SkylarkConfig
from skylark import config_path
from skylark import azure_config_path
from skylark import azure_sku_path
from skylark.utils.utils import do_parallel
import subprocess
import json

# optional imports due to large package size
try:
    from azure.mgmt.network import NetworkManagementClient
except ImportError:
    NetworkManagementClient = None

try:
    from azure.mgmt.compute import ComputeManagementClient
except ImportError:
    ComputeManagementClient = None

try:
    from azure.mgmt.resource import ResourceManagementClient
except ImportError:
    ResourceManagementClient = None

try:
    from azure.mgmt.resource.subscriptions import SubscriptionClient
except ImportError:
    SubscriptionClient = None


class AzureAuthentication:
    __cached_credentials = threading.local()

    def __init__(self, config: Optional[SkylarkConfig] = None):
        self.config = config if config is not None else SkylarkConfig.load_config(config_path)
        self.credential = self.get_credential(self.subscription_id)

    @property
    def subscription_id(self) -> Optional[str]:
        return self.config.azure_subscription_id

    def get_credential(self, subscription_id: str):
        cached_credential = getattr(self.__cached_credentials, f"credential_{subscription_id}", None)
        if cached_credential is None:
            cached_credential = DefaultAzureCredential(
                exclude_managed_identity_credential=query_which_cloud() != "azure",  # exclude MSI if not Azure
                exclude_powershell_credential=True,
                exclude_visual_studio_code_credential=True,
            )
            setattr(self.__cached_credentials, f"credential_{subscription_id}", cached_credential)
        return cached_credential

    def save_region_config(self, config: SkylarkConfig):
        if config.azure_enabled == False:
            self.clear_region_config()
            return
<<<<<<< HEAD
        region_json = json.loads(subprocess.check_output(["az", "account", "list-locations", "-o", "json"]))
        region_list = []
        for region in region_json:
            region_list.append(region["name"])

=======
        region_list = []
        for location in self.get_subscription_client().subscriptions.list_locations(subscription_id=self.subscription_id):
            region_list.append(location.name)
>>>>>>> 425a8b3d
        with azure_config_path.open("w") as f:
            f.write("\n".join(region_list))
        print(f"    Azure region config file saved to {azure_config_path}")

        client = self.get_compute_client()

        def get_skus(region):
            valid_skus = []
            for sku in client.resource_skus.list(filter="location eq '{}'".format(region)):
                if len(sku.restrictions) == 0 and sku.name.startswith("Standard_D32"):
                    valid_skus.append(sku.name)
            return set(valid_skus)

<<<<<<< HEAD
        print("     Querying for SKU availbility in regions.")
        result = do_parallel(get_skus, region_list, progress_bar=True, leave_pbar=False, desc="Query SKUs")
=======
        print("    Querying for SKU availbility in regions")
        result = do_parallel(get_skus, region_list, spinner=True, spinner_persist=False, desc="Query SKUs")
>>>>>>> 425a8b3d

        region_sku = dict()
        for region, skus in result:
            region_sku[region] = list()
            region_sku[region].extend(skus)

        with azure_sku_path.open("w") as f:
            json.dump(region_sku, f)

<<<<<<< HEAD
        print(f"    Azure SKU availability cached in {azure_sku_path}.")
=======
        print(f"    Azure SKU availability cached in {azure_sku_path}")
>>>>>>> 425a8b3d

    @staticmethod
    def get_region_config() -> List[str]:
        try:
            f = open(azure_config_path, "r")
        except FileNotFoundError:
            print(
                "     No Azure config detected! Consquently, the Azure region list is empty. Run skylark init --reinit-azure to remedy this."
            )
            return []
        region_list = []
        for region in f.read().split("\n"):
            region_list.append(region)
        return region_list

    @staticmethod
    def get_sku_mapping() -> Dict[str, List[str]]:
        try:
            f = open(azure_sku_path, "r")
        except FileNotFoundError:
            print("     Azure SKU data has not been chaced! Run skylark init to remedy this!")
            return dict()

        return json.load(f)

    def clear_region_config(self):
        with azure_config_path.open("w") as f:
            f.write("")

    def enabled(self) -> bool:
        return self.config.azure_enabled and self.subscription_id is not None

    @staticmethod
    def infer_subscription_id() -> Optional[str]:
        if "AZURE_SUBSCRIPTION_ID" in os.environ:
            return os.environ["AZURE_SUBSCRIPTION_ID"]
        else:
            try:
                return subprocess.check_output(["az", "account", "show", "--query", "id"]).decode("utf-8").replace('"', "").strip()
            except subprocess.CalledProcessError:
                return None

    def get_token(self, resource: str):
        return self.credential.get_token(resource)

    def get_compute_client(self):
        assert ComputeManagementClient is not None, "ComputeManagementClient is not installed"
        return ComputeManagementClient(self.credential, self.subscription_id)

    def get_resource_client(self):
        assert ResourceManagementClient is not None, "ResourceManagementClient is not installed"
        return ResourceManagementClient(self.credential, self.subscription_id)

    def get_subscription_client(self):
        assert SubscriptionClient is not None, "SubscriptionClient is not installed"
        return SubscriptionClient(self.credential)

    def get_network_client(self):
        assert NetworkManagementClient is not None, "NetworkManagementClient is not installed"
        return NetworkManagementClient(self.credential, self.subscription_id)

    def get_authorization_client(self):
        # set API version to avoid UnsupportedApiVersionForRoleDefinitionHasDataActions error
        return AuthorizationManagementClient(self.credential, self.subscription_id, api_version="2018-01-01-preview")

    def get_storage_management_client(self):
        return StorageManagementClient(self.credential, self.subscription_id)

    def get_container_client(self, account_url: str, container_name: str):
        return ContainerClient(account_url, container_name, credential=self.credential)

    def get_blob_service_client(self, account_url: str):
        return BlobServiceClient(account_url=account_url, credential=self.credential)<|MERGE_RESOLUTION|>--- conflicted
+++ resolved
@@ -8,7 +8,6 @@
 from azure.mgmt.storage import StorageManagementClient
 from azure.storage.blob import BlobServiceClient, ContainerClient
 
-from skylark import cloud_config
 from skylark import config_path
 from skylark.compute.utils import query_which_cloud
 from skylark.config import SkylarkConfig
@@ -67,17 +66,9 @@
         if config.azure_enabled == False:
             self.clear_region_config()
             return
-<<<<<<< HEAD
-        region_json = json.loads(subprocess.check_output(["az", "account", "list-locations", "-o", "json"]))
-        region_list = []
-        for region in region_json:
-            region_list.append(region["name"])
-
-=======
         region_list = []
         for location in self.get_subscription_client().subscriptions.list_locations(subscription_id=self.subscription_id):
             region_list.append(location.name)
->>>>>>> 425a8b3d
         with azure_config_path.open("w") as f:
             f.write("\n".join(region_list))
         print(f"    Azure region config file saved to {azure_config_path}")
@@ -91,13 +82,8 @@
                     valid_skus.append(sku.name)
             return set(valid_skus)
 
-<<<<<<< HEAD
-        print("     Querying for SKU availbility in regions.")
-        result = do_parallel(get_skus, region_list, progress_bar=True, leave_pbar=False, desc="Query SKUs")
-=======
         print("    Querying for SKU availbility in regions")
         result = do_parallel(get_skus, region_list, spinner=True, spinner_persist=False, desc="Query SKUs")
->>>>>>> 425a8b3d
 
         region_sku = dict()
         for region, skus in result:
@@ -107,11 +93,7 @@
         with azure_sku_path.open("w") as f:
             json.dump(region_sku, f)
 
-<<<<<<< HEAD
-        print(f"    Azure SKU availability cached in {azure_sku_path}.")
-=======
         print(f"    Azure SKU availability cached in {azure_sku_path}")
->>>>>>> 425a8b3d
 
     @staticmethod
     def get_region_config() -> List[str]:
