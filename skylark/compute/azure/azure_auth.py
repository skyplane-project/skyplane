--- conflicted
+++ resolved
@@ -12,17 +12,12 @@
 from skylark import config_path
 from skylark.compute.utils import query_which_cloud
 from skylark.config import SkylarkConfig
-<<<<<<< HEAD
 from skylark import config_path
 from skylark import azure_config_path
 from skylark import azure_sku_path
 from skylark.utils.utils import do_parallel
-
-
 import subprocess
 import json
-=======
->>>>>>> 901a146d
 
 # optional imports due to large package size
 try:
