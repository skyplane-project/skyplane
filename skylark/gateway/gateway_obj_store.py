import queue
import threading
from multiprocessing import Event, Manager, Process, Value
from typing import Dict, Optional

import setproctitle
from skylark.gateway.chunk_store import ChunkStore
from skylark.utils import logger
from skylark.chunk import ChunkRequest

from skylark.obj_store.object_store_interface import ObjectStoreInterface

from dataclasses import dataclass

from skylark.utils.utils import retry_backoff


@dataclass
class ObjStoreRequest:
    chunk_req: ChunkRequest
    req_type: str


class GatewayObjStoreConn:
    def __init__(self, chunk_store: ChunkStore, max_conn=32):
        self.chunk_store = chunk_store
        self.n_processes = max_conn
        self.processes = []

        # shared state
        self.manager = Manager()
        self.next_worker_id = Value("i", 0)
        self.worker_queue: queue.Queue[ObjStoreRequest] = self.manager.Queue()
        self.exit_flags = [Event() for _ in range(self.n_processes)]

        # process-local state
        self.worker_id: Optional[int] = None
        self.obj_store_interfaces: Dict[str, ObjectStoreInterface] = {}

    # interact with object store
    def get_obj_store_interface(self, region: str, bucket: str) -> ObjectStoreInterface:
        key = f"{region}:{bucket}"
        if key not in self.obj_store_interfaces:
            logger.warning(f"[gateway_daemon] ObjectStoreInferface not cached for {key}")
            self.obj_store_interfaces[key] = ObjectStoreInterface.create(region, bucket)
        return self.obj_store_interfaces[key]

    def start_workers(self):
        for i in range(self.n_processes):
            p = Process(target=self.worker_loop, args=(i,))
            p.start()
            self.processes.append(p)

    def stop_workers(self):
        for i in range(self.n_processes):
            self.exit_flags[i].set()
        for p in self.processes:
            p.join()
        self.processes = []

    def worker_loop(self, worker_id: int):
        # todo should this use processes instead of threads?
        setproctitle.setproctitle(f"skylark-gateway-obj-store:{worker_id}")
        self.worker_id = worker_id

        while not self.exit_flags[worker_id].is_set():
            try:
                request = self.worker_queue.get_nowait()
                chunk_req = request.chunk_req
                req_type = request.req_type
            except queue.Empty:
                continue
            fpath = str(self.chunk_store.get_chunk_file_path(chunk_req.chunk.chunk_id).absolute())
            logger.debug(f"[obj_store:{self.worker_id}] Received chunk ID {chunk_req.chunk.chunk_id}")

            if req_type == "upload":
                assert chunk_req.dst_type == "object_store"
                region = chunk_req.dst_region
                bucket = chunk_req.dst_object_store_bucket
                self.chunk_store.state_start_upload(chunk_req.chunk.chunk_id, f"obj_store:{self.worker_id}")
                logger.debug(f"[obj_store:{self.worker_id}] Start upload {chunk_req.chunk.chunk_id} to {bucket}")
<<<<<<< HEAD
                obj_store_interface = self.get_obj_store_interface(region, bucket)
                retry_backoff(lambda: obj_store_interface.upload_object(fpath, chunk_req.chunk.dest_key).result(), max_retries=4)
=======

                obj_store_interface = self.get_obj_store_interface(region, bucket)
                retry_backoff(lambda: obj_store_interface.upload_object(fpath, chunk_req.chunk.key), max_retries=4)
>>>>>>> b0b7b747
                chunk_file_path = self.chunk_store.get_chunk_file_path(chunk_req.chunk.chunk_id)
                self.chunk_store.state_finish_upload(chunk_req.chunk.chunk_id, f"obj_store:{self.worker_id}")
                chunk_file_path.unlink()
                logger.debug(f"[obj_store:{self.worker_id}] Uploaded {chunk_req.chunk.chunk_id} to {bucket}")
            elif req_type == "download":
                assert chunk_req.src_type == "object_store"
                region = chunk_req.src_region
                bucket = chunk_req.src_object_store_bucket
                self.chunk_store.state_start_download(chunk_req.chunk.chunk_id, f"obj_store:{self.worker_id}")
                logger.debug(f"[obj_store:{self.worker_id}] Starting download {chunk_req.chunk.chunk_id} from {bucket}")
<<<<<<< HEAD
                obj_store_interface = self.get_obj_store_interface(region, bucket)
                retry_backoff(lambda: obj_store_interface.download_object(chunk_req.chunk.src_key, fpath).result(), max_retries=4)
                self.chunk_store.state_finish_download(chunk_req.chunk.chunk_id, f"obj_store:{self.worker_id}")
                logger.debug(f"[obj_store:{self.worker_id}] Downloaded {chunk_req.chunk.chunk_id} from {bucket}")
=======

                obj_store_interface = self.get_obj_store_interface(region, bucket)
                retry_backoff(lambda: obj_store_interface.download_object(chunk_req.chunk.key, fpath), max_retries=4)
                self.chunk_store.state_finish_download(chunk_req.chunk.chunk_id, f"obj_store:{self.worker_id}")
                recieved_chunk_size = self.chunk_store.get_chunk_file_path(chunk_req.chunk.chunk_id).stat().st_size
                assert (
                    recieved_chunk_size == chunk_req.chunk.chunk_length_bytes
                ), f"Downloaded chunk {chunk_req.chunk.chunk_id} has incorrect size (expected {chunk_req.chunk.chunk_length_bytes} but got {recieved_chunk_size})"
                logger.debug(f"[obj_store:{self.worker_id}] Downloaded {chunk_req.chunk.key} from {bucket}")
>>>>>>> b0b7b747
            else:
                raise ValueError(f"Invalid location for chunk req, {req_type}: {chunk_req.src_type}->{chunk_req.dst_type}")

        # close destination sockets
        logger.info(f"[obj_store:{worker_id}] exiting")

        # TODO: wait for uploads to finish (check chunk exists)

    def queue_request(self, chunk_request: ChunkRequest, request_type: str):
        logger.debug(f"[gateway_daemon] Queueing chunk request {chunk_request.chunk.chunk_id}")
        self.worker_queue.put(ObjStoreRequest(chunk_request, request_type))<|MERGE_RESOLUTION|>--- conflicted
+++ resolved
@@ -1,3 +1,4 @@
+from functools import partial
 import queue
 import threading
 from multiprocessing import Event, Manager, Process, Value
@@ -79,14 +80,9 @@
                 bucket = chunk_req.dst_object_store_bucket
                 self.chunk_store.state_start_upload(chunk_req.chunk.chunk_id, f"obj_store:{self.worker_id}")
                 logger.debug(f"[obj_store:{self.worker_id}] Start upload {chunk_req.chunk.chunk_id} to {bucket}")
-<<<<<<< HEAD
-                obj_store_interface = self.get_obj_store_interface(region, bucket)
-                retry_backoff(lambda: obj_store_interface.upload_object(fpath, chunk_req.chunk.dest_key).result(), max_retries=4)
-=======
 
                 obj_store_interface = self.get_obj_store_interface(region, bucket)
-                retry_backoff(lambda: obj_store_interface.upload_object(fpath, chunk_req.chunk.key), max_retries=4)
->>>>>>> b0b7b747
+                retry_backoff(partial(obj_store_interface.upload_object, fpath, chunk_req.chunk.dest_key), max_retries=4)
                 chunk_file_path = self.chunk_store.get_chunk_file_path(chunk_req.chunk.chunk_id)
                 self.chunk_store.state_finish_upload(chunk_req.chunk.chunk_id, f"obj_store:{self.worker_id}")
                 chunk_file_path.unlink()
@@ -96,23 +92,16 @@
                 region = chunk_req.src_region
                 bucket = chunk_req.src_object_store_bucket
                 self.chunk_store.state_start_download(chunk_req.chunk.chunk_id, f"obj_store:{self.worker_id}")
-                logger.debug(f"[obj_store:{self.worker_id}] Starting download {chunk_req.chunk.chunk_id} from {bucket}")
-<<<<<<< HEAD
-                obj_store_interface = self.get_obj_store_interface(region, bucket)
-                retry_backoff(lambda: obj_store_interface.download_object(chunk_req.chunk.src_key, fpath).result(), max_retries=4)
-                self.chunk_store.state_finish_download(chunk_req.chunk.chunk_id, f"obj_store:{self.worker_id}")
-                logger.debug(f"[obj_store:{self.worker_id}] Downloaded {chunk_req.chunk.chunk_id} from {bucket}")
-=======
+                logger.debug(f"[obj_store:{self.worker_id}] Start download {chunk_req.chunk.chunk_id} from {bucket}")
 
                 obj_store_interface = self.get_obj_store_interface(region, bucket)
-                retry_backoff(lambda: obj_store_interface.download_object(chunk_req.chunk.key, fpath), max_retries=4)
+                retry_backoff(partial(obj_store_interface.download_object, chunk_req.chunk.src_key, fpath), max_retries=4)
                 self.chunk_store.state_finish_download(chunk_req.chunk.chunk_id, f"obj_store:{self.worker_id}")
                 recieved_chunk_size = self.chunk_store.get_chunk_file_path(chunk_req.chunk.chunk_id).stat().st_size
                 assert (
                     recieved_chunk_size == chunk_req.chunk.chunk_length_bytes
                 ), f"Downloaded chunk {chunk_req.chunk.chunk_id} has incorrect size (expected {chunk_req.chunk.chunk_length_bytes} but got {recieved_chunk_size})"
                 logger.debug(f"[obj_store:{self.worker_id}] Downloaded {chunk_req.chunk.key} from {bucket}")
->>>>>>> b0b7b747
             else:
                 raise ValueError(f"Invalid location for chunk req, {req_type}: {chunk_req.src_type}->{chunk_req.dst_type}")
 
