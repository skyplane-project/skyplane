--- conflicted
+++ resolved
@@ -92,19 +92,15 @@
                     if current_hop.chunk_location_type == "src_object_store":
                         logger.warning(f"NOT IMPLEMENTED: Queuing object store download for chunk {chunk_req.chunk.chunk_id}")
                         self.chunk_store.state_fail(chunk_req.chunk.chunk_id)
-<<<<<<< HEAD
 
                         src_bucket = current_hop.src_object_store_bucket
                         src_region = current_hop.src_object_store_bucket
-=======
->>>>>>> 1dc9c757
                          
                         # update chunk state 
                         #self.chunk_store.state_start_download(chunk_req.chunk.chunk_id)
 
                         # function to download data from S3
                         # TODO: add this to a queue like with GatewaySender to prevent OOM
-<<<<<<< HEAD
                         def fn(chunk_req, src_region, src_bucket): 
                             fpath = str(self.chunk_store.get_chunk_file_path(chunk_req.chunk.chunk_id).absolute())
                             logger.info(f"Creating interface {src_region}--{src_bucket}")
@@ -117,10 +113,6 @@
                         
                         # start in seperate thread
                         threading.Thread(target=fn, args=(chunk_req, src_bucket, src_region)).start()
-=======
-                        
-                        # start in seperate thread
->>>>>>> 1dc9c757
 
                     elif current_hop.chunk_location_type.startswith("random_"):
                         # update chunk state
