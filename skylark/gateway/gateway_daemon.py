import argparse
import atexit
import os
import re
import signal
import sys
import threading
from multiprocessing import Event
from os import PathLike
from pathlib import Path
from typing import Optional

import setproctitle
from loguru import logger

from skylark import MB, print_header
from skylark.chunk import ChunkState
from skylark.gateway.chunk_store import ChunkStore
from skylark.gateway.gateway_daemon_api import GatewayDaemonAPI
from skylark.gateway.gateway_receiver import GatewayReceiver
from skylark.gateway.gateway_sender import GatewaySender

<<<<<<< HEAD
=======
from skylark.obj_store.s3_interface import S3Interface

>>>>>>> 9750bb75
class GatewayDaemon:
    def __init__(self, chunk_dir: PathLike, debug=False, log_dir: Optional[PathLike] = None, outgoing_connections=1):
        if log_dir is not None:
            log_dir = Path(log_dir)
            log_dir.mkdir(exist_ok=True)
            logger.remove()
            logger.add(log_dir / "gateway_daemon.log", rotation="10 MB", enqueue=True)
            logger.add(sys.stderr, colorize=True, format="{function:>15}:{line:<3} {level:<8} {message}", level="DEBUG", enqueue=True)
        self.chunk_store = ChunkStore(chunk_dir)
        self.gateway_receiver = GatewayReceiver(chunk_store=self.chunk_store)
        self.gateway_sender = GatewaySender(chunk_store=self.chunk_store, n_processes=outgoing_connections)

        # API server
        self.api_server = GatewayDaemonAPI(self.chunk_store, self.gateway_receiver, debug=debug, log_dir=log_dir)
        self.api_server.start()
        atexit.register(self.cleanup)
        logger.info(f"Gateway daemon API started at {self.api_server.url}")

    def cleanup(self):
        logger.warning("Shutting down gateway daemon")
        self.api_server.shutdown()

    def run(self):
        setproctitle.setproctitle(f"skylark-gateway-daemon")
        exit_flag = Event()

        def exit_handler(signum, frame):
            logger.warning("Received signal {}. Exiting...".format(signum))
            exit_flag.set()
            self.gateway_receiver.stop_servers()
            self.gateway_sender.stop_workers()
            sys.exit(0)

        logger.info("Starting gateway sender workers")
        self.gateway_sender.start_workers()
        signal.signal(signal.SIGINT, exit_handler)
        signal.signal(signal.SIGTERM, exit_handler)

        logger.info("Starting daemon loop")
        while not exit_flag.is_set():
            # queue object uploads and relays
            for chunk_req in self.chunk_store.get_chunk_requests(ChunkState.downloaded):
                if len(chunk_req.path) > 0:
                    current_hop = chunk_req.l -10path[0]
                    if current_hop.chunk_location_type == "dst_object_store":
                        self.chunk_store.state_queue_upload(chunk_req.chunk.chunk_id)
                        self.chunk_store.state_start_upload(chunk_req.chunk.chunk_id)

                        # function to upload data from S3
                        # TODO: add this to a queue like with GatewaySender to prevent OOM
                        def fn(chunk_req, dst_region, dst_bucket): 
                            fpath = str(self.chunk_store.get_chunk_file_path(chunk_req.chunk.chunk_id).absolute())

                            logger.info(f"Creating interface {dst_region}--{dst_bucket}")
                            s3_interface = S3Interface(dst_region.split(":")[1], dst_bucket, use_tls=False)
                            logger.info(f"Waiting for upload {dst_bucket}:{chunk_req.chunk.key}")
                            s3_interface.upload_object(fpath, chunk_req.chunk.key).result()
                            logger.info(f"Uploaded {fpath} to {dst_bucket}:{chunk_req.chunk.key})")
                            self.chunk_store.state_finish_upload(chunk_req.chunk.chunk_id)
                        
                        # start in seperate thread
                        threading.Thread(target=fn, args=(chunk_req, current_hop.dst_object_store_region, current_hop.dst_object_store_bucket)).start()

                    elif current_hop.chunk_location_type == "relay" or current_hop.chunk_location_type.startswith("random_") or current_hop.chunk_location_type == "src_object_store":
                        logger.info(f"Queuing chunk {chunk_req.chunk.chunk_id} for relay")
                        self.gateway_sender.queue_request(chunk_req)
                        self.chunk_store.state_queue_upload(chunk_req.chunk.chunk_id)
                    elif current_hop.chunk_location_type == "save_local":  # do nothing, save to ChunkStore
                        logger.info(f"Save local {chunk_req.chunk.chunk_id}")
                        self.chunk_store.state_queue_upload(chunk_req.chunk.chunk_id)
                        self.chunk_store.state_start_upload(chunk_req.chunk.chunk_id)
                        self.chunk_store.state_finish_upload(chunk_req.chunk.chunk_id)
                    else:
                        logger.error(f"Unknown chunk location type {current_hop.chunk_location_type}")
                        self.chunk_store.state_fail(chunk_req.chunk.chunk_id)
                        raise ValueError(f"Unknown or incorrect chunk_location_type {current_hop.chunk_location_type}")
                else:
                    logger.error(f"Ready to upload chunk {chunk_req.chunk.chunk_id} has no hops")

            # queue object store downloads and relays (if space is available)
            # todo ensure space is available
            for chunk_req in self.chunk_store.get_chunk_requests(ChunkState.registered):
                if len(chunk_req.path) > 0:
                    current_hop = chunk_req.path[0]
                    if current_hop.chunk_location_type == "src_object_store":
<<<<<<< HEAD
                        logger.warning(f"NOT IMPLEMENTED: Queuing object store download for chunk {chunk_req.chunk.chunk_id}")
                        self.chunk_store.state_fail(chunk_req.chunk.chunk_id)
                        # TODO: figure out why this causes docker error
                        #from skylark.obj_store.s3_interface import S3Interface

=======
                        self.chunk_store.state_start_download(chunk_req.chunk.chunk_id)

                        src_bucket = current_hop.src_object_store_bucket
                        src_region = current_hop.src_object_store_region
                         
                        # function to download data from S3
                        # TODO: add this to a queue like with GatewaySender to prevent OOM
                        def fn(chunk_req, src_region, src_bucket): 
                            fpath = str(self.chunk_store.get_chunk_file_path(chunk_req.chunk.chunk_id).absolute())

                            logger.info(f"Creating interface {src_region}--{src_bucket}")
                            s3_interface = S3Interface(src_region.split(":")[1], src_bucket, use_tls=False)
                            logger.info(f"Waiting for download {src_bucket}:{chunk_req.chunk.key}")
                            s3_interface.download_object(chunk_req.chunk.key, fpath).result()
                            logger.info(f"Downloaded key {chunk_req.chunk.key} to {fpath})")
                            self.chunk_store.chunk_requests[chunk_req.chunk.chunk_id] = chunk_req
                            self.chunk_store.state_finish_download(chunk_req.chunk.chunk_id)
                        
                        # start in seperate thread
                        threading.Thread(target=fn, args=(chunk_req, src_region, src_bucket)).start()
>>>>>>> 9750bb75

                    elif current_hop.chunk_location_type.startswith("random_"):
                        # update chunk state
                        self.chunk_store.state_start_download(chunk_req.chunk.chunk_id)

                        size_mb_match = re.search(r"random_(\d+)MB", current_hop.chunk_location_type)
                        assert size_mb_match is not None
                        size_mb = int(size_mb_match.group(1))

                        # function to write random data file 
                        def fn(chunk_req, size_mb):
                            fpath = str(self.chunk_store.get_chunk_file_path(chunk_req.chunk.chunk_id).absolute())
                            logger.info(f"Writing random data path {fpath}")
                            os.system(f"dd if=/dev/zero of={fpath} bs={MB} count={size_mb}")
                            chunk_req.chunk.chunk_length_bytes = os.path.getsize(fpath)
                            self.chunk_store.chunk_requests[chunk_req.chunk.chunk_id] = chunk_req
                            self.chunk_store.state_finish_download(chunk_req.chunk.chunk_id)
                        
                        # generate random data in seperate thread
                        threading.Thread(target=fn, args=(chunk_req, size_mb)).start()
                    elif current_hop.chunk_location_type == "relay" or current_hop.chunk_location_type == "save_local" or current_hop.chunk_location_type == "dst_object_store":
                        # do nothing, waiting for chunk to be be ready_to_upload
                        continue
                    else:
                        is_store = current_hop.chunk_location_type == "src_object_store"
                        logger.error(f"Unknown chunk location type {current_hop.chunk_location_type}, {is_store}")
                        self.chunk_store.state_fail(chunk_req.chunk.chunk_id)
                        raise ValueError(f"Unknown or incorrect chunk_location_type {current_hop.chunk_location_type}")
                else:
                    logger.error(f"Registered chunk {chunk_req.chunk.chunk_id} has no hops")


if __name__ == "__main__":
    print_header()
    parser = argparse.ArgumentParser(description="Skylark Gateway Daemon")
    parser.add_argument("--chunk-dir", type=Path, default="/dev/shm/skylark/chunks", help="Directory to store chunks")
    parser.add_argument("--debug", action="store_true", help="Enable debug mode for Flask")
    parser.add_argument("--log-dir", type=Path, default=Path("/var/log/skylark"), help="Directory to write logs to")
    parser.add_argument("--outgoing-connections", type=int, default=1, help="Number of outgoing connections to make to the next relay")
    args = parser.parse_args()

    daemon = GatewayDaemon(
        chunk_dir=args.chunk_dir, debug=args.debug, log_dir=Path(args.log_dir), outgoing_connections=args.outgoing_connections
    )
    daemon.run()<|MERGE_RESOLUTION|>--- conflicted
+++ resolved
@@ -20,11 +20,6 @@
 from skylark.gateway.gateway_receiver import GatewayReceiver
 from skylark.gateway.gateway_sender import GatewaySender
 
-<<<<<<< HEAD
-=======
-from skylark.obj_store.s3_interface import S3Interface
-
->>>>>>> 9750bb75
 class GatewayDaemon:
     def __init__(self, chunk_dir: PathLike, debug=False, log_dir: Optional[PathLike] = None, outgoing_connections=1):
         if log_dir is not None:
@@ -110,13 +105,7 @@
                 if len(chunk_req.path) > 0:
                     current_hop = chunk_req.path[0]
                     if current_hop.chunk_location_type == "src_object_store":
-<<<<<<< HEAD
-                        logger.warning(f"NOT IMPLEMENTED: Queuing object store download for chunk {chunk_req.chunk.chunk_id}")
-                        self.chunk_store.state_fail(chunk_req.chunk.chunk_id)
-                        # TODO: figure out why this causes docker error
-                        #from skylark.obj_store.s3_interface import S3Interface
 
-=======
                         self.chunk_store.state_start_download(chunk_req.chunk.chunk_id)
 
                         src_bucket = current_hop.src_object_store_bucket
@@ -137,7 +126,6 @@
                         
                         # start in seperate thread
                         threading.Thread(target=fn, args=(chunk_req, src_region, src_bucket)).start()
->>>>>>> 9750bb75
 
                     elif current_hop.chunk_location_type.startswith("random_"):
                         # update chunk state
