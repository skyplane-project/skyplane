--- conflicted
+++ resolved
@@ -105,7 +105,7 @@
         self.worker_queue.put(chunk_request.chunk.chunk_id)
 
     def make_socket(self, dst_host):
-        response = requests.post(f"http://{dst_host}:8080/api/v1/servers")
+        response = retry_requests().post(f"http://{dst_host}:8080/api/v1/servers")
         assert response.status_code == 200, f"{response.status_code} {response.text}"
         self.destination_ports[dst_host] = int(response.json()["server_port"])
         sock = socket.socket(socket.AF_INET, socket.SOCK_STREAM)
@@ -133,21 +133,11 @@
 
         # contact server to set up socket connection
         if self.destination_ports.get(dst_host) is None:
-<<<<<<< HEAD
-            response = retry_requests().post(f"http://{dst_host}:8080/api/v1/servers")
-            assert response.status_code == 200, f"{response.status_code} {response.text}"
-            self.destination_ports[dst_host] = int(response.json()["server_port"])
-            self.destination_sockets[dst_host] = socket.socket(socket.AF_INET, socket.SOCK_STREAM)
-            self.destination_sockets[dst_host].connect((dst_host, self.destination_ports[dst_host]))
-            self.destination_sockets[dst_host].setsockopt(socket.IPPROTO_TCP, socket.TCP_NODELAY, 1)
-            logger.info(f"[sender:{self.worker_id}] started new server connection to {dst_host}:{self.destination_ports[dst_host]}")
-=======
             logger.debug(f"[sender:{self.worker_id}]:{chunk_ids} creating new socket")
             self.destination_sockets[dst_host] = retry_backoff(
                 partial(self.make_socket, dst_host), max_retries=3, exception_class=socket.timeout
             )
             logger.debug(f"[sender:{self.worker_id}]:{chunk_ids} created new socket")
->>>>>>> 42ad6658
         sock = self.destination_sockets[dst_host]
 
         for idx, chunk_id in enumerate(chunk_ids):
