--- conflicted
+++ resolved
@@ -2,11 +2,7 @@
 import os
 from typing import Iterator, List
 
-<<<<<<< HEAD
-from concurrent.futures import Future
 import typer
-=======
->>>>>>> 3d0cb8bb
 import botocore.exceptions
 from awscrt.auth import AwsCredentialsProvider
 from awscrt.http import HttpHeaders, HttpRequest
