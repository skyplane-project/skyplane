--- conflicted
+++ resolved
@@ -1,19 +1,5 @@
-<<<<<<< HEAD
-import boto3
-from boto3.s3.transfer import TransferConfig
-import botocore.exceptions
-
-import os
-import mimetypes
 from typing import Iterator, List
 
-=======
-from typing import Iterator, List
-
-import botocore.exceptions
-from boto3.s3.transfer import TransferConfig
-from skylark import exceptions
->>>>>>> bf1dacd6
 from skylark.compute.aws.aws_auth import AWSAuthentication
 from skylark.obj_store.object_store_interface import NoSuchObjectException, ObjectStoreInterface, ObjectStoreObject
 from skylark.utils import logger
@@ -27,12 +13,9 @@
         self.auth = AWSAuthentication()
         self.aws_region = self.infer_s3_region(bucket_name) if aws_region is None or aws_region == "infer" else aws_region
         self.bucket_name = bucket_name
-<<<<<<< HEAD
-=======
         if not self.bucket_exists():
             logger.error("Specified bucket does not exist.")
             raise exceptions.MissingBucketException()
->>>>>>> bf1dacd6
 
     def region_tag(self):
         return "aws:" + self.aws_region
@@ -90,7 +73,6 @@
         except NoSuchObjectException:
             return False
 
-<<<<<<< HEAD
     def download_object(self, src_object_name, dst_file_path, byte_offset=None, byte_count=None):
         src_object_name, dst_file_path = str(src_object_name), str(dst_file_path)
         s3_client = self.auth.get_boto3_client("s3", self.aws_region)
@@ -146,15 +128,4 @@
                 Bucket=self.bucket_name,
                 Key=dst_object_name,
                 MultipartUpload={"Parts": part_list}
-        )
-=======
-    def download_object(self, src_object_name, dst_file_path):
-        src_object_name, dst_file_path = str(src_object_name), str(dst_file_path)
-        s3_client = self.auth.get_boto3_client("s3", self.aws_region)
-        s3_client.download_file(self.bucket_name, src_object_name, dst_file_path, Config=TransferConfig(use_threads=False))
-
-    def upload_object(self, src_file_path, dst_object_name):
-        dst_object_name, src_file_path = str(dst_object_name), str(src_file_path)
-        s3_client = self.auth.get_boto3_client("s3", self.aws_region)
-        s3_client.upload_file(src_file_path, self.bucket_name, dst_object_name, Config=TransferConfig(use_threads=False))
->>>>>>> bf1dacd6
+        )