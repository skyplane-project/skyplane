from typing import Iterator, List

import botocore.exceptions
from boto3.s3.transfer import TransferConfig
from skylark import exceptions
from skylark.compute.aws.aws_auth import AWSAuthentication
from skylark.obj_store.object_store_interface import NoSuchObjectException, ObjectStoreInterface, ObjectStoreObject
from skylark.utils import logger


class S3Object(ObjectStoreObject):
    def full_path(self):
        return f"s3://{self.bucket}/{self.key}"


class S3Interface(ObjectStoreInterface):
    def __init__(self, aws_region, bucket_name):
        self.auth = AWSAuthentication()
        self.aws_region = self.infer_s3_region(bucket_name) if aws_region is None or aws_region == "infer" else aws_region
        self.bucket_name = bucket_name
        if not self.bucket_exists():
            logger.error("Specified bucket does not exist.")
            raise exceptions.MissingBucketException()

    def region_tag(self):
        return "aws:" + self.aws_region

    def infer_s3_region(self, bucket_name: str):
        s3_client = self.auth.get_boto3_client("s3")
        try:
            region = s3_client.get_bucket_location(Bucket=bucket_name).get("LocationConstraint", "us-east-1")
            return region if region is not None else "us-east-1"
        except Exception as e:
            logger.error("Specified bucket does not exist.")
            raise exceptions.MissingBucketException() from e

    def bucket_exists(self):
        s3_client = self.auth.get_boto3_client("s3", self.aws_region)
        return self.bucket_name in [b["Name"] for b in s3_client.list_buckets()["Buckets"]]

    def create_bucket(self, premium_tier=True):
        s3_client = self.auth.get_boto3_client("s3", self.aws_region)
        if not self.bucket_exists():
            if self.aws_region == "us-east-1":
                s3_client.create_bucket(Bucket=self.bucket_name)
            else:
                s3_client.create_bucket(Bucket=self.bucket_name, CreateBucketConfiguration={"LocationConstraint": self.aws_region})
        assert self.bucket_exists()

    def list_objects(self, prefix="") -> Iterator[S3Object]:
        s3_client = self.auth.get_boto3_client("s3", self.aws_region)
        paginator = s3_client.get_paginator("list_objects_v2")
        page_iterator = paginator.paginate(Bucket=self.bucket_name, Prefix=prefix)
        for page in page_iterator:
            for obj in page.get("Contents", []):
                yield S3Object("s3", self.bucket_name, obj["Key"], obj["Size"], obj["LastModified"])

    def delete_objects(self, keys: List[str]):
        s3_client = self.auth.get_boto3_client("s3", self.aws_region)
        while keys:
            batch, keys = keys[:1000], keys[1000:]  # take up to 1000 keys at a time
            s3_client.delete_objects(Bucket=self.bucket_name, Delete={"Objects": [{"Key": k} for k in batch]})

    def get_obj_metadata(self, obj_name):
        s3_resource = self.auth.get_boto3_resource("s3", self.aws_region).Bucket(self.bucket_name)
        try:
            return s3_resource.Object(str(obj_name))
        except botocore.exceptions.ClientError as e:
            raise NoSuchObjectException(f"Object {obj_name} does not exist, or you do not have permission to access it") from e

    def get_obj_size(self, obj_name):
        return self.get_obj_metadata(obj_name).content_length

    def exists(self, obj_name):
        try:
            self.get_obj_metadata(obj_name)
            return True
        except NoSuchObjectException:
            return False

    def download_object(self, src_object_name, dst_file_path, offset_bytes=None, size_bytes=None):
        logger.info(f"Download {src_object_name}, {dst_file_path}")
        src_object_name, dst_file_path = str(src_object_name), str(dst_file_path)
        s3_client = self.auth.get_boto3_client("s3", self.aws_region)
<<<<<<< HEAD
        s3_client.download_file(self.bucket_name, src_object_name, dst_file_path) #, Config=TransferConfig(use_threads=False))
        logger.info(f"Downloaded to {dst_file_path}")
=======
        assert len(src_object_name) > 0, f"Source object name must be non-empty: '{src_object_name}'"
        s3_client.download_file(self.bucket_name, src_object_name, dst_file_path, Config=TransferConfig(use_threads=False))
>>>>>>> f59ecb2d

    def upload_object(self, src_file_path, dst_object_name):
        logger.info(f"Upload {src_file_path}, {dst_object_name}")
        dst_object_name, src_file_path = str(dst_object_name), str(src_file_path)
        dst_object_name = "/" + dst_object_name if dst_object_name[0] != "/" else dst_object_name
        s3_client = self.auth.get_boto3_client("s3", self.aws_region)
<<<<<<< HEAD
        s3_client.upload_file(src_file_path, self.bucket_name, dst_object_name) #, Config=TransferConfig(use_threads=False))
        logger.info(f"Uploading object {dst_object_name}")
=======
        assert len(dst_object_name) > 0, f"Destination object name must be non-empty: '{dst_object_name}'"
        s3_client.upload_file(src_file_path, self.bucket_name, dst_object_name, Config=TransferConfig(use_threads=False))
>>>>>>> f59ecb2d
<|MERGE_RESOLUTION|>--- conflicted
+++ resolved
@@ -82,23 +82,13 @@
         logger.info(f"Download {src_object_name}, {dst_file_path}")
         src_object_name, dst_file_path = str(src_object_name), str(dst_file_path)
         s3_client = self.auth.get_boto3_client("s3", self.aws_region)
-<<<<<<< HEAD
-        s3_client.download_file(self.bucket_name, src_object_name, dst_file_path) #, Config=TransferConfig(use_threads=False))
-        logger.info(f"Downloaded to {dst_file_path}")
-=======
         assert len(src_object_name) > 0, f"Source object name must be non-empty: '{src_object_name}'"
         s3_client.download_file(self.bucket_name, src_object_name, dst_file_path, Config=TransferConfig(use_threads=False))
->>>>>>> f59ecb2d
 
     def upload_object(self, src_file_path, dst_object_name):
         logger.info(f"Upload {src_file_path}, {dst_object_name}")
         dst_object_name, src_file_path = str(dst_object_name), str(src_file_path)
         dst_object_name = "/" + dst_object_name if dst_object_name[0] != "/" else dst_object_name
         s3_client = self.auth.get_boto3_client("s3", self.aws_region)
-<<<<<<< HEAD
-        s3_client.upload_file(src_file_path, self.bucket_name, dst_object_name) #, Config=TransferConfig(use_threads=False))
-        logger.info(f"Uploading object {dst_object_name}")
-=======
         assert len(dst_object_name) > 0, f"Destination object name must be non-empty: '{dst_object_name}'"
-        s3_client.upload_file(src_file_path, self.bucket_name, dst_object_name, Config=TransferConfig(use_threads=False))
->>>>>>> f59ecb2d
+        s3_client.upload_file(src_file_path, self.bucket_name, dst_object_name, Config=TransferConfig(use_threads=False))