import boto3
from boto3.s3.transfer import TransferConfig
import botocore.exceptions

import os
import mimetypes
from typing import Iterator, List
from concurrent.futures import Future, ThreadPoolExecutor

from skylark.compute.aws.aws_auth import AWSAuthentication
from skylark.obj_store.object_store_interface import NoSuchObjectException, ObjectStoreInterface, ObjectStoreObject

class S3Object(ObjectStoreObject):
    def full_path(self):
        return f"s3://{self.bucket}/{self.key}"

class S3Interface(ObjectStoreInterface):
    def __init__(self, aws_region, bucket_name, use_tls=True, part_size=None, throughput_target_gbps=10, num_threads=4):
        self.auth = AWSAuthentication()
        self.aws_region = self.infer_s3_region(bucket_name) if aws_region is None or aws_region == "infer" else aws_region
        self.bucket_name = bucket_name
        self.pool = ThreadPoolExecutor(max_workers=256) #TODO: pick a non arbitrary number

    def region_tag(self):
        return "aws:" + self.aws_region

    def infer_s3_region(self, bucket_name: str):
        s3_client = self.auth.get_boto3_client("s3")
        region = s3_client.get_bucket_location(Bucket=bucket_name).get("LocationConstraint", "us-east-1")
        return region if region is not None else "us-east-1"

    def bucket_exists(self):
        s3_client = self.auth.get_boto3_client("s3", self.aws_region)
        return self.bucket_name in [b["Name"] for b in s3_client.list_buckets()["Buckets"]]

    def create_bucket(self, premium_tier=True):
        s3_client = self.auth.get_boto3_client("s3", self.aws_region)
        if not self.bucket_exists():
            if self.aws_region == "us-east-1":
                s3_client.create_bucket(Bucket=self.bucket_name)
            else:
                s3_client.create_bucket(Bucket=self.bucket_name, CreateBucketConfiguration={"LocationConstraint": self.aws_region})
        assert self.bucket_exists()

    def list_objects(self, prefix="") -> Iterator[S3Object]:
        prefix = prefix if not prefix.startswith("/") else prefix[1:]
        s3_client = self.auth.get_boto3_client("s3", self.aws_region)
        paginator = s3_client.get_paginator("list_objects_v2")
        page_iterator = paginator.paginate(Bucket=self.bucket_name, Prefix=prefix)
        for page in page_iterator:
            for obj in page.get("Contents", []):
                yield S3Object("s3", self.bucket_name, obj["Key"], obj["Size"], obj["LastModified"])

    def delete_objects(self, keys: List[str]):
        s3_client = self.auth.get_boto3_client("s3", self.aws_region)
        while keys:
            batch, keys = keys[:1000], keys[1000:]  # take up to 1000 keys at a time
            s3_client.delete_objects(Bucket=self.bucket_name, Delete={"Objects": [{"Key": k} for k in batch]})

    def get_obj_metadata(self, obj_name):
        s3_resource = self.auth.get_boto3_resource("s3", self.aws_region).Bucket(self.bucket_name)
        try:
            return s3_resource.Object(str(obj_name).lstrip("/"))
        except botocore.exceptions.ClientError as e:
            raise NoSuchObjectException(f"Object {obj_name} does not exist, or you do not have permission to access it") from e

    def get_obj_size(self, obj_name):
        return self.get_obj_metadata(obj_name).content_length

    def exists(self, obj_name):
        try:
            self.get_obj_metadata(obj_name)
            return True
        except NoSuchObjectException:
            return False

<<<<<<< HEAD
    def download_object(self, src_object_name, dst_file_path, byte_offset=None, byte_count=None) -> Future:
=======
    # todo: implement range request for download
    def download_object(self, src_object_name, dst_file_path):
>>>>>>> da78210c
        src_object_name, dst_file_path = str(src_object_name), str(dst_file_path)
        src_object_name = "/" + src_object_name if src_object_name[0] != "/" else src_object_name
        def _download_object_helper():
            nonlocal byte_offset, byte_count
            s3_client = self.auth.get_boto3_client("s3", self.aws_region)
            parameters = {
                    "Bucket": self.bucket_name,
                    "Key": src_object_name
            }
            if byte_offset is None or byte_count is None:
                #unoptimized
                byte_offset = 0
            else:
                parameters["Range"] = f"bytes={byte_offset}-{byte_offset + byte_count - 1}"
            response = s3_client.get_object(**parameters)
            if not os.path.exists(dst_file_path):
                open(dst_file_path, "a").close()
            with open(dst_file_path, "rb+") as f:
<<<<<<< HEAD
                f.seek(byte_offset)
                f.write(response["Body"].read())
            response["Body"].close() 
            return response["ETag"] #might want to return bytes read instead
        return self.pool.submit(_download_object_helper)

    """
    def download_entire_object(self, src_object_name, dst_file_path, config: TransferConfig=None) -> Future:
        src_object_name, dst_file_path = str(src_object_name), str(dst_file_path)
        src_object_name = "/" + src_object_name if src_object_name[0] != "/" else src_object_name
        if not config:
            config = TransferConfig(
                #fine-tune this
                use_threads = True
            )
        s3_resource = self.auth.get_boto3_resource("s3", self.aws_region)
        response = s3_resource.download_file(dst_file_path, self.bucket_name, src_object_name, config)
        return response["ETag"] #might want to return bytes read instead
    """
    def initiate_multipart_upload(self, dst_object_name, content_type) -> Future:
        #cannot infer content type here
        dst_object_name = "/" + dst_object_name if dst_object_name[0] != "/" else dst_object_name
        def _initiate_multipart_upload_helper():
            s3_client = self.auth.get_boto3_client("s3", self.aws_region)
            response = s3_client.create_multipart_upload(
                Bucket=self.bucket_name,
                Key=dst_object_name,
                ContentType=content_type
            )
            return response["UploadId"]
        return self.pool.submit(_initiate_multipart_upload_helper)

    def upload_object(self, src_file_path, dst_object_name, upload_id=None, byte_offset=None, byte_count=None, part_number=None) -> Future:
        assert part_number is None or 1 <= part_number <= 10000, f"invalid part_number {part_number}, should be in range [1, 10000]" 
        dst_object_name, src_file_path = str(dst_object_name), str(src_file_path)
        dst_object_name = "/" + dst_object_name if dst_object_name[0] != "/" else dst_object_name
        def _upload_object_part_helper():
            s3_client = self.auth.get_boto3_client("s3", self.aws_region)
            with open(src_file_path, mode="rb+") as f:
                f.seek(byte_offset)
                response = s3_client.upload_part(
                    UploadId=upload_id,
                    Bucket=self.bucket_name,
                    Key=dst_object_name,
                    PartNumber=part_number,
                    Body=f,
                    ContentLength=byte_count
                )
            return {"ETag": response["ETag"], "PartNumber": part_number} #user should build a list of these
        def _upload_entire_object_helper():
            #unoptimized
            nonlocal upload_id, byte_offset, byte_count, part_number
            inferred_type = mimetypes.guess_type(src_file_path)[0] or "application/octet-stream"
            upload_id = self.initiate_multipart_upload(dst_object_name, inferred_type).result()
            byte_offset = 0
            byte_count = os.path.getsize(src_file_path)
            part_number = 1
            part_list = [_upload_object_part_helper()]
            return self.finalize_multipart_upload(dst_object_name, upload_id, part_list).result()
        is_entire = upload_id is None or byte_offset is None or byte_count is None or part_number is None
        return self.pool.submit(_upload_object_part_helper if not is_entire else _upload_entire_object_helper)

    def finalize_multipart_upload(self, dst_object_name, upload_id, part_list) -> Future:
        dst_object_name = "/" + dst_object_name if dst_object_name[0] != "/" else dst_object_name
        part_list.sort(key=lambda d: d["PartNumber"]) #list sorting is handled here, not left to user
        def _finalize_multipart_upload_helper():
            s3_client = self.auth.get_boto3_client("s3", self.aws_region)
            response = s3_client.complete_multipart_upload(
                    UploadId=upload_id,
                    Bucket=self.bucket_name,
                    Key=dst_object_name,
                    MultipartUpload={"Parts": part_list}
            )
            return response["ETag"]
        return self.pool.submit(_finalize_multipart_upload_helper)
    """
    def upload_entire_object(self, src_file_path, dst_object_name, config: TransferConfig=None) -> Future:
        dst_object_name, src_file_path = str(dst_object_name), str(src_file_path)
        dst_object_name = "/" + dst_object_name if dst_object_name[0] != "/" else dst_object_name
        if not config:
            config = TransferConfig(
                #fine-tune this
                use_threads = True
            )
        s3_resource = self.auth.get_boto3_resource("s3", self.aws_region)
        response = s3_resource.upload_file(src_file_path, self.bucket_name, dst_object_name, config)
        return response["ETag"]
    """
=======
                f.seek(offset)
                f.write(chunk)

        self._s3_client.make_request(
            recv_filepath=dst_file_path,
            request=request,
            type=S3RequestType.GET_OBJECT,
            on_body=_on_body_download,
        ).finished_future.result()

    def upload_object(self, src_file_path, dst_object_name, content_type="infer"):
        src_file_path, dst_object_name = str(src_file_path), str(dst_object_name)
        dst_object_name = "/" + dst_object_name if dst_object_name[0] != "/" else dst_object_name
        content_len = os.path.getsize(src_file_path)
        if content_type == "infer":
            content_type = mimetypes.guess_type(src_file_path)[0] or "application/octet-stream"
        upload_headers = HttpHeaders()
        upload_headers.add("host", self.bucket_name + ".s3." + self.aws_region + ".amazonaws.com")
        upload_headers.add("Content-Type", content_type)
        upload_headers.add("Content-Length", str(content_len))
        request = HttpRequest("PUT", dst_object_name, upload_headers)
        self._s3_client.make_request(send_filepath=src_file_path, request=request, type=S3RequestType.PUT_OBJECT).finished_future.result()
>>>>>>> da78210c
<|MERGE_RESOLUTION|>--- conflicted
+++ resolved
@@ -74,12 +74,7 @@
         except NoSuchObjectException:
             return False
 
-<<<<<<< HEAD
     def download_object(self, src_object_name, dst_file_path, byte_offset=None, byte_count=None) -> Future:
-=======
-    # todo: implement range request for download
-    def download_object(self, src_object_name, dst_file_path):
->>>>>>> da78210c
         src_object_name, dst_file_path = str(src_object_name), str(dst_file_path)
         src_object_name = "/" + src_object_name if src_object_name[0] != "/" else src_object_name
         def _download_object_helper():
@@ -98,7 +93,6 @@
             if not os.path.exists(dst_file_path):
                 open(dst_file_path, "a").close()
             with open(dst_file_path, "rb+") as f:
-<<<<<<< HEAD
                 f.seek(byte_offset)
                 f.write(response["Body"].read())
             response["Body"].close() 
@@ -186,28 +180,4 @@
         s3_resource = self.auth.get_boto3_resource("s3", self.aws_region)
         response = s3_resource.upload_file(src_file_path, self.bucket_name, dst_object_name, config)
         return response["ETag"]
-    """
-=======
-                f.seek(offset)
-                f.write(chunk)
-
-        self._s3_client.make_request(
-            recv_filepath=dst_file_path,
-            request=request,
-            type=S3RequestType.GET_OBJECT,
-            on_body=_on_body_download,
-        ).finished_future.result()
-
-    def upload_object(self, src_file_path, dst_object_name, content_type="infer"):
-        src_file_path, dst_object_name = str(src_file_path), str(dst_object_name)
-        dst_object_name = "/" + dst_object_name if dst_object_name[0] != "/" else dst_object_name
-        content_len = os.path.getsize(src_file_path)
-        if content_type == "infer":
-            content_type = mimetypes.guess_type(src_file_path)[0] or "application/octet-stream"
-        upload_headers = HttpHeaders()
-        upload_headers.add("host", self.bucket_name + ".s3." + self.aws_region + ".amazonaws.com")
-        upload_headers.add("Content-Type", content_type)
-        upload_headers.add("Content-Length", str(content_len))
-        request = HttpRequest("PUT", dst_object_name, upload_headers)
-        self._s3_client.make_request(send_filepath=src_file_path, request=request, type=S3RequestType.PUT_OBJECT).finished_future.result()
->>>>>>> da78210c
+    """