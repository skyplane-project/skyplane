--- conflicted
+++ resolved
@@ -78,12 +78,7 @@
         except NoSuchObjectException:
             return False
 
-<<<<<<< HEAD
-    # todo: implement range request for download
     def download_object(self, src_object_name, dst_file_path, offset_bytes=None, size_bytes=None):
-=======
-    def download_object(self, src_object_name, dst_file_path):
->>>>>>> fc7d8cbb
         src_object_name, dst_file_path = str(src_object_name), str(dst_file_path)
         s3_client = self.auth.get_boto3_client("s3", self.aws_region)
         s3_client.download_file(self.bucket_name, src_object_name, dst_file_path, Config=TransferConfig(use_threads=False))
