"""
CLI for the Skylark object store.

Usage mostly matches the aws-cli command line tool:
`skylark [command] [subcommand] [flags] [args]`

Current support:
* `skylark ls /local/path`
* `skylark ls s3://bucket/path`
* `skylark cp /local/path /local/path`
* `skylark cp /local/path s3://bucket/path`
* `skylark cp s3://bucket/path /local/path`
"""


import atexit
import json
import os
from pathlib import Path
from typing import Optional

import skylark.cli.cli_aws
import skylark.cli.cli_azure
import skylark.cli.cli_solver
import skylark.cli.experiments
import typer
from skylark.utils import logger
from skylark import GB, MB, config_file, print_header
from skylark.cli.cli_helper import (
    check_ulimit,
    copy_azure_local,
    copy_gcs_local,
    copy_local_azure,
    copy_local_gcs,
    copy_local_local,
    copy_local_s3,
    copy_s3_local,
    copy_gcs_local,
    copy_local_gcs,
    deprovision_skylark_instances,
    ls_local,
    ls_s3,
    parse_path,
)
from skylark.config import load_config
from skylark.replicate.replication_plan import ReplicationJob, ReplicationTopology
from skylark.replicate.replicator_client import ReplicatorClient
from skylark.obj_store.object_store_interface import ObjectStoreInterface

app = typer.Typer(name="skylark")
app.add_typer(skylark.cli.experiments.app, name="experiments")
app.add_typer(skylark.cli.cli_aws.app, name="aws")
app.add_typer(skylark.cli.cli_azure.app, name="azure")
app.add_typer(skylark.cli.cli_solver.app, name="solver")


@app.command()
def ls(directory: str):
    """List objects in the object store."""
    config = load_config()
    gcp_project = config.get("gcp_project_id")
    azure_subscription = config.get("azure_subscription_id")
    logger.debug(f"Loaded gcp_project: {gcp_project}, azure_subscription: {azure_subscription}")
    check_ulimit()
    provider, bucket, key = parse_path(directory)
    if provider == "local":
        for path in ls_local(Path(directory)):
            typer.echo(path)
    elif provider == "s3":
        for path in ls_s3(bucket, key):
            typer.echo(path)


@app.command()
def cp(src: str, dst: str):
    """Copy objects from the object store to the local filesystem."""
    print_header()
    config = load_config()
    gcp_project = config.get("gcp_project_id")
    azure_subscription = config.get("azure_subscription_id")
    logger.debug(f"Loaded gcp_project: {gcp_project}, azure_subscription: {azure_subscription}")
    check_ulimit()

    provider_src, bucket_src, path_src = parse_path(src)
    provider_dst, bucket_dst, path_dst = parse_path(dst)

    if provider_src == "local" and provider_dst == "local":
        copy_local_local(Path(path_src), Path(path_dst))
    elif provider_src == "local" and provider_dst == "s3":
        copy_local_s3(Path(path_src), bucket_dst, path_dst)
    elif provider_src == "s3" and provider_dst == "local":
        copy_s3_local(bucket_src, path_src, Path(path_dst))
    elif provider_src == "local" and provider_dst == "gs":
        copy_local_gcs(Path(path_src), bucket_dst, path_dst)
    elif provider_src == "gs" and provider_dst == "local":
        copy_gcs_local(bucket_src, path_src, Path(path_dst))
    elif provider_src == "local" and provider_dst == "azure":
        copy_local_azure(Path(path_src), bucket_dst, path_dst)
    elif provider_src == "azure" and provider_dst == "local":
        copy_azure_local(bucket_src, path_src, Path(path_dst))
    else:
        raise NotImplementedError(f"{provider_src} to {provider_dst} not supported yet")


@app.command()
def replicate_random(
    src_region: str,
    dst_region: str,
    inter_region: Optional[str] = typer.Argument(None),
    num_gateways: int = typer.Option(1, "--num-gateways", "-n", help="Number of gateways"),
    num_outgoing_connections: int = typer.Option(
        64, "--num-outgoing-connections", "-c", help="Number of outgoing connections between each gateway"
    ),
    total_transfer_size_mb: int = typer.Option(2048, "--size-total-mb", "-s", help="Total transfer size in MB."),
    chunk_size_mb: int = typer.Option(8, "--chunk-size-mb", help="Chunk size in MB."),
    reuse_gateways: bool = True,
    azure_subscription: Optional[str] = None,
    gcp_project: Optional[str] = None,
    gateway_docker_image: str = os.environ.get("SKYLARK_DOCKER_IMAGE", "ghcr.io/parasj/skylark:main"),
    aws_instance_class: str = "m5.8xlarge",
    azure_instance_class: str = "Standard_D32_v5",
    gcp_instance_class: Optional[str] = "n2-standard-32",
    gcp_use_premium_network: bool = True,
    key_prefix: str = "/test/replicate_random",
    time_limit_seconds: Optional[int] = None,
    log_interval_s: float = 1.0,
):
    """Replicate objects from remote object store to another remote object store."""
    print_header()
    config = load_config()
    gcp_project = gcp_project or config.get("gcp_project_id")
    azure_subscription = azure_subscription or config.get("azure_subscription_id")
    logger.debug(f"Loaded gcp_project: {gcp_project}, azure_subscription: {azure_subscription}")
    check_ulimit()

    if inter_region:
        topo = ReplicationTopology()
        for i in range(num_gateways):
            topo.add_edge(src_region, i, inter_region, i, num_outgoing_connections)
            topo.add_edge(inter_region, i, dst_region, i, num_outgoing_connections)
    else:
        topo = ReplicationTopology()
        for i in range(num_gateways):
            topo.add_edge(src_region, i, dst_region, i, num_outgoing_connections)

    rc = ReplicatorClient(
        topo,
        azure_subscription=azure_subscription,
        gcp_project=gcp_project,
        gateway_docker_image=gateway_docker_image,
        aws_instance_class=aws_instance_class,
        azure_instance_class=azure_instance_class,
        gcp_instance_class=gcp_instance_class,
        gcp_use_premium_network=gcp_use_premium_network,
    )

    if not reuse_gateways:
        atexit.register(rc.deprovision_gateways)
    else:
        logger.warning(
            f"Instances will remain up and may result in continued cloud billing. Remember to call `skylark deprovision` to deprovision gateways."
        )
    # rc.provision_gateways(reuse_gateways, log_dir="/tmp/log_skylark") for debugging and writing log back to local machine at the dir provided
    rc.provision_gateways(reuse_gateways)
    for node, gw in rc.bound_nodes.items():
        logger.info(f"Provisioned {node}: {gw.gateway_log_viewer_url}")

    if total_transfer_size_mb % chunk_size_mb != 0:
        logger.warning(f"total_transfer_size_mb ({total_transfer_size_mb}) is not a multiple of chunk_size_mb ({chunk_size_mb})")
    n_chunks = int(total_transfer_size_mb / chunk_size_mb)
    job = ReplicationJob(
        source_region=src_region,
        source_bucket=None,
        dest_region=dst_region,
        dest_bucket=None,
        objs=[f"{key_prefix}/{i}" for i in range(n_chunks)],
        random_chunk_size_mb=chunk_size_mb,
    )

    total_bytes = n_chunks * chunk_size_mb * MB
    job = rc.run_replication_plan(job)
    logger.info(f"{total_bytes / GB:.2f}GByte replication job launched")
    stats = rc.monitor_transfer(job, show_pbar=True, log_interval_s=log_interval_s, time_limit_seconds=time_limit_seconds)
    stats["success"] = stats["monitor_status"] == "completed"
    stats["log"] = rc.get_chunk_status_log_df()

    out_json = {k: v for k, v in stats.items() if k not in ["log", "completed_chunk_ids"]}
    typer.echo(f"\n{json.dumps(out_json)}")
    return 0 if stats["success"] else 1


@app.command()
def replicate_json(
    path: Path = typer.Argument(..., exists=True, file_okay=True, dir_okay=False, help="Path to JSON file describing replication plan"),
    size_total_mb: int = typer.Option(2048, "--size-total-mb", "-s", help="Total transfer size in MB (across n_chunks chunks)"),
    n_chunks: int = typer.Option(512, "--n-chunks", "-n", help="Number of chunks"),
    # bucket options
    use_random_data: bool = False,
    bucket_prefix: str = "skylark",
    source_bucket: str = typer.Option(None, "--source-bucket", help="Source bucket url"),
    dest_bucket: str = typer.Option(None, "--dest-bucket", help="Destination bucket url"),
    key_prefix: str = "/test/replicate_random",
    # gateway provisioning options
    reuse_gateways: bool = True,
    gateway_docker_image: str = os.environ.get("SKYLARK_DOCKER_IMAGE", "ghcr.io/parasj/skylark:main"),
    # cloud provider specific options
    azure_subscription: Optional[str] = None,
    gcp_project: Optional[str] = None,
    aws_instance_class: str = "m5.8xlarge",
    azure_instance_class: str = "Standard_D32_v5",
    gcp_instance_class: Optional[str] = "n2-standard-32",
    gcp_use_premium_network: bool = True,
    # logging options
    time_limit_seconds: Optional[int] = None,
    log_interval_s: float = 1.0,
):
    """Replicate objects from remote object store to another remote object store."""
    print_header()
    config = load_config()
    gcp_project = gcp_project or config.get("gcp_project_id")
    azure_subscription = azure_subscription or config.get("azure_subscription_id")
    logger.debug(f"Loaded gcp_project: {gcp_project}, azure_subscription: {azure_subscription}")
    check_ulimit()

    with path.open("r") as f:
        topo = ReplicationTopology.from_json(f.read())

    rc = ReplicatorClient(
        topo,
        azure_subscription=azure_subscription,
        gcp_project=gcp_project,
        gateway_docker_image=gateway_docker_image,
        aws_instance_class=aws_instance_class,
        azure_instance_class=azure_instance_class,
        gcp_instance_class=gcp_instance_class,
        gcp_use_premium_network=gcp_use_premium_network,
    )

    if not reuse_gateways:
        atexit.register(rc.deprovision_gateways)
    else:
        logger.warning(
            f"Instances will remain up and may result in continued cloud billing. Remember to call `skylark deprovision` to deprovision gateways."
        )
    rc.provision_gateways(reuse_gateways)
    for node, gw in rc.bound_nodes.items():
        logger.info(f"Provisioned {node}: {gw.gateway_log_viewer_url}")

    if size_total_mb % n_chunks != 0:
        logger.warning(f"total_transfer_size_mb ({size_total_mb}) is not a multiple of n_chunks ({n_chunks})")
    chunk_size_mb = size_total_mb // n_chunks

    print("REGION", topo.source_region())

    if use_random_data:
        job = ReplicationJob(
            source_region=topo.source_region(),
            source_bucket=None,
            dest_region=topo.sink_region(),
            dest_bucket=None,
            objs=[f"{key_prefix}/{i}" for i in range(n_chunks)],
            random_chunk_size_mb=chunk_size_mb,
        )
        job = rc.run_replication_plan(job)
        total_bytes = n_chunks * chunk_size_mb * MB
    else:

<<<<<<< HEAD
        # get object keys with prefix 
        print("REGION", topo.source_region())
=======
        # get object keys with prefix
>>>>>>> 6e3ce47a
        objs = ObjectStoreInterface.create(topo.source_region(), source_bucket).list_objects(key_prefix)
        obj_keys = list([obj.key for obj in objs])

        # create replication job
        job = ReplicationJob(
            source_region=topo.source_region(),
            source_bucket=source_bucket,
            dest_region=topo.sink_region(),
            dest_bucket=dest_bucket,
            objs=obj_keys,
        )
        job = rc.run_replication_plan(job)

        # query chunk sizes
        total_bytes = sum([chunk_req.chunk.chunk_length_bytes for chunk_req in job.chunk_requests])

    logger.info(f"{total_bytes / GB:.2f}GByte replication job launched")
    stats = rc.monitor_transfer(
        job, show_pbar=True, log_interval_s=log_interval_s, time_limit_seconds=time_limit_seconds, cancel_pending=False
    )
    stats["success"] = stats["monitor_status"] == "completed"
    stats["log"] = rc.get_chunk_status_log_df()

    out_json = {k: v for k, v in stats.items() if k not in ["log", "completed_chunk_ids"]}
    typer.echo(f"\n{json.dumps(out_json)}")
    return 0 if stats["success"] else 1


@app.command()
def deprovision(azure_subscription: Optional[str] = None, gcp_project: Optional[str] = None):
    """Deprovision gateways."""
    config = load_config()
    gcp_project = gcp_project or config.get("gcp_project_id")
    azure_subscription = azure_subscription or config.get("azure_subscription_id")
    logger.debug(f"Loaded from config file: gcp_project={gcp_project}, azure_subscription={azure_subscription}")
    deprovision_skylark_instances(azure_subscription=azure_subscription, gcp_project_id=gcp_project)


@app.command()
def init(
    azure_tenant_id: str = typer.Option(None, envvar="AZURE_TENANT_ID", prompt="`Azure tenant ID"),
    azure_client_id: str = typer.Option(None, envvar="AZURE_CLIENT_ID", prompt="Azure client ID"),
    azure_client_secret: str = typer.Option(None, envvar="AZURE_CLIENT_SECRET", prompt="Azure client secret"),
    azure_subscription_id: str = typer.Option(None, envvar="AZURE_SUBSCRIPTION_ID", prompt="Azure subscription ID"),
    gcp_application_credentials_file: Path = typer.Option(
        None,
        envvar="GOOGLE_APPLICATION_CREDENTIALS",
        exists=True,
        file_okay=True,
        dir_okay=False,
        readable=True,
        help="Path to GCP application credentials file (usually a JSON file)",
    ),
    gcp_project: str = typer.Option(None, envvar="GCP_PROJECT_ID", prompt="GCP project ID"),
):
    out_config = {}
    if config_file.exists():
        typer.confirm("Config file already exists. Overwrite?", abort=True)

    # AWS config
    def load_aws_credentials():
        if "AWS_ACCESS_KEY_ID" in os.environ and "AWS_SECRET_ACCESS_KEY" in os.environ:
            return os.environ["AWS_ACCESS_KEY_ID"], os.environ["AWS_SECRET_ACCESS_KEY"]
        if (Path.home() / ".aws" / "credentials").exists():
            with open(Path.home() / ".aws" / "credentials") as f:
                access_key, secret_key = None, None
                lines = f.readlines()
                for line in lines:
                    if line.startswith("aws_access_key_id"):
                        access_key = line.split("=")[1].strip()
                    if line.startswith("aws_secret_access_key"):
                        secret_key = line.split("=")[1].strip()
                if access_key and secret_key:
                    return access_key, secret_key
        return None, None

    aws_access_key, aws_secret_key = load_aws_credentials()
    if aws_access_key is None:
        aws_access_key = typer.prompt("AWS access key")
        assert aws_access_key is not None and aws_access_key != ""
    if aws_secret_key is None:
        aws_secret_key = typer.prompt("AWS secret key")
        assert aws_secret_key is not None and aws_secret_key != ""
    out_config["aws_access_key_id"] = aws_access_key
    out_config["aws_secret_access_key"] = aws_secret_key

    # Azure config
    typer.secho("Azure config can be generated using: az ad sp create-for-rbac -n api://skylark --sdk-auth", fg=typer.colors.GREEN)
    if azure_tenant_id is not None or len(azure_tenant_id) > 0:
        logger.info(f"Setting Azure tenant ID to {azure_tenant_id}")
        out_config["azure_tenant_id"] = azure_tenant_id
    if azure_client_id is not None or len(azure_client_id) > 0:
        logger.info(f"Setting Azure client ID to {azure_client_id}")
        out_config["azure_client_id"] = azure_client_id
    if azure_client_secret is not None or len(azure_client_secret) > 0:
        logger.info(f"Setting Azure client secret to {azure_client_secret}")
        out_config["azure_client_secret"] = azure_client_secret
    if azure_subscription_id is not None or len(azure_subscription_id) > 0:
        logger.info(f"Setting Azure subscription ID to {azure_subscription_id}")
        out_config["azure_subscription_id"] = azure_subscription_id

    # GCP config
    if gcp_application_credentials_file is not None and gcp_application_credentials_file.exists():
        logger.info(f"Setting GCP application credentials file to {gcp_application_credentials_file}")
        out_config["gcp_application_credentials_file"] = str(gcp_application_credentials_file)
    if gcp_project is not None or len(gcp_project) > 0:
        logger.info(f"Setting GCP project ID to {gcp_project}")
        out_config["gcp_project_id"] = gcp_project

    # write to config file
    config_file.parent.mkdir(parents=True, exist_ok=True)
    with config_file.open("w") as f:
        json.dump(out_config, f)
    typer.secho(f"Config: {out_config}", fg=typer.colors.GREEN)
    typer.secho(f"Wrote config to {config_file}", fg=typer.colors.GREEN)
    return 0


if __name__ == "__main__":
    app()<|MERGE_RESOLUTION|>--- conflicted
+++ resolved
@@ -265,12 +265,7 @@
         total_bytes = n_chunks * chunk_size_mb * MB
     else:
 
-<<<<<<< HEAD
-        # get object keys with prefix 
-        print("REGION", topo.source_region())
-=======
         # get object keys with prefix
->>>>>>> 6e3ce47a
         objs = ObjectStoreInterface.create(topo.source_region(), source_bucket).list_objects(key_prefix)
         obj_keys = list([obj.key for obj in objs])
 
