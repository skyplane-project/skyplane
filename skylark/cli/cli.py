"""
CLI for the Skylark object store.

Usage mostly matches the aws-cli command line tool:
`skylark [command] [subcommand] [flags] [args]`

Current support:
* `skylark ls /local/path`
* `skylark ls s3://bucket/path`
* `skylark cp /local/path /local/path`
* `skylark cp /local/path s3://bucket/path`
* `skylark cp s3://bucket/path /local/path`
"""


import json
import os
from pathlib import Path
from typing import Optional

import skylark.cli.cli_aws
import skylark.cli.cli_azure
import skylark.cli.cli_gcp
import skylark.cli.cli_solver
import skylark.cli.experiments
import typer
from skylark.config import SkylarkConfig
from skylark.utils import logger
from skylark import config_path, GB, MB, print_header
from skylark.cli.cli_helper import (
    check_ulimit,
    copy_azure_local,
    copy_gcs_local,
    copy_local_azure,
    copy_local_gcs,
    copy_local_local,
    copy_local_s3,
    copy_s3_local,
    copy_gcs_local,
    copy_local_gcs,
    deprovision_skylark_instances,
    load_aws_config,
    load_azure_config,
    load_gcp_config,
    ls_local,
    ls_s3,
    parse_path,
)
from skylark.replicate.replication_plan import ReplicationJob, ReplicationTopology
from skylark.replicate.replicator_client import ReplicatorClient
from skylark.obj_store.object_store_interface import ObjectStoreInterface

app = typer.Typer(name="skylark")
app.add_typer(skylark.cli.experiments.app, name="experiments")
app.add_typer(skylark.cli.cli_aws.app, name="aws")
app.add_typer(skylark.cli.cli_azure.app, name="azure")
app.add_typer(skylark.cli.cli_gcp.app, name="gcp")
app.add_typer(skylark.cli.cli_solver.app, name="solver")


@app.command()
def ls(directory: str):
    """List objects in the object store."""
    provider, bucket, key = parse_path(directory)
    if provider == "local":
        for path in ls_local(Path(directory)):
            typer.echo(path)
    elif provider == "s3":
        for path in ls_s3(bucket, key):
            typer.echo(path)


@app.command()
def cp(src: str, dst: str):
    """Copy objects from the object store to the local filesystem."""
    print_header()

    provider_src, bucket_src, path_src = parse_path(src)
    provider_dst, bucket_dst, path_dst = parse_path(dst)

    # raise file limits for local transfers
    if provider_src == "local" or provider_dst == "local":
        check_ulimit()

    if provider_src == "local" and provider_dst == "local":
        copy_local_local(Path(path_src), Path(path_dst))
    elif provider_src == "local" and provider_dst == "s3":
        copy_local_s3(Path(path_src), bucket_dst, path_dst)
    elif provider_src == "s3" and provider_dst == "local":
        copy_s3_local(bucket_src, path_src, Path(path_dst))
    elif provider_src == "local" and provider_dst == "gs":
        copy_local_gcs(Path(path_src), bucket_dst, path_dst)
    elif provider_src == "gs" and provider_dst == "local":
        copy_gcs_local(bucket_src, path_src, Path(path_dst))
    elif provider_src == "local" and provider_dst == "azure":
        account_name, container_name = bucket_dst
        copy_local_azure(Path(path_src), account_name, container_name, path_dst)
    elif provider_src == "azure" and provider_dst == "local":
        account_name, container_name = bucket_dst
        copy_azure_local(account_name, container_name, path_src, Path(path_dst))
    else:
        raise NotImplementedError(f"{provider_src} to {provider_dst} not supported yet")


@app.command()
def replicate_random(
    src_region: str,
    dst_region: str,
    inter_region: Optional[str] = typer.Argument(None),
    num_gateways: int = typer.Option(1, "--num-gateways", "-n", help="Number of gateways"),
    num_outgoing_connections: int = typer.Option(
        64, "--num-outgoing-connections", "-c", help="Number of outgoing connections between each gateway"
    ),
    total_transfer_size_mb: int = typer.Option(2048, "--size-total-mb", "-s", help="Total transfer size in MB."),
    chunk_size_mb: int = typer.Option(8, "--chunk-size-mb", help="Chunk size in MB."),
    reuse_gateways: bool = False,
    gateway_docker_image: str = os.environ.get("SKYLARK_DOCKER_IMAGE", "ghcr.io/parasj/skylark:main"),
    aws_instance_class: str = "m5.8xlarge",
    azure_instance_class: str = "Standard_D32_v4",
    gcp_instance_class: Optional[str] = "n2-standard-32",
    gcp_use_premium_network: bool = True,
    time_limit_seconds: Optional[int] = None,
    log_interval_s: float = 1.0,
):
    """Replicate objects from remote object store to another remote object store."""
    print_header()
    if reuse_gateways:
        logger.warning(
            f"Instances will remain up and may result in continued cloud billing. Remember to call `skylark deprovision` to deprovision gateways."
        )

    if inter_region:
        assert inter_region not in [src_region, dst_region] and src_region != dst_region
        topo = ReplicationTopology()
        for i in range(num_gateways):
            topo.add_edge(src_region, i, inter_region, i, num_outgoing_connections)
            topo.add_edge(inter_region, i, dst_region, i, num_outgoing_connections)
    else:
        assert src_region != dst_region
        topo = ReplicationTopology()
        for i in range(num_gateways):
            topo.add_edge(src_region, i, dst_region, i, num_outgoing_connections)

    # make replication job
    if total_transfer_size_mb % chunk_size_mb != 0:
        logger.warning(f"total_transfer_size_mb ({total_transfer_size_mb}) is not a multiple of chunk_size_mb ({chunk_size_mb})")
    n_chunks = int(total_transfer_size_mb / chunk_size_mb)
    job = ReplicationJob(
        source_region=src_region,
        source_bucket=None,
        dest_region=dst_region,
        dest_bucket=None,
        src_objs=[f"/{i}" for i in range(n_chunks)],
        dest_objs=[f"/{i}" for i in range(n_chunks)],
        random_chunk_size_mb=chunk_size_mb,
    )

    rc = ReplicatorClient(
        topo,
        gateway_docker_image=gateway_docker_image,
        aws_instance_class=aws_instance_class,
        azure_instance_class=azure_instance_class,
        gcp_instance_class=gcp_instance_class,
        gcp_use_premium_network=gcp_use_premium_network,
    )
    try:
        rc.provision_gateways(reuse_gateways)
        for node, gw in rc.bound_nodes.items():
            logger.info(f"Provisioned {node}: {gw.gateway_log_viewer_url}")
        job = rc.run_replication_plan(job)
        total_bytes = n_chunks * chunk_size_mb * MB
        logger.info(f"{total_bytes / GB:.2f}GByte replication job launched")
        stats = rc.monitor_transfer(job, show_pbar=True, log_interval_s=log_interval_s, time_limit_seconds=time_limit_seconds)
    except KeyboardInterrupt:
        if not reuse_gateways:
            logger.warning("Deprovisioning gateways then exiting...")
            rc.deprovision_gateways()
        os._exit(1)  # exit now
    if not reuse_gateways:
        rc.deprovision_gateways()
    stats = stats if stats else {}
    stats["success"] = stats["monitor_status"] == "completed"
    out_json = {k: v for k, v in stats.items() if k not in ["log", "completed_chunk_ids"]}
    typer.echo(f"\n{json.dumps(out_json)}")
    return 0 if stats["success"] else 1


@app.command()
def replicate_json(
    path: Path = typer.Argument(..., exists=True, file_okay=True, dir_okay=False, help="Path to JSON file describing replication plan"),
    size_total_mb: int = typer.Option(2048, "--size-total-mb", "-s", help="Total transfer size in MB (across n_chunks chunks)"),
    n_chunks: int = typer.Option(512, "--n-chunks", "-n", help="Number of chunks"),
    # bucket options
    use_random_data: bool = False,
    source_bucket: str = typer.Option(None, "--source-bucket", help="Source bucket url"),
    dest_bucket: str = typer.Option(None, "--dest-bucket", help="Destination bucket url"),
    key_prefix: str = "/",
    # gateway provisioning options
    reuse_gateways: bool = False,
    gateway_docker_image: str = os.environ.get("SKYLARK_DOCKER_IMAGE", "ghcr.io/parasj/skylark:main"),
    # cloud provider specific options
    aws_instance_class: str = "m5.8xlarge",
    azure_instance_class: str = "Standard_D32_v4",
    gcp_instance_class: Optional[str] = "n2-standard-32",
    gcp_use_premium_network: bool = True,
    # logging options
    time_limit_seconds: Optional[int] = None,
    log_interval_s: float = 1.0,
):
    """Replicate objects from remote object store to another remote object store."""
    print_header()
    if reuse_gateways:
        logger.warning(
            f"Instances will remain up and may result in continued cloud billing. Remember to call `skylark deprovision` to deprovision gateways."
        )

    with path.open("r") as f:
        topo = ReplicationTopology.from_json(f.read())

    # make replication job
    if use_random_data:
        assert size_total_mb % n_chunks == 0, f"size_total_mb ({size_total_mb}) is not a multiple of n_chunks ({n_chunks})"
        chunk_size_mb = size_total_mb // n_chunks
        job = ReplicationJob(
            source_region=topo.source_region(),
            source_bucket=None,
            dest_region=topo.sink_region(),
            dest_bucket=None,
            src_objs=[f"/{i}" for i in range(n_chunks)],
            dest_objs=[f"/{i}" for i in range(n_chunks)],
            random_chunk_size_mb=chunk_size_mb,
        )
    else:
        objs = ObjectStoreInterface.create(topo.source_region(), source_bucket).list_objects(key_prefix)
<<<<<<< HEAD
=======
        obj_keys = []
        obj_sizes = dict()
        for obj in objs:
            obj_keys.append(obj.key)
            obj_sizes[obj.key] = obj.size
>>>>>>> b0b7b747
        job = ReplicationJob(
            source_region=topo.source_region(),
            source_bucket=source_bucket,
            dest_region=topo.sink_region(),
            dest_bucket=dest_bucket,
            src_objs=[obj.key for obj in objs],
            dest_objs=[obj.key for obj in objs],
            obj_sizes={obj.key: obj.size for obj in objs},
        )

    rc = ReplicatorClient(
        topo,
        gateway_docker_image=gateway_docker_image,
        aws_instance_class=aws_instance_class,
        azure_instance_class=azure_instance_class,
        gcp_instance_class=gcp_instance_class,
        gcp_use_premium_network=gcp_use_premium_network,
    )
    try:
        rc.provision_gateways(reuse_gateways)
        for node, gw in rc.bound_nodes.items():
            logger.info(f"Provisioned {node}: {gw.gateway_log_viewer_url}")
        job = rc.run_replication_plan(job)
        total_bytes = (
            n_chunks * chunk_size_mb * MB
            if use_random_data
            else sum([chunk_req.chunk.chunk_length_bytes for chunk_req in job.chunk_requests])
        )
        logger.info(f"{total_bytes / GB:.2f}GByte replication job launched")
        stats = rc.monitor_transfer(job, show_pbar=True, log_interval_s=log_interval_s, time_limit_seconds=time_limit_seconds)
    except KeyboardInterrupt:
        if not reuse_gateways:
            logger.warning("Deprovisioning gateways then exiting...")
            rc.deprovision_gateways()
        os._exit(1)  # exit now
    if not reuse_gateways:
        rc.deprovision_gateways()
    stats = stats if stats else {}
    stats["success"] = stats["monitor_status"] == "completed"
    out_json = {k: v for k, v in stats.items() if k not in ["log", "completed_chunk_ids"]}
    typer.echo(f"\n{json.dumps(out_json)}")
    return 0 if stats["success"] else 1


@app.command()
def deprovision():
    """Deprovision gateways."""
    deprovision_skylark_instances()


@app.command()
def init(reinit_azure: bool = False, reinit_gcp: bool = False):
    print_header()
    if config_path.exists():
        cloud_config = SkylarkConfig.load_config(config_path)
    else:
        cloud_config = SkylarkConfig()

    # load AWS config
    typer.secho("\n(1) Configuring AWS:", fg="yellow", bold=True)
    cloud_config = load_aws_config(cloud_config)

    # load Azure config
    typer.secho("\n(2) Configuring Azure:", fg="yellow", bold=True)
    cloud_config = load_azure_config(cloud_config, force_init=reinit_azure)

    # load GCP config
    typer.secho("\n(3) Configuring GCP:", fg="yellow", bold=True)
    cloud_config = load_gcp_config(cloud_config, force_init=reinit_gcp)

    cloud_config.to_config_file(config_path)
    typer.secho(f"\nConfig file saved to {config_path}", fg="green")
    return 0


if __name__ == "__main__":
    app()<|MERGE_RESOLUTION|>--- conflicted
+++ resolved
@@ -232,14 +232,6 @@
         )
     else:
         objs = ObjectStoreInterface.create(topo.source_region(), source_bucket).list_objects(key_prefix)
-<<<<<<< HEAD
-=======
-        obj_keys = []
-        obj_sizes = dict()
-        for obj in objs:
-            obj_keys.append(obj.key)
-            obj_sizes[obj.key] = obj.size
->>>>>>> b0b7b747
         job = ReplicationJob(
             source_region=topo.source_region(),
             source_bucket=source_bucket,
