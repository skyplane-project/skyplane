--- conflicted
+++ resolved
@@ -250,17 +250,13 @@
         )
     else:
         # make replication job
-<<<<<<< HEAD
-        objs = list(ObjectStoreInterface.create(topo.source_region(), source_bucket).list_objects(src_key_prefix))
-        if not objs:
+        src_objs = list(ObjectStoreInterface.create(topo.source_region(), source_bucket).list_objects(src_key_prefix))
+        if not src_objs:
             logger.error("Specified object does not exist.")
             raise exceptions.MissingObjectException()
-=======
-        src_objs = list(ObjectStoreInterface.create(topo.source_region(), source_bucket).list_objects(src_key_prefix))
         dest_is_directory = False
         if dest_key_prefix.endswith("/"):
             dest_is_directory = True
->>>>>>> 2fc16aa3
 
         job = ReplicationJob(
             source_region=topo.source_region(),
