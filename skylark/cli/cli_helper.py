import concurrent.futures
from functools import partial
import atexit
import json
import os
import re
import logging
import resource
import subprocess
from pathlib import Path
from shutil import copyfile
from typing import Dict, List
from sys import platform
from typing import Dict, List
from urllib.parse import ParseResultBytes, parse_qs


import boto3
import typer
from skylark import config_path, GB, MB, print_header
from skylark.compute.aws.aws_auth import AWSAuthentication
from skylark.compute.azure.azure_auth import AzureAuthentication
from skylark.compute.gcp.gcp_auth import GCPAuthentication
from skylark.config import SkylarkConfig
from skylark.utils import logger
from skylark.compute.aws.aws_cloud_provider import AWSCloudProvider
from skylark.compute.azure.azure_cloud_provider import AzureCloudProvider
from skylark.compute.gcp.gcp_cloud_provider import GCPCloudProvider
from skylark.obj_store.object_store_interface import ObjectStoreInterface, ObjectStoreObject
from skylark.obj_store.s3_interface import S3Interface
from skylark.obj_store.gcs_interface import GCSInterface
from skylark.obj_store.azure_interface import AzureInterface
from skylark.obj_store.object_store_interface import ObjectStoreInterface
from skylark.replicate.replication_plan import ReplicationJob, ReplicationTopology
from skylark.replicate.replicator_client import ReplicatorClient
from skylark.utils.utils import do_parallel
from typing import Optional
from tqdm import tqdm


def is_plausible_local_path(path: str):
    path = Path(path)
    if path.exists():
        return True
    if path.is_dir():
        return True
    if path.parent.exists():
        return True
    return False


def parse_path(path: str):
    if path.startswith("s3://"):
        bucket_name, key_name = path[5:].split("/", 1)
        return "s3", bucket_name, key_name
    elif path.startswith("gs://"):
        bucket_name, key_name = path[5:].split("/", 1)
        return "gs", bucket_name, key_name
    elif (path.startswith("https://") or path.startswith("http://")) and "blob.core.windows.net" in path:
        regex = re.compile(r"https?://([^/]+).blob.core.windows.net/([^/]+)/(.*)")
        match = regex.match(path)
        if match is None:
            raise ValueError(f"Invalid Azure path: {path}")
        account, container, blob_path = match.groups()
        return "azure", (account, container), blob_path
    elif path.startswith("azure://"):
        bucket_name = path[8:]
        region = path[8:].split("-", 2)[-1]
        return "azure", bucket_name, region
    elif is_plausible_local_path(path):
        return "local", None, path
    return path


# skylark ls implementation
def ls_local(path: Path):
    if not path.exists():
        raise FileNotFoundError(path)
    if path.is_dir():
        for child in path.iterdir():
            yield child.name
    else:
        yield path.name


def ls_s3(bucket_name: str, key_name: str, use_tls: bool = True):
    s3 = S3Interface(None, bucket_name, use_tls=use_tls)
    for obj in s3.list_objects(prefix=key_name):
        yield obj.full_path()


# skylark cp implementation


def copy_local_local(src: Path, dst: Path):
    if not src.exists():
        raise FileNotFoundError(src)
    if not dst.parent.exists():
        raise FileNotFoundError(dst.parent)

    if src.is_dir():
        dst.mkdir(exist_ok=True)
        for child in src.iterdir():
            copy_local_local(child, dst / child.name)
    else:
        dst.parent.mkdir(exist_ok=True, parents=True)
        copyfile(src, dst)


def copy_local_objstore(object_interface: ObjectStoreInterface, src: Path, dst_key: str):
    ops: List[concurrent.futures.Future] = []
    path_mapping: Dict[concurrent.futures.Future, Path] = {}

    def _copy(path: Path, dst_key: str, total_size=0.0):
        if path.is_dir():
            for child in path.iterdir():
                total_size += _copy(child, os.path.join(dst_key, child.name))
            return total_size
        else:
            future = object_interface.upload_object(path, dst_key)
            ops.append(future)
            path_mapping[future] = path
            return path.stat().st_size

    total_bytes = _copy(src, dst_key)

    # wait for all uploads to complete, displaying a progress bar
    with tqdm(total=total_bytes, unit="B", unit_scale=True, unit_divisor=1024, desc="Uploading") as pbar:
        for op in concurrent.futures.as_completed(ops):
            op.result()
            pbar.update(path_mapping[op].stat().st_size)


def copy_objstore_local(object_interface: ObjectStoreInterface, src_key: str, dst: Path):
    ops: List[concurrent.futures.Future] = []
    obj_mapping: Dict[concurrent.futures.Future, ObjectStoreObject] = {}

    # copy single object
    def _copy(src_obj: ObjectStoreObject, dst: Path):
        dst.parent.mkdir(exist_ok=True, parents=True)
        future = object_interface.download_object(src_obj.key, dst)
        ops.append(future)
        obj_mapping[future] = src_obj
        return src_obj.size

    total_bytes = 0.0
    for obj in object_interface.list_objects(prefix=src_key):
        sub_key = obj.key[len(src_key) :]
        sub_key = sub_key.lstrip("/")
        dest_path = dst / sub_key
        total_bytes += _copy(obj, dest_path)

    # wait for all downloads to complete, displaying a progress bar
    with tqdm(total=total_bytes, unit="B", unit_scale=True, unit_divisor=1024, desc="Downloading") as pbar:
        for op in concurrent.futures.as_completed(ops):
            op.result()
            pbar.update(obj_mapping[op].size)


def copy_local_gcs(src: Path, dst_bucket: str, dst_key: str):
    gcs = GCSInterface(None, dst_bucket)
    return copy_local_objstore(gcs, src, dst_key)


def copy_gcs_local(src_bucket: str, src_key: str, dst: Path):
    gcs = GCSInterface(None, src_bucket)
    return copy_objstore_local(gcs, src_key, dst)


def copy_local_azure(src: Path, dst_account_name: str, dst_container_name: str, dst_key: str):
    azure = AzureInterface(None, dst_account_name, dst_container_name)
    return copy_local_objstore(azure, src, dst_key)


def copy_azure_local(src_account_name: str, src_container_name: str, src_key: str, dst: Path):
    azure = AzureInterface(None, src_account_name, src_container_name)
    return copy_objstore_local(azure, src_key, dst)


def copy_local_s3(src: Path, dst_bucket: str, dst_key: str, use_tls: bool = True):
    s3 = S3Interface(None, dst_bucket, use_tls=use_tls)
    ops: List[concurrent.futures.Future] = []
    path_mapping: Dict[concurrent.futures.Future, Path] = {}

    def _copy(path: Path, dst_key: str, total_size=0.0):
        if path.is_dir():
            for child in path.iterdir():
                total_size += _copy(child, os.path.join(dst_key, child.name))
            return total_size
        else:
            future = s3.upload_object(path, dst_key)
            ops.append(future)
            path_mapping[future] = path
            return path.stat().st_size

    total_bytes = _copy(src, dst_key)

    # wait for all uploads to complete, displaying a progress bar
    with tqdm(total=total_bytes, unit="B", unit_scale=True, unit_divisor=1024, desc="Uploading") as pbar:
        for op in concurrent.futures.as_completed(ops):
            op.result()
            pbar.update(path_mapping[op].stat().st_size)


def copy_s3_local(src_bucket: str, src_key: str, dst: Path):
    s3 = S3Interface(None, src_bucket)
    ops: List[concurrent.futures.Future] = []
    obj_mapping: Dict[concurrent.futures.Future, ObjectStoreObject] = {}

    # copy single object
    def _copy(src_obj: ObjectStoreObject, dst: Path):
        dst.parent.mkdir(exist_ok=True, parents=True)
        future = s3.download_object(src_obj.key, dst)
        ops.append(future)
        obj_mapping[future] = src_obj
        return src_obj.size

    total_bytes = 0.0
    for obj in s3.list_objects(prefix=src_key):
        sub_key = obj.key[len(src_key) :]
        sub_key = sub_key.lstrip("/")
        dest_path = dst / sub_key
        total_bytes += _copy(obj, dest_path)

    # wait for all downloads to complete, displaying a progress bar
    with tqdm(total=total_bytes, unit="B", unit_scale=True, unit_divisor=1024, desc="Downloading") as pbar:
        for op in concurrent.futures.as_completed(ops):
            op.result()
            pbar.update(obj_mapping[op].size)

def replicate_helper(
    topo: ReplicationTopology,
    size_total_mb: int = 2048,
    n_chunks: int = 512,
    random: bool = False,
    # bucket options
    source_bucket: str = typer.Option(None),
    dest_bucket: str = typer.Option(None),
    key_prefix: str = "/",
    # gateway provisioning options
    reuse_gateways: bool = False,
    gateway_docker_image: str = os.environ.get("SKYLARK_DOCKER_IMAGE", "ghcr.io/parasj/skylark:main"),
    # cloud provider specific options
    aws_instance_class: str = "m5.8xlarge",
    azure_instance_class: str = "Standard_D32_v4",
    gcp_instance_class: Optional[str] = "n2-standard-32",
    gcp_use_premium_network: bool = True,
    # logging options
    time_limit_seconds: Optional[int] = None,
    log_interval_s: float = 1.0,
):
    rc = ReplicatorClient(
        topo,
        gateway_docker_image=gateway_docker_image,
        aws_instance_class=aws_instance_class,
        azure_instance_class=azure_instance_class,
        gcp_instance_class=gcp_instance_class,
        gcp_use_premium_network=gcp_use_premium_network,
    )

    if not reuse_gateways:
        atexit.register(rc.deprovision_gateways)
    else:
        logger.warning(
            f"Instances will remain up and may result in continued cloud billing. Remember to call `skylark deprovision` to deprovision gateways."
        )
    rc.provision_gateways(reuse_gateways)
    for node, gw in rc.bound_nodes.items():
        logger.info(f"Provisioned {node}: {gw.gateway_log_viewer_url}")

    if size_total_mb % n_chunks != 0:
        logger.warning(f"total_transfer_size_mb ({size_total_mb}) is not a multiple of number of chunks ({n_chunks})")
    
    chunk_size_mb = size_total_mb/n_chunks
    logger.debug(f"chunk_size_mb = {chunk_size_mb}")

    if random:
        job = ReplicationJob(
            source_region=topo.source_region(),
            source_bucket=None,
            dest_region=topo.sink_region(),
            dest_bucket=None,
            objs=[f"{key_prefix}/{i}" for i in range(n_chunks)],
            random_chunk_size_mb=chunk_size_mb,
        )

        job = rc.run_replication_plan(job)
        total_bytes = n_chunks * chunk_size_mb * MB
    else:
        # get object keys with prefix
        objs = ObjectStoreInterface.create(topo.source_region(), source_bucket).list_objects(key_prefix)
        obj_keys = []
        obj_sizes = dict()
        for obj in objs:
            obj_keys.append(obj.key)
            obj_sizes[obj.key] = obj.size

        # create replication job
        job = ReplicationJob(
            source_region=topo.source_region(),
            source_bucket=source_bucket,
            dest_region=topo.sink_region(),
            dest_bucket=dest_bucket,
            objs=obj_keys,
            obj_sizes=obj_sizes,
        )
        job = rc.run_replication_plan(job)

        # query chunk sizes
        total_bytes = sum([chunk_req.chunk.chunk_length_bytes for chunk_req in job.chunk_requests])

    logger.info(f"{total_bytes / GB:.2f}GByte replication job launched")
    stats = rc.monitor_transfer(job, show_pbar=True, log_interval_s=log_interval_s, time_limit_seconds=time_limit_seconds)
    stats["success"] = stats["monitor_status"] == "completed"
    out_json = {k: v for k, v in stats.items() if k not in ["log", "completed_chunk_ids"]}

    # deprovision
    if not reuse_gateways:
        atexit.unregister(rc.deprovision_gateways)
        rc.deprovision_gateways()

    typer.echo(f"\n{json.dumps(out_json)}")
    return 0 if stats["success"] else 1



def check_ulimit(hard_limit=1024 * 1024, soft_limit=1024 * 1024):
    current_limit_soft, current_limit_hard = resource.getrlimit(resource.RLIMIT_NOFILE)
    if current_limit_hard < hard_limit:
        typer.secho(
            f"Warning: hard file limit is set to {current_limit_hard}, which is less than the recommended minimum of {hard_limit}", fg="red"
        )
        increase_hard_limit = ["sudo", "sysctl", "-w", f"fs.file-max={hard_limit}"]
        typer.secho(f"Will run the following commands:")
        typer.secho(f"    {' '.join(increase_hard_limit)}", fg="yellow")
        if typer.confirm("sudo required; Do you want to increase the limit?", default=True):
            subprocess.check_output(increase_hard_limit)
            new_limit = resource.getrlimit(resource.RLIMIT_NOFILE)[0]
            if new_limit < soft_limit:
                typer.secho(
                    f"Failed to increase ulimit to {soft_limit}, please set manually with 'ulimit -n {soft_limit}'. Current limit is {new_limit}",
                    fg="red",
                )
                raise typer.Abort()
            else:
                typer.secho(f"Successfully increased ulimit to {new_limit}", fg="green")
    if current_limit_soft < soft_limit and (platform == "linux" or platform == "linux2"):
        increase_soft_limit = ["sudo", "prlimit", "--pid", str(os.getpid()), f"--nofile={soft_limit}:{hard_limit}"]
        logger.warning(
            f"Warning: soft file limit is set to {current_limit_soft}, increasing for process with `{' '.join(increase_soft_limit)}`"
        )
        subprocess.check_output(increase_soft_limit)


def deprovision_skylark_instances():
    instances = []
    query_jobs = []

<<<<<<< HEAD
=======
    # TODO remove when skylark init explicitly configures regions
    def catch_error(fn):
        def run():
            try:
                return fn()
            except Exception as e:
                logger.error(f"Error encountered during deprovision: {e}")
                return []

        return run

>>>>>>> c14ef272
    if AWSAuthentication().enabled():
        logger.debug("AWS authentication enabled, querying for instances")
        aws = AWSCloudProvider()
        for region in aws.region_list():
            query_jobs.append(catch_error(partial(aws.get_matching_instances, region)))
    if AzureAuthentication().enabled():
        logger.debug("Azure authentication enabled, querying for instances")
        query_jobs.append(catch_error(lambda: AzureCloudProvider().get_matching_instances()))
    if GCPAuthentication().enabled():
        logger.debug("GCP authentication enabled, querying for instances")
        query_jobs.append(catch_error(lambda: GCPCloudProvider().get_matching_instances()))

    # query in parallel
    for _, instance_list in do_parallel(lambda f: f(), query_jobs, progress_bar=True, desc="Query instances", hide_args=True):
        instances.extend(instance_list)

    if instances:
        typer.secho(f"Deprovisioning {len(instances)} instances", fg="yellow", bold=True)
        do_parallel(lambda instance: instance.terminate_instance(), instances, progress_bar=True, desc="Deprovisioning")
    else:
        typer.secho("No instances to deprovision, exiting...", fg="yellow", bold=True)


def load_aws_config(config: SkylarkConfig) -> SkylarkConfig:
    # get AWS credentials from boto3
    session = boto3.Session()
    credentials = session.get_credentials()
    credentials = credentials.get_frozen_credentials()
    if credentials.access_key is None or credentials.secret_key is None:
        typer.secho("    AWS credentials not found in boto3 session, please use the AWS CLI to set them via `aws configure`", fg="red")
        typer.secho("    https://docs.aws.amazon.com/cli/latest/userguide/cli-chap-getting-started.html", fg="red")
        typer.secho("    Disabling AWS support", fg="blue")
        return config

    typer.secho(f"    Loaded AWS credentials from the AWS CLI [IAM access key ID: ...{credentials.access_key[-6:]}]", fg="blue")
    return config


def load_azure_config(config: SkylarkConfig, force_init: bool = False) -> SkylarkConfig:
    if force_init:
        typer.secho("    Azure credentials will be re-initialized", fg="red")
        config.azure_subscription_id = None

    if config.azure_subscription_id:
        typer.secho("    Azure credentials already configured! To reconfigure Azure, run `skylark init --reinit-azure`.", fg="blue")
        return config

    # check if Azure is enabled
    logging.disable(logging.WARNING)  # disable Azure logging, we have our own
    auth = AzureAuthentication()
    try:
        auth.credential.get_token("https://management.azure.com/")
        azure_enabled = True
    except:
        azure_enabled = False
    logging.disable(logging.NOTSET)  # reenable logging
    if not azure_enabled:
        typer.secho("    No local Azure credentials! Run `az login` to set them up.", fg="red")
        typer.secho("    https://docs.microsoft.com/en-us/azure/developer/python/azure-sdk-authenticate", fg="red")
        typer.secho("    Disabling Azure support", fg="blue")
        return config
    typer.secho("    Azure credentials found in Azure CLI", fg="blue")
    inferred_subscription_id = AzureAuthentication.infer_subscription_id()
    if typer.confirm("    Azure credentials found, do you want to enable Azure support in Skylark?", default=True):
        config.azure_subscription_id = typer.prompt("    Enter the Azure subscription ID:", default=inferred_subscription_id)
    else:
        config.azure_subscription_id = None
        typer.secho("    Disabling Azure support", fg="blue")
    return config


def load_gcp_config(config: SkylarkConfig, force_init: bool = False) -> SkylarkConfig:
    if force_init:
        typer.secho("    GCP credentials will be re-initialized", fg="red")
        config.gcp_project_id = None

    if config.gcp_project_id is not None:
        typer.secho("    GCP already configured! To reconfigure GCP, run `skylark init --reinit-gcp`.", fg="blue")
        return config

    # check if GCP is enabled
    auth = GCPAuthentication()
    if not auth.credentials:
        typer.secho(
            "    Default GCP credentials are not set up yet. Run `gcloud auth application-default login`.",
            fg="red",
        )
        typer.secho("    https://cloud.google.com/docs/authentication/getting-started", fg="red")
        typer.secho("    Disabling GCP support", fg="blue")
        return config
    else:
        typer.secho("    GCP credentials found in GCP CLI", fg="blue")
        if typer.confirm("    GCP credentials found, do you want to enable GCP support in Skylark?", default=True):
            config.gcp_project_id = typer.prompt("    Enter the GCP project ID:", default=auth.project_id)
            assert config.gcp_project_id is not None, "GCP project ID must not be None"
            return config
        else:
            config.gcp_project_id = None
            typer.secho("    Disabling GCP support", fg="blue")
            return config<|MERGE_RESOLUTION|>--- conflicted
+++ resolved
@@ -356,8 +356,6 @@
     instances = []
     query_jobs = []
 
-<<<<<<< HEAD
-=======
     # TODO remove when skylark init explicitly configures regions
     def catch_error(fn):
         def run():
@@ -369,7 +367,6 @@
 
         return run
 
->>>>>>> c14ef272
     if AWSAuthentication().enabled():
         logger.debug("AWS authentication enabled, querying for instances")
         aws = AWSCloudProvider()
