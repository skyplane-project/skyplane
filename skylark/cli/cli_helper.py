import concurrent.futures
import json
import os
import re
import resource
import subprocess
from pathlib import Path
from shutil import copyfile
from typing import Dict, List, Optional

import typer
from loguru import logger
from skylark import config_file
from skylark.compute.aws.aws_cloud_provider import AWSCloudProvider
from skylark.compute.azure.azure_cloud_provider import AzureCloudProvider
from skylark.compute.gcp.gcp_cloud_provider import GCPCloudProvider
from skylark.obj_store.object_store_interface import ObjectStoreObject
from skylark.obj_store.s3_interface import S3Interface
from skylark.obj_store.gcs_interface import GCSInterface
from skylark.utils.utils import do_parallel
from tqdm import tqdm


def is_plausible_local_path(path: str):
    path = Path(path)
    if path.exists():
        return True
    if path.is_dir():
        return True
    if path.parent.exists():
        return True
    return False


def parse_path(path: str):
    if path.startswith("s3://"):
        bucket_name, key_name = path[5:].split("/", 1)
        return "s3", bucket_name, key_name
    elif path.startswith("gs://"):
        bucket_name, key_name = path[5:].split("/", 1)
        return "gs", bucket_name, key_name
    elif (path.startswith("https://") or path.startswith("http://")) and "blob.core.windows.net" in path:
        regex = re.compile(r"https?://([^/]+).blob.core.windows.net/([^/]+)/(.*)")
        match = regex.match(path)
        if match is None:
            raise ValueError(f"Invalid Azure path: {path}")
        account, container, blob_path = match.groups()
        return "azure", account, container, blob_path
    elif is_plausible_local_path(path):
        return "local", None, path
    return path


# skylark ls implementation
def ls_local(path: Path):
    if not path.exists():
        raise FileNotFoundError(path)
    if path.is_dir():
        for child in path.iterdir():
            yield child.name
    else:
        yield path.name


def ls_s3(bucket_name: str, key_name: str, use_tls: bool = True):
    s3 = S3Interface(None, bucket_name, use_tls=use_tls)
    for obj in s3.list_objects(prefix=key_name):
        yield obj.full_path()


# skylark cp implementation


def copy_local_local(src: Path, dst: Path):
    if not src.exists():
        raise FileNotFoundError(src)
    if not dst.parent.exists():
        raise FileNotFoundError(dst.parent)

    if src.is_dir():
        dst.mkdir(exist_ok=True)
        for child in src.iterdir():
            copy_local_local(child, dst / child.name)
    else:
        dst.parent.mkdir(exist_ok=True, parents=True)
        copyfile(src, dst)

<<<<<<< HEAD
# TODO: probably shoudl merge this with the s3 function (duplicate code)
=======

>>>>>>> 615c5544
def copy_local_gcs(src: Path, dst_bucket: str, dst_key: str):
    gcs = GCSInterface(None, dst_bucket)
    ops: List[concurrent.futures.Future] = []
    path_mapping: Dict[concurrent.futures.Future, Path] = {}

<<<<<<< HEAD
    def _copy(path: Path, dst_key: str, total_size=0.0):
        if path.is_dir():
            for child in path.iterdir():
                total_size += _copy(child, os.path.join(dst_key, child.name))
            return total_size
        else:
            future = gcp.upload_object(path, dst_key)
            ops.append(future)
            path_mapping[future] = path
            return path.stat().st_size

    total_bytes = _copy(src, dst_key)

    # wait for all uploads to complete, displaying a progress bar
    with tqdm(total=total_bytes, unit="B", unit_scale=True, unit_divisor=1024, desc="Uploading") as pbar:
        for op in concurrent.futures.as_completed(ops):
            op.result()
            pbar.update(path_mapping[op].stat().st_size)

# TODO: probably shoudl merge this with the s3 function (duplicate code)
=======

>>>>>>> 615c5544
def copy_gcs_local(src_bucket: str, src_key: str, dst: Path):
    gcs = GCSInterface(None, src_bucket)
    ops: List[concurrent.futures.Future] = []
    obj_mapping: Dict[concurrent.futures.Future, ObjectStoreObject] = {}

    # copy single object
    def _copy(src_obj: ObjectStoreObject, dst: Path):
        dst.parent.mkdir(exist_ok=True, parents=True)
        future = gcs.download_object(src_obj.key, dst)
        ops.append(future)
        obj_mapping[future] = src_obj
        return src_obj.size

    total_bytes = 0.0
    for obj in gcs.list_objects(prefix=src_key):
        sub_key = obj.key[len(src_key) :]
        sub_key = sub_key.lstrip("/")
        dest_path = dst / sub_key
        total_bytes += _copy(obj, dest_path)

    # wait for all downloads to complete, displaying a progress bar
    with tqdm(total=total_bytes, unit="B", unit_scale=True, unit_divisor=1024, desc="Downloading") as pbar:
        for op in concurrent.futures.as_completed(ops):
            op.result()
            pbar.update(obj_mapping[op].size)


def copy_local_s3(src: Path, dst_bucket: str, dst_key: str, use_tls: bool = True):
    s3 = S3Interface(None, dst_bucket, use_tls=use_tls)
    ops: List[concurrent.futures.Future] = []
    path_mapping: Dict[concurrent.futures.Future, Path] = {}

    def _copy(path: Path, dst_key: str, total_size=0.0):
        if path.is_dir():
            for child in path.iterdir():
                total_size += _copy(child, os.path.join(dst_key, child.name))
            return total_size
        else:
            future = s3.upload_object(path, dst_key)
            ops.append(future)
            path_mapping[future] = path
            return path.stat().st_size

    total_bytes = _copy(src, dst_key)

    # wait for all uploads to complete, displaying a progress bar
    with tqdm(total=total_bytes, unit="B", unit_scale=True, unit_divisor=1024, desc="Uploading") as pbar:
        for op in concurrent.futures.as_completed(ops):
            op.result()
            pbar.update(path_mapping[op].stat().st_size)


def copy_s3_local(src_bucket: str, src_key: str, dst: Path):
    s3 = S3Interface(None, src_bucket)
    ops: List[concurrent.futures.Future] = []
    obj_mapping: Dict[concurrent.futures.Future, ObjectStoreObject] = {}

    # copy single object
    def _copy(src_obj: ObjectStoreObject, dst: Path):
        dst.parent.mkdir(exist_ok=True, parents=True)
        future = s3.download_object(src_obj.key, dst)
        ops.append(future)
        obj_mapping[future] = src_obj
        return src_obj.size

    total_bytes = 0.0
    for obj in s3.list_objects(prefix=src_key):
        sub_key = obj.key[len(src_key) :]
        sub_key = sub_key.lstrip("/")
        dest_path = dst / sub_key
        total_bytes += _copy(obj, dest_path)

    # wait for all downloads to complete, displaying a progress bar
    with tqdm(total=total_bytes, unit="B", unit_scale=True, unit_divisor=1024, desc="Downloading") as pbar:
        for op in concurrent.futures.as_completed(ops):
            op.result()
            pbar.update(obj_mapping[op].size)


# utility functions


def check_ulimit(hard_limit=1024 * 1024 * 2, soft_limit=1024 * 1024):
    current_limit_soft, current_limit_hard = resource.getrlimit(resource.RLIMIT_NOFILE)
    typer.secho(f"Current soft limit: {current_limit_soft}, current hard limit: {current_limit_hard}", fg="yellow")
    if current_limit_soft < soft_limit:
        typer.secho(f"Warning: ulimit is set to {current_limit_soft}, which is less than the recommended minimum of {soft_limit}", fg="red")
        if typer.confirm("sudo required; Do you want to increase the limit?"):
            os.system(f"sudo sysctl -w fs.file-max={hard_limit}")
            new_limit = subprocess.check_output(["sysctl", "-n", "fs.file-max"]).decode("utf-8").strip()
            typer.secho(f"New system limit: {new_limit}", fg="green")

            # set soft and hard limit
            subprocess.check_call(["sudo", "prlimit", "--pid", str(os.getpid()), f"--nofile={soft_limit}:{hard_limit}"])
            new_limit = resource.getrlimit(resource.RLIMIT_NOFILE)[0]
            if new_limit < soft_limit:
                typer.secho(f"Failed to increase ulimit to {soft_limit}, please set manually. Current limit is {new_limit}", fg="red")
                typer.Abort()
            else:
                typer.secho(f"Successfully increased ulimit to {new_limit}", fg="green")


def deprovision_skylark_instances(azure_subscription: Optional[str] = None, gcp_project_id: Optional[str] = None):
    instances = []

    aws = AWSCloudProvider()
    for _, instance_list in do_parallel(
        aws.get_matching_instances, aws.region_list(), progress_bar=True, leave_pbar=False, desc="Retrieve AWS instances"
    ):
        instances += instance_list

    if not azure_subscription:
        typer.secho(
            "No Microsoft Azure subscription given, so Azure instances will not be terminated", color=typer.colors.YELLOW, bold=True
        )
    else:
        azure = AzureCloudProvider(azure_subscription=azure_subscription)
        instances += azure.get_matching_instances()

    if not gcp_project_id:
        typer.secho("No GCP project ID given, so GCP instances will not be deprovisioned", color=typer.colors.YELLOW, bold=True)
    else:
        gcp = GCPCloudProvider(gcp_project=gcp_project_id)
        instances += gcp.get_matching_instances()

    if instances:
        typer.secho(f"Deprovisioning {len(instances)} instances", color=typer.colors.YELLOW, bold=True)
        do_parallel(lambda instance: instance.terminate_instance(), instances, progress_bar=True, desc="Deprovisioning")
    else:
        typer.secho("No instances to deprovision, exiting...", color=typer.colors.YELLOW, bold=True)


def load_config():
    if config_file.exists():
        try:
            with config_file.open("r") as f:
                config = json.load(f)
            if "aws_access_key_id" in config:
                os.environ["AWS_ACCESS_KEY_ID"] = config["aws_access_key_id"]
            if "aws_secret_access_key" in config:
                os.environ["AWS_SECRET_ACCESS_KEY"] = config["aws_secret_access_key"]
            if "azure_tenant_id" in config:
                os.environ["AZURE_TENANT_ID"] = config["azure_tenant_id"]
            if "azure_client_id" in config:
                os.environ["AZURE_CLIENT_ID"] = config["azure_client_id"]
            if "azure_client_secret" in config:
                os.environ["AZURE_CLIENT_SECRET"] = config["azure_client_secret"]
            if "gcp_application_credentials_file" in config:
                os.environ["GOOGLE_APPLICATION_CREDENTIALS"] = config["gcp_application_credentials_file"]

            return config
        except json.JSONDecodeError as e:
            logger.error(f"Error decoding config file: {e}")
            raise typer.Abort()
    return {}<|MERGE_RESOLUTION|>--- conflicted
+++ resolved
@@ -85,17 +85,12 @@
         dst.parent.mkdir(exist_ok=True, parents=True)
         copyfile(src, dst)
 
-<<<<<<< HEAD
 # TODO: probably shoudl merge this with the s3 function (duplicate code)
-=======
-
->>>>>>> 615c5544
 def copy_local_gcs(src: Path, dst_bucket: str, dst_key: str):
     gcs = GCSInterface(None, dst_bucket)
     ops: List[concurrent.futures.Future] = []
     path_mapping: Dict[concurrent.futures.Future, Path] = {}
 
-<<<<<<< HEAD
     def _copy(path: Path, dst_key: str, total_size=0.0):
         if path.is_dir():
             for child in path.iterdir():
@@ -116,9 +111,6 @@
             pbar.update(path_mapping[op].stat().st_size)
 
 # TODO: probably shoudl merge this with the s3 function (duplicate code)
-=======
-
->>>>>>> 615c5544
 def copy_gcs_local(src_bucket: str, src_key: str, dst: Path):
     gcs = GCSInterface(None, src_bucket)
     ops: List[concurrent.futures.Future] = []
