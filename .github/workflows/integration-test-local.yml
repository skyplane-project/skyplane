--- conflicted
+++ resolved
@@ -54,9 +54,9 @@
           poetry run skyplane config set gcp_service_account_name ${{ env.STRATEGY_UUID }}
           poetry run skyplane config set native_cmd_enabled false
           cat ~/.skyplane/config
-          poetry run skyplane init -y --disable-config-cloudflare
+          poetry run skyplane init -y
           poetry run skyplane config set usage_stats false
-      - name: Single small file test 
+      - name: Single small file test
         run: poetry run python tests/integration/cp_local.py ${{ matrix.pairs }} --n-files 1 --file-size-mb 32
       - name: 128 small files test
         run: poetry run python tests/integration/cp_local.py ${{ matrix.pairs }} --n-files 128 --file-size-mb 1
@@ -93,15 +93,9 @@
           credentials_json: '${{ secrets.GCP_CREDENTIALS_JSON }}'
       - name: Skyplane init
         run: |
-<<<<<<< HEAD
-          skyplane config set gcp_service_account_name ${{ env.STRATEGY_UUID }}
-          skyplane init -y --disable-config-azure --disable-config-cloudflare
-          skyplane config set usage_stats false
-=======
           poetry run skyplane config set gcp_service_account_name ${{ env.STRATEGY_UUID }}
           poetry run skyplane init -y --disable-config-azure --disable-config-cloudflare
           poetry run skyplane config set usage_stats false
->>>>>>> ac4d589c
       - name: Deprovision
         run: poetry run skyplane deprovision
       - name: Delete matching S3 buckets
