--- conflicted
+++ resolved
@@ -20,24 +20,15 @@
           - gcp:us-central1-a gcp:us-central1-a --multipart
           - gcp:us-west1-a gcp:us-east1-a --multipart
           # Azure to Azure
-          #- azure:westus azure:westus
-          #- azure:eastus azure:westus
+          - azure:westus azure:westus
+          - azure:eastus azure:westus
           # cross cloud tests
-<<<<<<< HEAD
           - aws:us-west-1 gcp:us-west2-a --multipart
           - gcp:us-west2-a aws:us-west-1 --multipart
           - aws:us-west-1 azure:westus
           - azure:westus aws:us-west-1
           - gcp:us-west2-a azure:westus
           - azure:westus gcp:us-west2-a
-=======
-          - aws:us-west-1 gcp:us-west2-a
-          - gcp:us-west2-a aws:us-west-1
-          #- aws:us-west-1 azure:westus
-          #- azure:westus aws:us-west-1
-          #- gcp:us-west2-a azure:westus
-          #- azure:westus gcp:us-west2-a
->>>>>>> bbee5f3b
     timeout-minutes: 40
     env:
       STRATEGY_UUID: itest-${{ github.run_id }}-${{ github.run_attempt }}-${{ strategy.job-index }}
