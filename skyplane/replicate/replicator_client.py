--- conflicted
+++ resolved
@@ -18,14 +18,6 @@
 from skyplane import exceptions, compute
 from skyplane.api.client import tmp_log_dir
 from skyplane.chunk import Chunk, ChunkRequest, ChunkState
-<<<<<<< HEAD
-from skyplane.compute.aws.aws_cloud_provider import AWSCloudProvider
-from skyplane.compute.azure.azure_cloud_provider import AzureCloudProvider
-from skyplane.compute.cloud_provider import CloudProvider
-from skyplane.compute.gcp.gcp_cloud_provider import GCPCloudProvider
-from skyplane.compute.server import Server, ServerState
-=======
->>>>>>> 0f2c2c55
 from skyplane.obj_store.object_store_interface import ObjectStoreInterface
 from skyplane.replicate.profiler import status_df_to_traceevent
 from skyplane.replicate.replication_plan import ReplicationJob, ReplicationTopology, ReplicationTopologyGateway
@@ -91,20 +83,12 @@
         self.host_uuid = host_uuid
 
         # provisioning
-<<<<<<< HEAD
-        self.aws = AWSCloudProvider(key_prefix=f"skyplane-{host_uuid.replace('-', '') if host_uuid else ''}")
-        self.azure = AzureCloudProvider()
-        self.gcp = GCPCloudProvider()
-        self.gcp_firewall_name = f"skyplane-transfer-{uuid.uuid4().hex[:8]}"
-        self.bound_nodes: Dict[ReplicationTopologyGateway, Server] = {}
-        self.temp_nodes: List[Server] = []  # saving nodes that are not yet bound so they can be deprovisioned later
-=======
         self.aws = compute.AWSCloudProvider(key_prefix=f"skyplane-{host_uuid.replace('-', '') if host_uuid else ''}")
         self.azure = compute.AzureCloudProvider()
         self.gcp = compute.GCPCloudProvider()
+        self.gcp_firewall_name = f"skyplane-transfer-{uuid.uuid4().hex[:8]}"
         self.bound_nodes: Dict[ReplicationTopologyGateway, compute.Server] = {}
         self.temp_nodes: List[compute.Server] = []  # saving nodes that are not yet bound so they can be deprovisioned later
->>>>>>> 0f2c2c55
 
         # logging
         self.transfer_dir = tmp_log_dir / "transfer_logs" / datetime.now().strftime("%Y%m%d_%H%M%S")
