import functools
import shutil
from collections import namedtuple
from dataclasses import dataclass
from typing import Dict, List, Optional, Tuple

import numpy as np
import pandas as pd

<<<<<<< HEAD
from skyplane import GB
from skyplane.compute.cloud_provider import CloudProvider
=======
from skyplane.compute.cloud_providers import CloudProvider
>>>>>>> c15a6f7d
from skyplane.replicate.replication_plan import ReplicationTopology
from skyplane.utils import logger
from skyplane.utils.definitions import GB

GBIT_PER_GBYTE = 8


@dataclass
class ThroughputProblem:
    src: str
    dst: str
    required_throughput_gbits: float
    gbyte_to_transfer: float
    instance_limit: int
    const_throughput_grid_gbits: Optional[np.ndarray] = None  # if not set, load from profiles
    const_cost_per_gb_grid: Optional[np.ndarray] = None  # if not set, load from profiles
    # provider bandwidth limits (egress, ingress)
    aws_instance_throughput_limit: Tuple[float, float] = (5, 10)
    gcp_instance_throughput_limit: Tuple[float, float] = (7, 16)  # limited to 12.5 gbps due to CPU limit
    azure_instance_throughput_limit: Tuple[float, float] = (16, 16)  # limited to 12.5 gbps due to CPU limit
    # benchmarked_throughput_connections is the number of connections that the iperf3 throughput grid was run at,
    # we assume throughput is linear up to this connection limit
    benchmarked_throughput_connections = 64
    cost_per_instance_hr = 0.54  # based on m5.8xlarge spot
    instance_cost_multiplier = 1.0
    instance_provision_time_s = 0.0

    def to_summary_dict(self):
        """Simple summary of the problem"""
        return {
            "src": self.src,
            "dst": self.dst,
            "required_throughput_gbits": self.required_throughput_gbits,
            "gbyte_to_transfer": self.gbyte_to_transfer,
            "instance_limit": self.instance_limit,
            "aws_instance_throughput_limit": self.aws_instance_throughput_limit,
            "gcp_instance_throughput_limit": self.gcp_instance_throughput_limit,
            "azure_instance_throughput_limit": self.azure_instance_throughput_limit,
            "benchmarked_throughput_connections": self.benchmarked_throughput_connections,
            "cost_per_instance_hr": self.cost_per_instance_hr,
            "instance_cost_multiplier": self.instance_cost_multiplier,
            "instance_provision_time_s": self.instance_provision_time_s,
        }


@dataclass
class ThroughputSolution:
    problem: ThroughputProblem
    is_feasible: bool
    extra_data: Optional[Dict] = None

    # solution variables
    var_edge_flow_gigabits: Optional[np.ndarray] = None
    var_conn: Optional[np.ndarray] = None
    var_instances_per_region: Optional[np.ndarray] = None

    # solution values
    throughput_achieved_gbits: Optional[List[float]] = None
    cost_egress_by_edge: Optional[np.ndarray] = None
    cost_egress: Optional[float] = None
    cost_instance: Optional[float] = None
    cost_total: Optional[float] = None
    transfer_runtime_s: Optional[float] = None

    # baseline
    baseline_throughput_achieved_gbits: Optional[float] = None
    baseline_cost_egress: Optional[float] = None
    baseline_cost_instance: Optional[float] = None
    baseline_cost_total: Optional[float] = None

    def to_summary_dict(self):
        """Print simple summary of solution."""
        if self.is_feasible:
            return {
                "is_feasible": self.is_feasible,
                "solution": {
                    "throughput_achieved_gbits": self.throughput_achieved_gbits,
                    "cost_egress": self.cost_egress,
                    "cost_instance": self.cost_instance,
                    "cost_total": self.cost_total,
                    "transfer_runtime_s": self.transfer_runtime_s,
                },
                "baseline": {
                    "throughput_achieved_gbits": self.baseline_throughput_achieved_gbits,
                    "cost_egress": self.baseline_cost_egress,
                    "cost_instance": self.baseline_cost_instance,
                    "cost_total": self.baseline_cost_total,
                },
            }
        else:
            return {"is_feasible": self.is_feasible}


class ThroughputSolver:
    def __init__(self, df_path, default_throughput=0.0):
        self.df = pd.read_csv(df_path).set_index(["src_region", "dst_region", "src_tier", "dst_tier"]).sort_index()
        self.default_throughput = default_throughput

    @functools.lru_cache(maxsize=None)
    def get_path_throughput(self, src, dst, src_tier="PREMIUM", dst_tier="PREMIUM"):
        if src == dst:
            return self.default_throughput
        elif (src, dst, src_tier, dst_tier) not in self.df.index:
            return None
        return self.df.loc[(src, dst, src_tier, dst_tier), "throughput_sent"].values[0]

    @functools.lru_cache(maxsize=None)
    def get_path_cost(self, src, dst, src_tier="PREMIUM", dst_tier="PREMIUM"):
        assert src_tier == "PREMIUM" and dst_tier == "PREMIUM"
        return CloudProvider.get_transfer_cost(src, dst)

    def get_regions(self):
        return list(sorted(set(list(self.df.index.levels[0].unique()) + list(self.df.index.levels[1].unique()))))

    def get_throughput_grid(self):
        regions = self.get_regions()
        data_grid = np.zeros((len(regions), len(regions)))
        for i, src in enumerate(regions):
            for j, dst in enumerate(regions):
                data_grid[i, j] = self.get_path_throughput(src, dst) if self.get_path_throughput(src, dst) is not None else 0
        data_grid = data_grid / GB
        return data_grid.round(4)

    def get_cost_grid(self):
        regions = self.get_regions()
        data_grid = np.zeros((len(regions), len(regions)))
        for i, src in enumerate(regions):
            for j, dst in enumerate(regions):
                cost = self.get_path_cost(src, dst)
                assert cost is not None and cost >= 0, f"Cost for {src} -> {dst} is {cost}"
                data_grid[i, j] = cost
        return data_grid.round(2)

    def get_baseline_throughput_and_cost(self, p: ThroughputProblem) -> Tuple[float, float, float]:
        src, dst = p.src, p.dst
        throughput = max(p.instance_limit * self.get_path_throughput(src, dst) / GB, 1e-6)
        transfer_s = p.gbyte_to_transfer * GBIT_PER_GBYTE / throughput
        instance_cost = p.cost_per_instance_hr * p.instance_limit * transfer_s / 3600
        egress_cost = p.gbyte_to_transfer * self.get_path_cost(src, dst)
        return throughput, egress_cost, instance_cost

    def plot_throughput_grid(self, data_grid, title="Throughput (Gbps)"):
        import matplotlib.pyplot as plt

        for i in range(data_grid.shape[0]):
            for j in range(data_grid.shape[1]):
                if i <= j:
                    data_grid[i, j] = np.nan

        regions = self.get_regions()
        fig, ax = plt.subplots(1, 1, figsize=(9, 9))
        ax.imshow(data_grid)
        ax.set_title(title)
        ax.set_xticks(np.arange(len(regions)))
        ax.set_yticks(np.arange(len(regions)))
        ax.set_xticklabels(regions)
        ax.set_yticklabels(regions)

        for tick in ax.get_xticklabels():
            tick.set_rotation(90)

        # compute mean point of non nan values
        mean_point = np.nanmean(data_grid)
        for i, row in enumerate(data_grid):
            for j, col in enumerate(row):
                if i > j:
                    ax.text(j, i, round(col, 1), ha="center", va="center", color="white" if col < mean_point else "black")

        fig.patch.set_facecolor("white")
        fig.subplots_adjust(hspace=0.6)
        ax.figure.colorbar(ax.images[0], ax=ax)
        return fig, ax

    def print_solution(self, solution: ThroughputSolution):
        if solution.is_feasible:
            regions = self.get_regions()
            logger.debug(
                f"Total cost: ${solution.cost_total:.4f} (egress: ${solution.cost_egress:.4f}, instance: ${solution.cost_instance:.4f})"
            )
            logger.debug(f"Total throughput: [{', '.join(str(round(t, 2)) for t in solution.throughput_achieved_gbits)}] Gbps")
            logger.debug(f"Total runtime: {solution.transfer_runtime_s:.2f}s")
            region_inst_count = {regions[i]: int(solution.var_instances_per_region[i]) for i in range(len(regions))}
            logger.debug("Instance regions: [{}]".format(", ".join(f"{r}={c}" for r, c in region_inst_count.items() if c > 0)))
            logger.debug("Flow matrix:")
            for i, src in enumerate(regions):
                for j, dst in enumerate(regions):
                    if solution.var_edge_flow_gigabits[i, j] > 0:
                        gb_sent = solution.transfer_runtime_s * solution.var_edge_flow_gigabits[i, j] * GBIT_PER_GBYTE
                        s = f"\t{src} -> {dst}: {solution.var_edge_flow_gigabits[i, j]:.2f} Gbps with {solution.var_conn[i, j]:.1f} connections, "
                        s += f"{gb_sent:.1f}GB (link capacity = {solution.problem.const_throughput_grid_gbits[i, j]:.2f} Gbps)"
                        logger.debug(s)
        else:
            logger.debug("No feasible solution")

    def plot_graphviz(self, solution: ThroughputSolution):
        import graphviz as gv

        # if dot is not installed
        has_dot = shutil.which("dot") is not None
        if not has_dot:
            logger.error("Graphviz is not installed. Please install it to plot the solution (sudo apt install graphviz).")
            return None

        regions = self.get_regions()
        g = gv.Digraph(name="throughput_graph")
        g.attr(rankdir="LR")

        label = f"{solution.problem.src} to {solution.problem.dst}\n"
        label += f"[{', '.join(str(round(t, 2)) for t in solution.throughput_achieved_gbits)}] Gbps, ${solution.cost_total:.4f}\n"
        label += f"Average: ${solution.cost_total / solution.transfer_runtime_s:.4f}/GB"
        g.attr(label=label)
        g.attr(labelloc="t")
        for i, src in enumerate(regions):
            for j, dst in enumerate(regions):
                if solution.var_edge_flow_gigabits[i, j] > 0:
                    link_cost = self.get_path_cost(src, dst)
                    label = f"{solution.var_edge_flow_gigabits[i, j]:.2f} Gbps (of {solution.problem.const_throughput_grid_gbits[i, j]:.2f}Gbps), "
                    label += f"\n${link_cost:.4f}/GB over {solution.var_conn[i, j]:.1f}c"
                    src_label = f"{src.replace(':', '/')}x{solution.var_instances_per_region[i]:.1f}"
                    dst_label = f"{dst.replace(':', '/')}x{solution.var_instances_per_region[j]:.1f}"
                    g.edge(src_label, dst_label, label=label)
        return g

    def to_replication_topology(self, solution: ThroughputSolution, scale_to_capacity=True) -> Tuple[ReplicationTopology, float]:
        regions = self.get_regions()
        Edge = namedtuple("Edge", ["src_region", "src_instance_idx", "dst_region", "dst_instance_idx", "connections"])

        # compute connections to target per instance
        ninst = solution.var_instances_per_region
        average_egress_conns = [0 if ninst[i] == 0 else np.ceil(solution.var_conn[i, :].sum() / ninst[i]) for i in range(len(regions))]
        average_ingress_conns = [0 if ninst[i] == 0 else np.ceil(solution.var_conn[:, i].sum() / ninst[i]) for i in range(len(regions))]

        # first assign source instances to destination regions
        src_edges: List[Edge] = []
        n_instances = {}
        for i, src in enumerate(regions):
            src_instance_idx, src_instance_connections = 0, 0
            for j, dst in enumerate(regions):
                if solution.var_edge_flow_gigabits[i, j] > 0:
                    connections_to_allocate = np.rint(solution.var_conn[i, j]).astype(int)
                    while connections_to_allocate > 0:
                        # if this edge would exceed the instance connection limit, partially add connections to
                        # current instance and increment instance
                        if connections_to_allocate + src_instance_connections > average_egress_conns[i]:
                            partial_conn = average_egress_conns[i] - src_instance_connections
                            connections_to_allocate -= partial_conn
                            assert connections_to_allocate >= 0, f"connections_to_allocate = {connections_to_allocate}"
                            assert partial_conn >= 0, f"partial_conn = {partial_conn}"
                            if partial_conn > 0:
                                src_edges.append(Edge(src, src_instance_idx, dst, None, partial_conn))
                                logger.fs.warning(
                                    f"{src}:{src_instance_idx}:{src_instance_connections}c -> {dst} (partial): {partial_conn}c of {connections_to_allocate}c remaining"
                                )
                            src_instance_idx += 1
                            src_instance_connections = 0
                        else:
                            partial_conn = connections_to_allocate
                            connections_to_allocate = 0
                            src_edges.append(Edge(src, src_instance_idx, dst, None, partial_conn))
                            logger.fs.warning(
                                f"{src}:{src_instance_idx}:{src_instance_connections}c -> {dst}: {partial_conn}c of {connections_to_allocate}c remaining"
                            )
                            src_instance_connections += partial_conn
            n_instances[i] = src_instance_idx + 1

        # assign destination instances (currently None) to Edges
        dst_edges = []
        dsts_instance_idx = {i: 0 for i in regions}
        dsts_instance_conn = {i: 0 for i in regions}
        for e in src_edges:
            connections_to_allocate = np.rint(e.connections).astype(int)
            while connections_to_allocate > 0:
                if connections_to_allocate + dsts_instance_conn[e.dst_region] > average_ingress_conns[regions.index(e.dst_region)]:
                    partial_conn = average_ingress_conns[regions.index(e.dst_region)] - dsts_instance_conn[e.dst_region]
                    connections_to_allocate = connections_to_allocate - partial_conn
                    if partial_conn > 0:
                        dst_edges.append(
                            Edge(e.src_region, e.src_instance_idx, e.dst_region, dsts_instance_idx[e.dst_region], partial_conn)
                        )
                        logger.fs.warning(
                            f"{e.src_region}:{e.src_instance_idx}:{dsts_instance_conn[e.dst_region]}c -> {e.dst_region}:{dsts_instance_idx[e.dst_region]}:{dsts_instance_conn[e.dst_region]}c (partial): {partial_conn}c of {connections_to_allocate}c remaining"
                        )
                    dsts_instance_idx[e.dst_region] += 1
                    dsts_instance_conn[e.dst_region] = 0
                else:
                    dst_edges.append(
                        Edge(e.src_region, e.src_instance_idx, e.dst_region, dsts_instance_idx[e.dst_region], connections_to_allocate)
                    )
                    logger.fs.warning(
                        f"{e.src_region}:{e.src_instance_idx}:{dsts_instance_conn[e.dst_region]}c -> {e.dst_region}:{dsts_instance_idx[e.dst_region]}:{dsts_instance_conn[e.dst_region]}c: {connections_to_allocate}c remaining"
                    )
                    dsts_instance_conn[e.dst_region] += connections_to_allocate
                    connections_to_allocate = 0

        # scale connections up to saturate links
        if scale_to_capacity:
            conns_egress: Dict[Tuple[str, int], int] = {}
            conns_ingress: Dict[Tuple[str, int], int] = {}
            for e in dst_edges:
                conns_egress[(e.src_region, e.src_instance_idx)] = e.connections + conns_egress.get((e.src_region, e.src_instance_idx), 0)
                conns_ingress[(e.dst_region, e.dst_instance_idx)] = e.connections + conns_ingress.get((e.dst_region, e.dst_instance_idx), 0)
            bottleneck_capacity = max(list(conns_egress.values()) + list(conns_ingress.values()))
            scale_factor = 64 / bottleneck_capacity
            logger.fs.warning(f"Scaling connections by {scale_factor:.2f}x")
            dst_edges = [e._replace(connections=int(e.connections * scale_factor)) for e in dst_edges]
        else:
            scale_factor = 1.0

        # build ReplicationTopology
        obj_store_edges = set()
        replication_topology = ReplicationTopology()
        for e in dst_edges:
            if e.connections >= 1:
                # connect source to destination
                replication_topology.add_instance_instance_edge(
                    src_region=e.src_region,
                    src_instance=e.src_instance_idx,
                    dest_region=e.dst_region,
                    dest_instance=e.dst_instance_idx,
                    num_connections=e.connections,
                )

                # connect source instances to source gateway
                if e.src_region == solution.problem.src and ("src", e.src_region, e.src_instance_idx) not in obj_store_edges:
                    replication_topology.add_objstore_instance_edge(
                        src_region=e.src_region, dest_region=e.src_region, dest_instance=e.src_instance_idx
                    )
                    obj_store_edges.add(("src", e.src_region, e.src_instance_idx))

                # connect destination instances to destination gateway
                if e.dst_region == solution.problem.dst and ("dst", e.dst_region, e.dst_instance_idx) not in obj_store_edges:
                    replication_topology.add_instance_objstore_edge(
                        src_region=e.dst_region, src_instance=e.dst_instance_idx, dest_region=e.dst_region
                    )
                    obj_store_edges.add(("dst", e.dst_region, e.dst_instance_idx))

        return replication_topology, scale_factor<|MERGE_RESOLUTION|>--- conflicted
+++ resolved
@@ -7,12 +7,7 @@
 import numpy as np
 import pandas as pd
 
-<<<<<<< HEAD
-from skyplane import GB
 from skyplane.compute.cloud_provider import CloudProvider
-=======
-from skyplane.compute.cloud_providers import CloudProvider
->>>>>>> c15a6f7d
 from skyplane.replicate.replication_plan import ReplicationTopology
 from skyplane.utils import logger
 from skyplane.utils.definitions import GB
