--- conflicted
+++ resolved
@@ -7,11 +7,7 @@
 import pandas as pd
 from typing import Dict, List, Optional, Tuple
 
-<<<<<<< HEAD
-from skyplane.compute.cloud_provider import CloudProvider
-=======
 from skyplane import compute
->>>>>>> 0f2c2c55
 from skyplane.replicate.replication_plan import ReplicationTopology
 from skyplane.utils import logger
 from skyplane.utils.definitions import GB
