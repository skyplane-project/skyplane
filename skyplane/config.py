--- conflicted
+++ resolved
@@ -27,11 +27,8 @@
     "azure_instance_class": str,
     "gcp_instance_class": str,
     "gcp_use_premium_network": bool,
-<<<<<<< HEAD
     "usage_stats": str,
-=======
     "gcp_service_account_name": str,
->>>>>>> 0f05219b
 }
 
 _DEFAULT_FLAGS = {
@@ -53,11 +50,8 @@
     "azure_instance_class": "Standard_D32_v5",
     "gcp_instance_class": "n2-standard-32",
     "gcp_use_premium_network": True,
-<<<<<<< HEAD
     "usage_stats": "1",
-=======
     "gcp_service_account_name": "skyplane-manual",
->>>>>>> 0f05219b
 }
 
 
