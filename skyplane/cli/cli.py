--- conflicted
+++ resolved
@@ -4,22 +4,7 @@
 import traceback
 from pathlib import Path
 from shlex import split
-<<<<<<< HEAD
-import traceback
-import uuid
-import os
-
-from rich import print as rprint
-
-import skyplane.cli
-import skyplane.cli.usage.definitions
-import skyplane.cli.usage.client
-from skyplane import GB
-from skyplane.cli.usage.client import UsageClient, UsageStatsStatus
-from skyplane.replicate.replicator_client import ReplicatorClient, TransferStats
-=======
 from typing import Optional
->>>>>>> 0baab673
 
 import typer
 from rich import print as rprint
