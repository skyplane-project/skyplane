"""CLI for the Skyplane object store"""
import subprocess
from functools import partial
from pathlib import Path
from shlex import split
import traceback
from skyplane.replicate.replicator_client import ReplicatorClient

import typer
from rich.progress import Progress, SpinnerColumn, TextColumn

import skyplane.cli.cli_aws
import skyplane.cli.cli_azure
import skyplane.cli.cli_config
import skyplane.cli.cli_internal as cli_internal
import skyplane.cli.cli_solver
import skyplane.cli.experiments
from skyplane import config_path, exceptions, skyplane_root, cloud_config
from skyplane.cli.common import print_header, console
from skyplane.cli.cli_impl.cp_replicate import generate_full_transferobjlist, generate_topology, confirm_transfer, launch_replication_job
from skyplane.replicate.replication_plan import ReplicationJob
from skyplane.cli.cli_impl.init import load_aws_config, load_azure_config, load_gcp_config
from skyplane.cli.common import parse_path, query_instances
from skyplane.compute.aws.aws_auth import AWSAuthentication
from skyplane.compute.aws.aws_cloud_provider import AWSCloudProvider
from skyplane.config import SkyplaneConfig
from skyplane.obj_store.object_store_interface import ObjectStoreInterface
from skyplane.utils import logger
from skyplane.utils.fn import do_parallel
from skyplane.utils.timer import Timer
<<<<<<< HEAD
from skyplane.cli.usage import usage_stats
=======
from skyplane._private import usage_stats
>>>>>>> f474aaee

app = typer.Typer(name="skyplane")
app.command()(cli_internal.replicate_random)
app.command()(cli_internal.replicate_random_solve)
app.add_typer(skyplane.cli.experiments.app, name="experiments")
app.add_typer(skyplane.cli.cli_aws.app, name="aws")
app.add_typer(skyplane.cli.cli_azure.app, name="azure")
app.add_typer(skyplane.cli.cli_config.app, name="config")
app.add_typer(skyplane.cli.cli_solver.app, name="solver")


@app.command()
def cp(
    src: str,
    dst: str,
    recursive: bool = typer.Option(False, "--recursive", "-r", help="If true, will copy objects at folder prefix recursively"),
    reuse_gateways: bool = typer.Option(False, help="If true, will leave provisioned instances running to be reused"),
    debug: bool = typer.Option(False, help="If true, will write debug information to debug directory."),
    multipart: bool = typer.Option(cloud_config.get_flag("multipart_enabled"), help="If true, will use multipart uploads."),
    # transfer flags
    confirm: bool = typer.Option(cloud_config.get_flag("autoconfirm"), "--confirm", "-y", "-f", help="Confirm all transfer prompts"),
    max_instances: int = typer.Option(cloud_config.get_flag("max_instances"), "--max-instances", "-n", help="Number of gateways"),
    # solver
    solve: bool = typer.Option(False, help="If true, will use solver to optimize transfer, else direct path is chosen"),
    solver_required_throughput_gbits: float = typer.Option(4, help="Solver option: Required throughput in Gbps"),
    solver_throughput_grid: Path = typer.Option(
        skyplane_root / "profiles" / "throughput.csv", "--throughput-grid", help="Throughput grid file"
    ),
    solver_verbose: bool = False,
):
    """
    `cp` copies a file or folder from one location to another. If the source is on an object store,
    it will copy all objects with that prefix. If it is a local path, it will copy the entire file
    or directory tree.

    By default, it will copy objects using a direct connection between instances. However, if you would
    like to use the solver, call `--solve`. Note that the solver requires a throughput grid file to be
    specified. We provide a default one but it may be out-of-date.

    :param src: Source prefix to copy from
    :type src: str
    :param dst: The destination of the transfer
    :type dst: str
    :param recursive: If true, will copy objects at folder prefix recursively
    :type recursive: bool
    :param reuse_gateways: If true, will leave provisioned instances running to be reused. You must run `skyplane deprovision` to clean up.
    :type reuse_gateways: bool
    :param debug: If true, will write debug information to debug directory.
    :type debug: bool
    :param multipart: If true, will use multipart uploads.
    :type multipart: bool
    :param confirm: If true, will not prompt for confirmation of transfer.
    :type confirm: bool
    :param max_instances: The maximum number of instances to use per region (default: 1)
    :type max_instances: int
    :param solve: If true, will use solver to optimize transfer, else direct path is chosen
    :type solve: bool
    :param solver_required_throughput_gbits: The required throughput in Gbps when using the solver (default: 4)
    :type solver_required_throughput_gbits: float
    :param solver_throughput_grid: The throughput grid profile to use for the solver, defaults to author-provided profile
    :type solver_throughput_grid: Path
    :param solver_verbose: If true, will print out the solver's output, defaults to False
    :type solver_verbose: bool (optional)
    """
    print_header()

    provider_src, bucket_src, path_src = parse_path(src)
    provider_dst, bucket_dst, path_dst = parse_path(dst)

    clouds = {"s3": "aws:infer", "gs": "gcp:infer", "azure": "azure:infer"}

    if provider_src == "local" or provider_dst == "local":
        typer.secho("Local transfers are not yet supported (but will be soon!)", fg="red", err=True)
        typer.secho("Skyplane is currently most optimized for cloud to cloud transfers.", fg="yellow", err=True)
        typer.secho(
            "Please provide feedback for on prem transfers at: https://github.com/skyplane-project/skyplane/discussions/424",
            fg="yellow",
            err=True,
        )
        raise typer.Exit(code=1)
    if provider_src in clouds and provider_dst in clouds:
        try:
            src_client = ObjectStoreInterface.create(clouds[provider_src], bucket_src)
            dst_client = ObjectStoreInterface.create(clouds[provider_dst], bucket_dst)
            src_region = src_client.region_tag()
            dst_region = dst_client.region_tag()

            transfer_pairs = generate_full_transferobjlist(
                src_region, bucket_src, path_src, dst_region, bucket_dst, path_dst, recursive=recursive
            )
        except exceptions.SkyplaneException as e:
            console.print(f"[bright_black]{traceback.format_exc()}[/bright_black]")
            console.print(e.pretty_print_str())
            raise typer.Exit(1)

        if multipart and (provider_src == "azure" or provider_dst == "azure"):
            typer.secho(
                "Warning: Azure is not yet supported for multipart transfers, you may observe slow performance", fg="yellow", err=True
            )
            multipart = False

        topo = generate_topology(
            src_region,
            dst_region,
            solve,
            num_connections=cloud_config.get_flag("num_connections"),
            max_instances=max_instances,
            solver_total_gbyte_to_transfer=sum(src_obj.size for src_obj, _ in transfer_pairs) if solve else None,
            solver_required_throughput_gbits=solver_required_throughput_gbits,
            solver_throughput_grid=solver_throughput_grid,
            solver_verbose=solver_verbose,
        )
        job = ReplicationJob(
            source_region=topo.source_region(),
            source_bucket=bucket_src,
            dest_region=topo.sink_region(),
            dest_bucket=bucket_dst,
            transfer_pairs=transfer_pairs,
        )
        confirm_transfer(topo=topo, job=job, ask_to_confirm_transfer=not confirm)

        stats = launch_replication_job(
            topo=topo,
            job=job,
            debug=debug,
            reuse_gateways=reuse_gateways,
            use_bbr=cloud_config.get_flag("bbr"),
            use_compression=cloud_config.get_flag("compress") if src_region != dst_region else False,
            use_e2ee=cloud_config.get_flag("encrypt_e2e") if src_region != dst_region else False,
            use_socket_tls=cloud_config.get_flag("encrypt_socket_tls") if src_region != dst_region else False,
            aws_instance_class=cloud_config.get_flag("aws_instance_class"),
            azure_instance_class=cloud_config.get_flag("azure_instance_class"),
            gcp_instance_class=cloud_config.get_flag("gcp_instance_class"),
            gcp_use_premium_network=cloud_config.get_flag("gcp_use_premium_network"),
            multipart_enabled=multipart,
            multipart_min_threshold_mb=cloud_config.get_flag("multipart_min_threshold_mb"),
            multipart_min_size_mb=cloud_config.get_flag("multipart_min_size_mb"),
            multipart_max_chunks=cloud_config.get_flag("multipart_max_chunks"),
        )

        if cloud_config.get_flag("verify_checksums"):
            provider_dst = topo.sink_region().split(":")[0]
            if provider_dst == "azure":
                typer.secho("Note: Azure post-transfer verification is not yet supported.", fg="yellow", bold=True, err=True)
            else:
                with Progress(SpinnerColumn(), TextColumn("Verifying all files were copied{task.description}")) as progress:
                    progress.add_task("", total=None)
                    ReplicatorClient.verify_transfer_prefix(dest_prefix=path_dst, job=job)

            return 0 if stats["success"] else 1
    else:
        raise NotImplementedError(f"{provider_src} to {provider_dst} not supported yet")


@app.command()
def sync(
    src: str,
    dst: str,
    recursive: bool = typer.Option(False, "--recursive", "-r", help="If true, will copy objects at folder prefix recursively"),
    reuse_gateways: bool = typer.Option(False, help="If true, will leave provisioned instances running to be reused"),
    debug: bool = typer.Option(False, help="If true, will write debug information to debug directory."),
    # transfer flags
    confirm: bool = typer.Option(cloud_config.get_flag("autoconfirm"), "--confirm", "-y", "-f", help="Confirm all transfer prompts"),
    max_instances: int = typer.Option(cloud_config.get_flag("max_instances"), "--max-instances", "-n", help="Number of gateways"),
    multipart: bool = typer.Option(cloud_config.get_flag("multipart_enabled"), help="If true, will use multipart uploads."),
    # solver
    solve: bool = typer.Option(False, help="If true, will use solver to optimize transfer, else direct path is chosen"),
    solver_required_throughput_gbits: float = typer.Option(4, help="Solver option: Required throughput in Gbps"),
    solver_throughput_grid: Path = typer.Option(
        skyplane_root / "profiles" / "throughput.csv", "--throughput-grid", help="Throughput grid file"
    ),
    solver_verbose: bool = False,
):
    """
    'sync` synchronizes files or folders from one location to another. If the source is on an object store,
    it will copy all objects with that prefix. If it is a local path, it will copy the entire file
    or directory tree.

    By default, it will copy objects using a direct connection between instances. However, if you would
    like to use the solver, call `--solve`. Note that the solver requires a throughput grid file to be
    specified. We provide a default one but it may be out-of-date.

    For each file in the source, it is copied over if the file does not exist in the destination, it has
    a different size in the destination, or if the source version of the file was more recently modified
    than the destination. This behavior is similar to 'aws sync'.

    :param src: Source prefix to copy from
    :type src: str
    :param dst: The destination of the transfer
    :type dst: str
    :param recursive: If true, will copy objects at folder prefix recursively
    :type recursive: bool
    :param reuse_gateways: If true, will leave provisioned instances running to be reused. You must run `skyplane deprovision` to clean up.
    :type reuse_gateways: bool
    :param debug: If true, will write debug information to debug directory.
    :type debug: bool
    :param multipart: If true, will use multipart uploads.
    :type multipart: bool
    :param confirm: If true, will not prompt for confirmation of transfer.
    :type confirm: bool
    :param max_instances: The maximum number of instances to use per region (default: 1)
    :type max_instances: int
    :param solve: If true, will use solver to optimize transfer, else direct path is chosen
    :type solve: bool
    :param solver_required_throughput_gbits: The required throughput in Gbps when using the solver (default: 4)
    :type solver_required_throughput_gbits: float
    :param solver_throughput_grid: The throughput grid profile to use for the solver, defaults to author-provided profile
    :type solver_throughput_grid: Path
    :param solver_verbose: If true, will print out the solver's output, defaults to False
    :type solver_verbose: bool (optional)
    """

    print_header()

    provider_src, bucket_src, path_src = parse_path(src)
    provider_dst, bucket_dst, path_dst = parse_path(dst)

    clouds = {"s3": "aws:infer", "gs": "gcp:infer", "azure": "azure:infer"}

    try:
        src_client = ObjectStoreInterface.create(clouds[provider_src], bucket_src)
        src_region = src_client.region_tag()
        dst_client = ObjectStoreInterface.create(clouds[provider_dst], bucket_dst)
        dst_region = dst_client.region_tag()
        full_transfer_pairs = generate_full_transferobjlist(
            src_region, bucket_src, path_src, dst_region, bucket_dst, path_dst, recursive=recursive
        )
    except exceptions.SkyplaneException as e:
        console.print(f"[bright_black]{traceback.format_exc()}[/bright_black]")
        console.print(e.pretty_print_str())
        raise typer.Exit(1)

    # filter out any transfer pairs that are already in the destination
    transfer_pairs = []
    for src_obj, dst_obj in full_transfer_pairs:
        if not dst_obj.exists or (src_obj.last_modified > dst_obj.last_modified or src_obj.size != dst_obj.size):
            transfer_pairs.append((src_obj, dst_obj))

    if not transfer_pairs:
        typer.secho("No objects need updating. Exiting...")
        raise typer.Exit(0)

    if multipart and (provider_src == "azure" or provider_dst == "azure"):
        typer.secho("Warning: Azure is not yet supported for multipart transfers, you may observe slow performance", fg="yellow", err=True)
        multipart = False

    topo = generate_topology(
        src_region,
        dst_region,
        solve,
        num_connections=cloud_config.get_flag("num_connections"),
        max_instances=max_instances,
        solver_total_gbyte_to_transfer=sum(src_obj.size for src_obj, _ in transfer_pairs) if solve else None,
        solver_required_throughput_gbits=solver_required_throughput_gbits,
        solver_throughput_grid=solver_throughput_grid,
        solver_verbose=solver_verbose,
    )

    job = ReplicationJob(
        source_region=topo.source_region(),
        source_bucket=bucket_src,
        dest_region=topo.sink_region(),
        dest_bucket=bucket_dst,
        transfer_pairs=transfer_pairs,
    )
    confirm_transfer(topo=topo, job=job, ask_to_confirm_transfer=not confirm)
    stats = launch_replication_job(
        topo=topo,
        job=job,
        debug=debug,
        reuse_gateways=reuse_gateways,
        use_bbr=cloud_config.get_flag("bbr"),
        use_compression=cloud_config.get_flag("compress") if src_region != dst_region else False,
        use_e2ee=cloud_config.get_flag("encrypt_e2e") if src_region != dst_region else False,
        use_socket_tls=cloud_config.get_flag("encrypt_socket_tls") if src_region != dst_region else False,
        aws_instance_class=cloud_config.get_flag("aws_instance_class"),
        azure_instance_class=cloud_config.get_flag("azure_instance_class"),
        gcp_instance_class=cloud_config.get_flag("gcp_instance_class"),
        gcp_use_premium_network=cloud_config.get_flag("gcp_use_premium_network"),
        multipart_enabled=multipart,
        multipart_min_threshold_mb=cloud_config.get_flag("multipart_min_threshold_mb"),
        multipart_min_size_mb=cloud_config.get_flag("multipart_min_size_mb"),
        multipart_max_chunks=cloud_config.get_flag("multipart_max_chunks"),
    )

    if cloud_config.get_flag("verify_checksums"):
        provider_dst = topo.sink_region().split(":")[0]
        if provider_dst == "azure":
            typer.secho("Note: Azure post-transfer verification is not yet supported.", fg="yellow", bold=True, err=True)
        else:
            with Progress(SpinnerColumn(), TextColumn("Verifying all files were copied{task.description}"), transient=True) as progress:
                progress.add_task("", total=None)
                ReplicatorClient.verify_transfer_prefix(dest_prefix=path_dst, job=job)

    return 0 if stats["success"] else 1


@app.command()
def deprovision():
    """Deprovision all resources created by skyplane."""
    instances = query_instances()

    if instances:
        typer.secho(f"Deprovisioning {len(instances)} instances", fg="yellow", bold=True)
        do_parallel(lambda instance: instance.terminate_instance(), instances, desc="Deprovisioning", spinner=True, spinner_persist=True)
    else:
        typer.secho("No instances to deprovision", fg="yellow", bold=True)

    if AWSAuthentication().enabled():
        aws = AWSCloudProvider()
        # remove skyplane vpc
        vpcs = do_parallel(partial(aws.get_vpcs), aws.region_list(), desc="Querying VPCs", spinner=True)
        args = [(x[0], vpc.id) for x in vpcs for vpc in x[1]]
        do_parallel(lambda args: aws.remove_sg_ips(*args), args, desc="Removing IPs from VPCs", spinner=True, spinner_persist=True)
        # remove all instance profiles
        profiles = aws.list_instance_profiles(prefix="skyplane-aws")
        if profiles:
            do_parallel(aws.delete_instance_profile, profiles, desc="Deleting instance profiles", spinner=True, spinner_persist=True, n=4)


@app.command()
def ssh():
    """SSH into a running gateway."""
    instances = query_instances()
    if len(instances) == 0:
        typer.secho(f"No instances found", fg="red", err=True)
        raise typer.Abort()

    instance_map = {f"{i.region_tag}, {i.public_ip()} ({i.instance_state()})": i for i in instances}
    choices = list(sorted(instance_map.keys()))

    # ask for selection
    typer.secho("Select an instance:", fg="yellow", bold=True)
    for i, choice in enumerate(choices):
        typer.secho(f"{i+1}) {choice}", fg="yellow")
    choice = typer.prompt(f"Enter a number: ", validators=[typer.Range(1, len(choices))])
    instance = instance_map[choices[choice - 1]]

    # ssh
    cmd = instance.get_ssh_cmd()
    logger.info(f"Running SSH command: {cmd}")
    logger.info("It may ask for a private key password, try `skyplane`.")
    proc = subprocess.Popen(split(cmd))
    proc.wait()


@app.command()
def init(
    non_interactive: bool = typer.Option(False, "--non-interactive", "-y", help="Run non-interactively"),
    reinit_azure: bool = False,
    reinit_gcp: bool = False,
    disable_config_aws: bool = False,
    disable_config_azure: bool = False,
    disable_config_gcp: bool = False,
):
    """
    It loads the configuration file, and if it doesn't exist, it creates a default one. Then it creates
    AWS, Azure, and GCP region list configurations.

    :param reinit_azure: If true, will reinitialize the Azure region list and credentials
    :type reinit_azure: bool
    :param reinit_gcp: If true, will reinitialize the GCP region list and credentials
    :type reinit_gcp: bool
    :param disable_config_aws: If true, will disable AWS configuration (may still be enabled if environment variables are set)
    :type disable_config_aws: bool
    :param disable_config_azure: If true, will disable Azure configuration (may still be enabled if environment variables are set)
    :type disable_config_azure: bool
    :param disable_config_gcp: If true, will disable GCP configuration (may still be enabled if environment variables are set)
    :type disable_config_gcp: bool
    """
    print_header()

    if non_interactive:
        logger.warning("Non-interactive mode enabled. Automatically confirming interactive questions.")

    if config_path.exists():
        logger.debug(f"Found existing configuration file at {config_path}, loading")
        cloud_config = SkyplaneConfig.load_config(config_path)
    else:
        cloud_config = SkyplaneConfig.default_config()

    # load AWS config
    typer.secho("\n(1) Configuring AWS:", fg="yellow", bold=True)
    if not disable_config_aws:
        cloud_config = load_aws_config(cloud_config, non_interactive=non_interactive)

    # load Azure config
    typer.secho("\n(2) Configuring Azure:", fg="yellow", bold=True)
    if not disable_config_azure:
        cloud_config = load_azure_config(cloud_config, force_init=reinit_azure, non_interactive=non_interactive)

    # load GCP config
    typer.secho("\n(3) Configuring GCP:", fg="yellow", bold=True)
    if not disable_config_gcp:
        cloud_config = load_gcp_config(cloud_config, force_init=reinit_gcp, non_interactive=non_interactive)

    cloud_config.to_config_file(config_path)
    typer.secho(f"\nConfig file saved to {config_path}", fg="green")

    # Set metrics collection by default
    usage_stats.show_usage_stats_prompt()
<<<<<<< HEAD
=======
    return 0


@app.command()
def metrics(
    env_value: str = typer.Option(
        "no_input", "--env", "-e", help="set (0 or 1) temporarily whether to enable/disable user metrics collection."
    ),
    conf_value: str = typer.Option(
        "no_input", "--config", "-g", help="set (0 or 1) globally whether to enable/disable user metrics collection."
    ),
):
    current_status = usage_stats.usage_stats_enabledness()
    if current_status is usage_stats.UsageStatsEnabledness.DISABLED_EXPLICITLY:
        if env_value == "0":
            print("Usage stats collection is already disabled.")
            return 0
    elif current_status is usage_stats.UsageStatsEnabledness.ENABLED_EXPLICITLY:
        if env_value == "1":
            print("Usage stats collection is already enabled.")
            return 0
    # set env var, which means it is temporarily disabled
    if env_value == "0" or env_value == "1":
        usage_stats.set_usage_stats_via_env_var(env_value)
    elif env_value == "no_input":
        pass
    else:
        raise Exception("Unknown value to set metric colletion.")

    if conf_value == "0" or conf_value == "1":
        usage_stats.set_usage_stats_via_config(conf_value)
    elif conf_value == "no_input":
        pass
    else:
        raise Exception("Unknown value to set metric colletion.")
    usage_stats.show_usage_stats_prompt()
>>>>>>> f474aaee
    return 0


# @app.command()
# def metrics(
#     env_value: str = typer.Option("0", "--disable", help="set temporarily whether to enable/disable user metrics collection."),
#     conf_value: str = typer.Option("0", "--disable-global", help="set globally whether to enable/disable user metrics collection."),
# ):
#     # set env var, which means it is temporarily disabled
#     if env_value == "0" or env_value == "1":
#         usage_stats.set_usage_stats_via_env_var(env_value)
#     else:
#         raise Exception("Unknown value to set metric colletion.")
#     if conf_value == "0" or conf_value == "1":
#         usage_stats.set_usage_stats_via_config(conf_value)
#     else:
#         raise Exception("Unknown value to set metric colletion.")
#     usage_stats.show_usage_stats_prompt()
#     return 0


typer_click_object = typer.main.get_command(app)

if __name__ == "__main__":
    app()<|MERGE_RESOLUTION|>--- conflicted
+++ resolved
@@ -28,11 +28,7 @@
 from skyplane.utils import logger
 from skyplane.utils.fn import do_parallel
 from skyplane.utils.timer import Timer
-<<<<<<< HEAD
 from skyplane.cli.usage import usage_stats
-=======
-from skyplane._private import usage_stats
->>>>>>> f474aaee
 
 app = typer.Typer(name="skyplane")
 app.command()(cli_internal.replicate_random)
@@ -434,64 +430,7 @@
 
     # Set metrics collection by default
     usage_stats.show_usage_stats_prompt()
-<<<<<<< HEAD
-=======
     return 0
-
-
-@app.command()
-def metrics(
-    env_value: str = typer.Option(
-        "no_input", "--env", "-e", help="set (0 or 1) temporarily whether to enable/disable user metrics collection."
-    ),
-    conf_value: str = typer.Option(
-        "no_input", "--config", "-g", help="set (0 or 1) globally whether to enable/disable user metrics collection."
-    ),
-):
-    current_status = usage_stats.usage_stats_enabledness()
-    if current_status is usage_stats.UsageStatsEnabledness.DISABLED_EXPLICITLY:
-        if env_value == "0":
-            print("Usage stats collection is already disabled.")
-            return 0
-    elif current_status is usage_stats.UsageStatsEnabledness.ENABLED_EXPLICITLY:
-        if env_value == "1":
-            print("Usage stats collection is already enabled.")
-            return 0
-    # set env var, which means it is temporarily disabled
-    if env_value == "0" or env_value == "1":
-        usage_stats.set_usage_stats_via_env_var(env_value)
-    elif env_value == "no_input":
-        pass
-    else:
-        raise Exception("Unknown value to set metric colletion.")
-
-    if conf_value == "0" or conf_value == "1":
-        usage_stats.set_usage_stats_via_config(conf_value)
-    elif conf_value == "no_input":
-        pass
-    else:
-        raise Exception("Unknown value to set metric colletion.")
-    usage_stats.show_usage_stats_prompt()
->>>>>>> f474aaee
-    return 0
-
-
-# @app.command()
-# def metrics(
-#     env_value: str = typer.Option("0", "--disable", help="set temporarily whether to enable/disable user metrics collection."),
-#     conf_value: str = typer.Option("0", "--disable-global", help="set globally whether to enable/disable user metrics collection."),
-# ):
-#     # set env var, which means it is temporarily disabled
-#     if env_value == "0" or env_value == "1":
-#         usage_stats.set_usage_stats_via_env_var(env_value)
-#     else:
-#         raise Exception("Unknown value to set metric colletion.")
-#     if conf_value == "0" or conf_value == "1":
-#         usage_stats.set_usage_stats_via_config(conf_value)
-#     else:
-#         raise Exception("Unknown value to set metric colletion.")
-#     usage_stats.show_usage_stats_prompt()
-#     return 0
 
 
 typer_click_object = typer.main.get_command(app)
