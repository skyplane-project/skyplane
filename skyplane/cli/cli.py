import os
import subprocess
import time
import traceback
from importlib.resources import path
from shlex import split

import typer
from rich import print as rprint
from rich.progress import Progress, SpinnerColumn, TextColumn
from rich.prompt import IntPrompt
from typing import Optional

import skyplane.cli
import skyplane.cli
import skyplane.cli.cli_cloud
import skyplane.cli.cli_config
import skyplane.cli.cli_internal as cli_internal
import skyplane.cli.experiments
import skyplane.cli.usage.client
import skyplane.cli.usage.client
import skyplane.cli.usage.definitions
import skyplane.cli.usage.definitions
from skyplane import compute
from skyplane import exceptions
<<<<<<< HEAD
from skyplane.api.client import SkyplaneClient
from skyplane.api.impl.path import parse_path
=======
from skyplane.utils.path import parse_path
>>>>>>> bd68b4bd
from skyplane.cli.cli_impl.cp_replicate import (
    confirm_transfer,
    enrich_dest_objs,
    generate_full_transferobjlist,
    generate_topology,
    launch_replication_job,
)
from skyplane.cli.cli_impl.cp_replicate_fallback import (
    replicate_onprem_cp_cmd,
    replicate_onprem_sync_cmd,
    replicate_small_cp_cmd,
    replicate_small_sync_cmd,
)
from skyplane.cli.cli_impl.init import load_aws_config, load_azure_config, load_gcp_config
from skyplane.cli.common import console, print_header, print_stats_completed, query_instances, to_api_config
from skyplane.cli.usage.client import UsageClient, UsageStatsStatus
from skyplane.cli.progress_reporter.simple_reporter import SimpleReporter
from skyplane.config import SkyplaneConfig
from skyplane.config_paths import config_path, cloud_config
from skyplane.obj_store.object_store_interface import ObjectStoreInterface
from skyplane.replicate.replication_plan import ReplicationJob
from skyplane.replicate.replicator_client import ReplicatorClient, TransferStats
from skyplane.utils import logger
from skyplane.utils.definitions import GB
from skyplane.utils.fn import do_parallel

app = typer.Typer(name="skyplane")
app.command()(cli_internal.replicate_random)
app.add_typer(skyplane.cli.experiments.app, name="experiments")
app.add_typer(skyplane.cli.cli_cloud.app, name="cloud")
app.add_typer(skyplane.cli.cli_config.app, name="config")


@app.command()
def cp2(
    src: str,
    dst: str,
    recursive: bool = typer.Option(False, "--recursive", "-r", help="If true, will copy objects at folder prefix recursively"),
    debug: bool = typer.Option(False, help="If true, will write debug information to debug directory."),
    multipart: bool = typer.Option(cloud_config.get_flag("multipart_enabled"), help="If true, will use multipart uploads."),
    # transfer flags
    confirm: bool = typer.Option(cloud_config.get_flag("autoconfirm"), "--confirm", "-y", "-f", help="Confirm all transfer prompts"),
    max_instances: int = typer.Option(cloud_config.get_flag("max_instances"), "--max-instances", "-n", help="Number of gateways"),
    # todo - add solver params once API supports it
):
    print_header()

    provider_src, bucket_src, path_src = parse_path(src)
    provider_dst, bucket_dst, path_dst = parse_path(dst)
    src_region_tag, dst_region_tag = f"{provider_src}:infer", f"{provider_dst}:infer"
    args = {
        "cmd": "cp",
        "recursive": recursive,
        "debug": debug,
        "multipart": multipart,
        "confirm": confirm,
        "max_instances": max_instances,
    }

    # check config
    try:
        cloud_config.check_config()
    except exceptions.BadConfigException as e:
        typer.secho(
            f"Skyplane configuration file is not valid. Please reset your config by running `rm {config_path}` and then rerunning `skyplane init` to fix.",
            fg="red",
        )
        UsageClient.log_exception("cli_check_config", e, args, src_region_tag, dst_region_tag)
        return 1

    if provider_src in ("local", "hdfs", "nfs") or provider_dst in ("local", "hdfs", "nfs"):
        if provider_src == "hdfs" or provider_dst == "hdfs":
            typer.secho("HDFS is not supported yet.", fg="red")
            return 1
        cmd = replicate_onprem_cp_cmd(src, dst, recursive)
        if cmd:
            typer.secho(f"Delegating to: {cmd}", fg="yellow")
            start = time.perf_counter()
            rc = os.system(cmd)
            request_time = time.perf_counter() - start
            # print stats - we do not measure throughput for on-prem
            if not rc:
                print_stats_completed(request_time, 0)
                transfer_stats = TransferStats(monitor_status="completed", total_runtime_s=request_time, throughput_gbits=0)
                UsageClient.log_transfer(transfer_stats, args, src_region_tag, dst_region_tag)
            return 0
        else:
            typer.secho("Transfer not supported", fg="red")
            return 1

    elif provider_src in ("aws", "gcp", "azure") and provider_dst in ("aws", "gcp", "azure"):
        try:
            src_client = ObjectStoreInterface.create(src_region_tag, bucket_src)
            dst_client = ObjectStoreInterface.create(dst_region_tag, bucket_dst)
            src_region_tag = src_client.region_tag()
            dst_region_tag = dst_client.region_tag()
            if cloud_config.get_flag("requester_pays"):
                src_client.set_requester_bool(True)
                dst_client.set_requester_bool(True)
            transfer_pairs = generate_full_transferobjlist(
                src_region_tag, bucket_src, path_src, dst_region_tag, bucket_dst, path_dst, recursive=recursive
            )
        except exceptions.SkyplaneException as e:
            console.print(f"[bright_black]{traceback.format_exc()}[/bright_black]")
            console.print(e.pretty_print_str())
            UsageClient.log_exception("cli_query_objstore", e, args, src_region_tag, dst_region_tag)
            return 1

        if multipart and (provider_src == "azure" or provider_dst == "azure"):
            typer.secho("Warning: Azure is not yet supported for multipart transfers. Disabling multipart.", fg="yellow", err=True)
            multipart = False
    with path("skyplane.data", "throughput.csv") as throughput_grid_path:
        topo = generate_topology(
            src_region_tag,
            dst_region_tag,
            False,
            num_connections=cloud_config.get_flag("num_connections"),
            max_instances=max_instances,
            args=args,
        )
    job = ReplicationJob(
        source_region=topo.source_region(),
        source_bucket=bucket_src,
        dest_region=topo.sink_region(),
        dest_bucket=bucket_dst,
        transfer_pairs=transfer_pairs,
    )
    confirm_transfer(topo=topo, job=job, ask_to_confirm_transfer=not confirm)

    small_transfer_cmd = replicate_small_cp_cmd(src, dst, recursive)
    if (
        cloud_config.get_flag("native_cmd_enabled")
        and (job.transfer_size / GB) < cloud_config.get_flag("native_cmd_threshold_gb")
        and small_transfer_cmd
    ):
        typer.secho(f"Transfer is small enough to delegate to native tools. Delegating to: {small_transfer_cmd}", fg="yellow")
        os.system(small_transfer_cmd)
        return 0

    aws_config, gcp_config, azure_config = to_api_config(cloud_config)
    client = SkyplaneClient(aws_config=aws_config, gcp_config=gcp_config, azure_config=azure_config)
    dp = client.dataplane(provider_src, src_region_tag, provider_dst, dst_region_tag, n_vms=max_instances)
    with dp.auto_deprovision():
        dp.provision()

        dp.queue_copy(src, dst, recursive=recursive)

        # launch the transfer in a background thread
        tracker = dp.run_async()

        reporter = SimpleReporter(tracker)

        # monitor the transfer
        while reporter.update():
            time.sleep(1)


@app.command()
def cp(
    src: str,
    dst: str,
    recursive: bool = typer.Option(False, "--recursive", "-r", help="If true, will copy objects at folder prefix recursively"),
    reuse_gateways: bool = typer.Option(False, help="If true, will leave provisioned instances running to be reused"),
    debug: bool = typer.Option(False, help="If true, will write debug information to debug directory."),
    multipart: bool = typer.Option(cloud_config.get_flag("multipart_enabled"), help="If true, will use multipart uploads."),
    # transfer flags
    confirm: bool = typer.Option(cloud_config.get_flag("autoconfirm"), "--confirm", "-y", "-f", help="Confirm all transfer prompts"),
    max_instances: int = typer.Option(cloud_config.get_flag("max_instances"), "--max-instances", "-n", help="Number of gateways"),
    # solver
    solve: bool = typer.Option(False, help="If true, will use solver to optimize transfer, else direct path is chosen"),
    solver_target_tput_per_vm_gbits: float = typer.Option(4, help="Solver option: Required throughput in Gbps"),
    solver_verbose: bool = False,
):
    """
    `cp` copies a file or folder from one location to another. If the source is on an object store,
    it will copy all objects with that prefix. If it is a local path, it will copy the entire file
    or directory tree.

    By default, it will copy objects using a direct connection between instances. However, if you would
    like to use the solver, call `--solve`. Note that the solver requires a throughput grid file to be
    specified. We provide a default one but it may be out-of-date.

    :param src: Source prefix to copy from
    :type src: str
    :param dst: The destination of the transfer
    :type dst: str
    :param recursive: If true, will copy objects at folder prefix recursively
    :type recursive: bool
    :param reuse_gateways: If true, will leave provisioned instances running to be reused. You must run `skyplane deprovision` to clean up.
    :type reuse_gateways: bool
    :param debug: If true, will write debug information to debug directory.
    :type debug: bool
    :param multipart: If true, will use multipart uploads.
    :type multipart: bool
    :param confirm: If true, will not prompt for confirmation of transfer.
    :type confirm: bool
    :param max_instances: The maximum number of instances to use per region (default: 1)
    :type max_instances: int
    :param solve: If true, will use solver to optimize transfer, else direct path is chosen
    :type solve: bool
    :param throughput_per_instance_gbits: The required throughput in Gbps when using the solver (default: 4)
    :type throughput_per_instance_gbits: float
    :param solver_throughput_grid: The throughput grid profile to use for the solver, defaults to author-provided profile
    :type solver_throughput_grid: Path
    :param solver_verbose: If true, will print out the solver's output, defaults to False
    :type solver_verbose: bool (optional)
    """
    print_header()

    provider_src, bucket_src, path_src = parse_path(src)
    provider_dst, bucket_dst, path_dst = parse_path(dst)
    src_region_tag, dst_region_tag = f"{provider_src}:infer", f"{provider_dst}:infer"
    args = {
        "cmd": "cp",
        "recursive": recursive,
        "reuse_gateways": reuse_gateways,
        "debug": debug,
        "multipart": multipart,
        "confirm": confirm,
        "max_instances": max_instances,
        "solve": solve,
    }

    # check config
    try:
        cloud_config.check_config()
    except exceptions.BadConfigException as e:
        typer.secho(
            f"Skyplane configuration file is not valid. Please reset your config by running `rm {config_path}` and then rerunning `skyplane init` to fix.",
            fg="red",
        )
        UsageClient.log_exception("cli_check_config", e, args, src_region_tag, dst_region_tag)
        return 1

    if provider_src in ("local", "hdfs", "nfs") or provider_dst in ("local", "hdfs", "nfs"):
        if provider_src == "hdfs" or provider_dst == "hdfs":
            typer.secho("HDFS is not supported yet.", fg="red")
            return 1
        cmd = replicate_onprem_cp_cmd(src, dst, recursive)
        if cmd:
            typer.secho(f"Delegating to: {cmd}", fg="yellow")
            start = time.perf_counter()
            rc = os.system(cmd)
            request_time = time.perf_counter() - start
            # print stats - we do not measure throughput for on-prem
            if not rc:
                print_stats_completed(request_time, 0)
                transfer_stats = TransferStats(monitor_status="completed", total_runtime_s=request_time, throughput_gbits=0)
                UsageClient.log_transfer(transfer_stats, args, src_region_tag, dst_region_tag)
            return 0
        else:
            typer.secho("Transfer not supported", fg="red")
            return 1

    elif provider_src in ("aws", "gcp", "azure") and provider_dst in ("aws", "gcp", "azure"):
        try:
            src_client = ObjectStoreInterface.create(src_region_tag, bucket_src)
            dst_client = ObjectStoreInterface.create(dst_region_tag, bucket_dst)
            src_region_tag = src_client.region_tag()
            dst_region_tag = dst_client.region_tag()
            if cloud_config.get_flag("requester_pays"):
                src_client.set_requester_bool(True)
                dst_client.set_requester_bool(True)
            transfer_pairs = generate_full_transferobjlist(
                src_region_tag, bucket_src, path_src, dst_region_tag, bucket_dst, path_dst, recursive=recursive
            )
        except exceptions.SkyplaneException as e:
            console.print(f"[bright_black]{traceback.format_exc()}[/bright_black]")
            console.print(e.pretty_print_str())
            UsageClient.log_exception("cli_query_objstore", e, args, src_region_tag, dst_region_tag)
            return 1

        if multipart and (provider_src == "azure" or provider_dst == "azure"):
            typer.secho("Warning: Azure is not yet supported for multipart transfers. Disabling multipart.", fg="yellow", err=True)
            multipart = False

        with path("skyplane.data", "throughput.csv") as throughput_grid_path:
            topo = generate_topology(
                src_region_tag,
                dst_region_tag,
                solve,
                num_connections=cloud_config.get_flag("num_connections"),
                max_instances=max_instances,
                solver_total_gbyte_to_transfer=sum(src_obj.size for src_obj, _ in transfer_pairs) if solve else None,
                solver_target_tput_per_vm_gbits=solver_target_tput_per_vm_gbits,
                solver_throughput_grid=throughput_grid_path,
                solver_verbose=solver_verbose,
                args=args,
            )
        job = ReplicationJob(
            source_region=topo.source_region(),
            source_bucket=bucket_src,
            dest_region=topo.sink_region(),
            dest_bucket=bucket_dst,
            transfer_pairs=transfer_pairs,
        )
        confirm_transfer(topo=topo, job=job, ask_to_confirm_transfer=not confirm)

        small_transfer_cmd = replicate_small_cp_cmd(src, dst, recursive)
        if (
            cloud_config.get_flag("native_cmd_enabled")
            and (job.transfer_size / GB) < cloud_config.get_flag("native_cmd_threshold_gb")
            and small_transfer_cmd
        ):
            typer.secho(f"Transfer is small enough to delegate to native tools. Delegating to: {small_transfer_cmd}", fg="yellow")
            os.system(small_transfer_cmd)
            return 0
        else:
            transfer_stats = launch_replication_job(
                topo=topo,
                job=job,
                debug=debug,
                reuse_gateways=reuse_gateways,
                use_bbr=cloud_config.get_flag("bbr"),
                use_compression=cloud_config.get_flag("compress") if src_region_tag != dst_region_tag else False,
                use_e2ee=cloud_config.get_flag("encrypt_e2e") if src_region_tag != dst_region_tag else False,
                use_socket_tls=cloud_config.get_flag("encrypt_socket_tls") if src_region_tag != dst_region_tag else False,
                aws_instance_class=cloud_config.get_flag("aws_instance_class"),
                aws_use_spot_instances=cloud_config.get_flag("aws_use_spot_instances"),
                azure_instance_class=cloud_config.get_flag("azure_instance_class"),
                azure_use_spot_instances=cloud_config.get_flag("azure_use_spot_instances"),
                gcp_instance_class=cloud_config.get_flag("gcp_instance_class"),
                gcp_use_premium_network=cloud_config.get_flag("gcp_use_premium_network"),
                gcp_use_spot_instances=cloud_config.get_flag("gcp_use_spot_instances"),
                multipart_enabled=multipart,
                multipart_min_threshold_mb=cloud_config.get_flag("multipart_min_threshold_mb"),
                multipart_chunk_size_mb=cloud_config.get_flag("multipart_chunk_size_mb"),
                multipart_max_chunks=cloud_config.get_flag("multipart_max_chunks"),
                error_reporting_args=args,
                host_uuid=cloud_config.anon_clientid,
            )
            if cloud_config.get_flag("verify_checksums"):
                provider_dst = topo.sink_region().split(":")[0]
                with Progress(SpinnerColumn(), TextColumn("Verifying all files were copied{task.description}")) as progress:
                    progress.add_task("", total=None)
                    try:
                        ReplicatorClient.verify_transfer_prefix(dest_prefix=path_dst, job=job)
                    except exceptions.TransferFailedException as e:
                        console.print(f"[bright_black]{traceback.format_exc()}[/bright_black]")
                        console.print(e.pretty_print_str())
                        UsageClient.log_exception("cli_verify_checksums", e, args, src_region_tag, dst_region_tag)
                        return 1
            if transfer_stats.monitor_status == "completed":
                print_stats_completed(transfer_stats.total_runtime_s, transfer_stats.throughput_gbits)
            UsageClient.log_transfer(transfer_stats, args, src_region_tag, dst_region_tag)
            return 0 if transfer_stats.monitor_status == "completed" else 1
    else:
        raise NotImplementedError(f"{provider_src} to {provider_dst} not supported yet")


@app.command()
def sync(
    src: str,
    dst: str,
    reuse_gateways: bool = typer.Option(False, help="If true, will leave provisioned instances running to be reused"),
    debug: bool = typer.Option(False, help="If true, will write debug information to debug directory."),
    # transfer flags
    confirm: bool = typer.Option(cloud_config.get_flag("autoconfirm"), "--confirm", "-y", "-f", help="Confirm all transfer prompts"),
    max_instances: int = typer.Option(cloud_config.get_flag("max_instances"), "--max-instances", "-n", help="Number of gateways"),
    multipart: bool = typer.Option(cloud_config.get_flag("multipart_enabled"), help="If true, will use multipart uploads."),
    # solver
    solve: bool = typer.Option(False, help="If true, will use solver to optimize transfer, else direct path is chosen"),
    solver_target_tput_per_vm_gbits: float = typer.Option(4, help="Solver option: Required throughput in Gbps per instance"),
    solver_verbose: bool = False,
):
    """
    'sync` synchronizes files or folders from one location to another. If the source is on an object store,
    it will copy all objects with that prefix. If it is a local path, it will copy the entire file
    or directory tree.

    By default, it will copy objects using a direct connection between instances. However, if you would
    like to use the solver, call `--solve`. Note that the solver requires a throughput grid file to be
    specified. We provide a default one but it may be out-of-date.

    For each file in the source, it is copied over if the file does not exist in the destination, it has
    a different size in the destination, or if the source version of the file was more recently modified
    than the destination. This behavior is similar to 'aws sync'.

    :param src: Source prefix to copy from
    :type src: str
    :param dst: The destination of the transfer
    :type dst: str
    :param recursive: If true, will copy objects at folder prefix recursively
    :type recursive: bool
    :param reuse_gateways: If true, will leave provisioned instances running to be reused. You must run `skyplane deprovision` to clean up.
    :type reuse_gateways: bool
    :param debug: If true, will write debug information to debug directory.
    :type debug: bool
    :param multipart: If true, will use multipart uploads.
    :type multipart: bool
    :param confirm: If true, will not prompt for confirmation of transfer.
    :type confirm: bool
    :param max_instances: The maximum number of instances to use per region (default: 1)
    :type max_instances: int
    :param solve: If true, will use solver to optimize transfer, else direct path is chosen
    :type solve: bool
    :param throughput_per_instance_gbits: The required throughput in Gbps per instance when using the solver (default: 4)
    :type throughput_per_instance_gbits: float
    :param solver_throughput_grid: The throughput grid profile to use for the solver, defaults to author-provided profile
    :type solver_throughput_grid: Path
    :param solver_verbose: If true, will print out the solver's output, defaults to False
    :type solver_verbose: bool (optional)
    """

    print_header()

    provider_src, bucket_src, path_src = parse_path(src)
    provider_dst, bucket_dst, path_dst = parse_path(dst)
    src_region_tag, dst_region_tag = f"{provider_src}:infer", f"{provider_dst}:infer"
    args = {
        "cmd": "sync",
        "reuse_gateways": reuse_gateways,
        "debug": debug,
        "multipart": multipart,
        "confirm": confirm,
        "max_instances": max_instances,
        "solve": solve,
    }

    # check config
    try:
        cloud_config.check_config()
    except exceptions.BadConfigException as e:
        typer.secho(
            f"Skyplane configuration file is not valid. Please reset your config by running `rm {config_path}` and then rerunning `skyplane init` to fix.",
            fg="red",
        )
        UsageClient.log_exception("cli_check_config", e, args, src_region_tag, dst_region_tag)
        return 1

    if provider_src == "local" or provider_dst == "local":
        cmd = replicate_onprem_sync_cmd(src, dst)
        if cmd:
            typer.secho(f"Delegating to: {cmd}", fg="yellow")
            os.system(cmd)
            return 0
        else:
            typer.secho("Transfer not supported", fg="red")
            return 1
    elif provider_src in ["aws", "gcp", "azure"] and provider_dst in ["aws", "gcp", "azure"]:
        try:
            src_client = ObjectStoreInterface.create(src_region_tag, bucket_src)
            src_region_tag = src_client.region_tag()
            dst_client = ObjectStoreInterface.create(dst_region_tag, bucket_dst)
            dst_region_tag = dst_client.region_tag()
            full_transfer_pairs = generate_full_transferobjlist(
                src_region_tag, bucket_src, path_src, dst_region_tag, bucket_dst, path_dst, recursive=True
            )
            enrich_dest_objs(dst_region_tag, path_dst, bucket_dst, [i[1] for i in full_transfer_pairs])
        except exceptions.SkyplaneException as e:
            console.print(f"[bright_black]{traceback.format_exc()}[/bright_black]")
            console.print(e.pretty_print_str())
            UsageClient.log_exception("cli_query_objstore", e, args, src_region_tag, dst_region_tag)
            return 1

        # filter out any transfer pairs that are already in the destination
        transfer_pairs = []
        for src_obj, dst_obj in full_transfer_pairs:
            if not dst_obj.exists or (src_obj.last_modified > dst_obj.last_modified or src_obj.size != dst_obj.size):
                transfer_pairs.append((src_obj, dst_obj))

        if not transfer_pairs:
            err = "No objects need updating. Exiting..."
            typer.secho(err)
            return 0

        if multipart and (provider_src == "azure" or provider_dst == "azure"):
            typer.secho("Warning: Azure is not yet supported for multipart transfers. Disabling multipart.", fg="yellow", err=True)
            multipart = False

        with path("skyplane.data", "throughput.csv") as throughput_grid_path:
            topo = generate_topology(
                src_region_tag,
                dst_region_tag,
                solve,
                num_connections=cloud_config.get_flag("num_connections"),
                max_instances=max_instances,
                solver_total_gbyte_to_transfer=sum(src_obj.size for src_obj, _ in transfer_pairs) if solve else None,
                solver_target_tput_per_vm_gbits=solver_target_tput_per_vm_gbits,
                solver_throughput_grid=throughput_grid_path,
                solver_verbose=solver_verbose,
                args=args,
            )

        job = ReplicationJob(
            source_region=topo.source_region(),
            source_bucket=bucket_src,
            dest_region=topo.sink_region(),
            dest_bucket=bucket_dst,
            transfer_pairs=transfer_pairs,
        )
        confirm_transfer(topo=topo, job=job, ask_to_confirm_transfer=not confirm)

        small_transfer_cmd = replicate_small_sync_cmd(src, dst)
        if (
            cloud_config.get_flag("native_cmd_enabled")
            and (job.transfer_size / GB) < cloud_config.get_flag("native_cmd_threshold_gb")
            and small_transfer_cmd
        ):
            typer.secho(f"Transfer is small enough to delegate to native tools. Delegating to: {small_transfer_cmd}", fg="yellow")
            os.system(small_transfer_cmd)
            return 0
        else:
            transfer_stats = launch_replication_job(
                topo=topo,
                job=job,
                debug=debug,
                reuse_gateways=reuse_gateways,
                use_bbr=cloud_config.get_flag("bbr"),
                use_compression=cloud_config.get_flag("compress") if src_region_tag != dst_region_tag else False,
                use_e2ee=cloud_config.get_flag("encrypt_e2e") if src_region_tag != dst_region_tag else False,
                use_socket_tls=cloud_config.get_flag("encrypt_socket_tls") if src_region_tag != dst_region_tag else False,
                aws_instance_class=cloud_config.get_flag("aws_instance_class"),
                aws_use_spot_instances=cloud_config.get_flag("aws_use_spot_instances"),
                azure_instance_class=cloud_config.get_flag("azure_instance_class"),
                azure_use_spot_instances=cloud_config.get_flag("azure_use_spot_instances"),
                gcp_instance_class=cloud_config.get_flag("gcp_instance_class"),
                gcp_use_premium_network=cloud_config.get_flag("gcp_use_premium_network"),
                gcp_use_spot_instances=cloud_config.get_flag("gcp_use_spot_instances"),
                multipart_enabled=multipart,
                multipart_min_threshold_mb=cloud_config.get_flag("multipart_min_threshold_mb"),
                multipart_chunk_size_mb=cloud_config.get_flag("multipart_chunk_size_mb"),
                multipart_max_chunks=cloud_config.get_flag("multipart_max_chunks"),
                error_reporting_args=args,
                host_uuid=cloud_config.anon_clientid,
            )
            if cloud_config.get_flag("verify_checksums"):
                provider_dst = topo.sink_region().split(":")[0]
                if provider_dst == "azure":
                    typer.secho("Note: Azure post-transfer verification is not yet supported.", fg="yellow", bold=True, err=True)
                else:
                    with Progress(
                        SpinnerColumn(), TextColumn("Verifying all files were copied{task.description}"), transient=True
                    ) as progress:
                        progress.add_task("", total=None)
                        try:
                            ReplicatorClient.verify_transfer_prefix(dest_prefix=path_dst, job=job)
                        except exceptions.TransferFailedException as e:
                            console.print(f"[bright_black]{traceback.format_exc()}[/bright_black]")
                            console.print(e.pretty_print_str())
                            UsageClient.log_exception("cli_verify_checksums", e, args, src_region_tag, dst_region_tag)
                            return 1
            if transfer_stats.monitor_status == "completed":
                rprint(f"\n:white_check_mark: [bold green]Transfer completed successfully[/bold green]")
                runtime_line = f"[white]Transfer runtime:[/white] [bright_black]{transfer_stats.total_runtime_s:.2f}s[/bright_black]"
                throughput_line = f"[white]Throughput:[/white] [bright_black]{transfer_stats.throughput_gbits:.2f}Gbps[/bright_black]"
                rprint(f"{runtime_line}, {throughput_line}")
            UsageClient.log_transfer(transfer_stats, args, src_region_tag, dst_region_tag)
            return 0 if transfer_stats.monitor_status == "completed" else 1
    else:
        raise NotImplementedError(f"{provider_src} to {provider_dst} not supported yet")


@app.command()
def deprovision(
    all: bool = typer.Option(False, "--all", "-a", help="Deprovision all resources including networks."),
    filter_client_id: Optional[str] = typer.Option(None, help="Only deprovision instances with this client ID under the instance tag."),
):
    """Deprovision all resources created by skyplane."""
    instances = query_instances()
    if filter_client_id:
        instances = [instance for instance in instances if instance.tags().get("skyplaneclientid") == filter_client_id]

    if instances:
        typer.secho(f"Deprovisioning {len(instances)} instances", fg="yellow", bold=True)
        do_parallel(lambda instance: instance.terminate_instance(), instances, desc="Deprovisioning", spinner=True, spinner_persist=True)
    else:
        typer.secho("No instances to deprovision", fg="yellow", bold=True)

    if all:
        if compute.AWSAuthentication().enabled():
            aws = compute.AWSCloudProvider()
            aws.teardown_global()
        if compute.GCPAuthentication().enabled():
            gcp = compute.GCPCloudProvider()
            gcp.teardown_global()
        if compute.AzureAuthentication().enabled():
            azure = compute.AzureCloudProvider()
            azure.teardown_global()


@app.command()
def ssh():
    """SSH into a running gateway."""
    instances = query_instances()
    if len(instances) == 0:
        typer.secho(f"No instances found", fg="red", err=True)
        raise typer.Abort()

    instance_map = {f"{i.region_tag}, {i.public_ip()} ({i.instance_state()})": i for i in instances}
    choices = list(sorted(instance_map.keys()))

    # ask for selection
    typer.secho("Select an instance:", fg="yellow", bold=True)
    for i, choice in enumerate(choices):
        typer.secho(f"{i+1}) {choice}", fg="yellow")
    choice = IntPrompt.ask("Enter an instance number", choices=list([str(i) for i in range(1, len(choices) + 1)]), show_choices=False)
    instance = instance_map[choices[choice - 1]]

    # ssh
    cmd = instance.get_ssh_cmd()
    logger.info(f"Running SSH command: {cmd}")
    logger.info("It may ask for a private key password, try `skyplane`.")
    proc = subprocess.Popen(split(cmd))
    proc.wait()


@app.command()
def init(
    non_interactive: bool = typer.Option(False, "--non-interactive", "-y", help="Run non-interactively"),
    reinit_azure: bool = False,
    reinit_gcp: bool = False,
    disable_config_aws: bool = False,
    disable_config_azure: bool = False,
    disable_config_gcp: bool = False,
):
    """
    It loads the configuration file, and if it doesn't exist, it creates a default one. Then it creates
    AWS, Azure, and GCP region list configurations.

    :param reinit_azure: If true, will reinitialize the Azure region list and credentials
    :type reinit_azure: bool
    :param reinit_gcp: If true, will reinitialize the GCP region list and credentials
    :type reinit_gcp: bool
    :param disable_config_aws: If true, will disable AWS configuration (may still be enabled if environment variables are set)
    :type disable_config_aws: bool
    :param disable_config_azure: If true, will disable Azure configuration (may still be enabled if environment variables are set)
    :type disable_config_azure: bool
    :param disable_config_gcp: If true, will disable GCP configuration (may still be enabled if environment variables are set)
    :type disable_config_gcp: bool
    """
    print_header()

    if non_interactive:
        logger.warning("Non-interactive mode enabled. Automatically confirming interactive questions.")

    if config_path.exists():
        logger.debug(f"Found existing configuration file at {config_path}, loading")
        cloud_config = SkyplaneConfig.load_config(config_path)
    else:
        cloud_config = SkyplaneConfig.default_config()

    # load AWS config
    typer.secho("\n(1) Configuring AWS:", fg="yellow", bold=True)
    if not disable_config_aws:
        cloud_config = load_aws_config(cloud_config, non_interactive=non_interactive)

    # load Azure config
    typer.secho("\n(2) Configuring Azure:", fg="yellow", bold=True)
    if not disable_config_azure:
        cloud_config = load_azure_config(cloud_config, force_init=reinit_azure, non_interactive=non_interactive)

    # load GCP config
    typer.secho("\n(3) Configuring GCP:", fg="yellow", bold=True)
    if not disable_config_gcp:
        cloud_config = load_gcp_config(cloud_config, force_init=reinit_gcp, non_interactive=non_interactive)

    cloud_config.to_config_file(config_path)
    typer.secho(f"\nConfig file saved to {config_path}", fg="green")

    # Set metrics collection by default
    usage_stats_var = UsageClient.usage_stats_status()
    if usage_stats_var is UsageStatsStatus.DISABLED_EXPLICITLY:
        rprint(skyplane.cli.usage.definitions.USAGE_STATS_DISABLED_MESSAGE)
    elif usage_stats_var in [UsageStatsStatus.ENABLED_BY_DEFAULT, UsageStatsStatus.ENABLED_EXPLICITLY]:
        rprint(skyplane.cli.usage.definitions.USAGE_STATS_ENABLED_MESSAGE)
    else:
        raise Exception("Prompt message unknown.")
    return 0


typer_click_object = typer.main.get_command(app)

if __name__ == "__main__":
    app()<|MERGE_RESOLUTION|>--- conflicted
+++ resolved
@@ -23,12 +23,8 @@
 import skyplane.cli.usage.definitions
 from skyplane import compute
 from skyplane import exceptions
-<<<<<<< HEAD
 from skyplane.api.client import SkyplaneClient
-from skyplane.api.impl.path import parse_path
-=======
 from skyplane.utils.path import parse_path
->>>>>>> bd68b4bd
 from skyplane.cli.cli_impl.cp_replicate import (
     confirm_transfer,
     enrich_dest_objs,
