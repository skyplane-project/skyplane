import json
import os
from pathlib import Path
import subprocess
import traceback

import boto3
import typer
from rich.progress import Progress, SpinnerColumn, TextColumn

from skyplane import SkyplaneConfig, gcp_config_path, aws_config_path
from skyplane.compute.aws.aws_auth import AWSAuthentication
from skyplane.compute.azure.azure_auth import AzureAuthentication
from skyplane.compute.gcp.gcp_auth import GCPAuthentication

from skyplane.compute.azure.azure_server import AzureServer


def load_aws_config(config: SkyplaneConfig, non_interactive: bool = False) -> SkyplaneConfig:
    if non_interactive or typer.confirm("    Do you want to configure AWS support in Skyplane?", default=True):
        # get AWS credentials from boto3
        session = boto3.Session()
        credentials_session = session.get_credentials()
        if credentials_session is None:
            config.aws_enabled = False
        else:
            credentials_frozen = credentials_session.get_frozen_credentials()
            if credentials_frozen.access_key is None or credentials_frozen.secret_key is None:
                config.aws_enabled = False
            else:
                config.aws_enabled = True

        auth = AWSAuthentication(config=config)
        if config.aws_enabled:
            typer.secho(
                f"    Loaded AWS credentials from the AWS CLI [IAM access key ID: ...{credentials_frozen.access_key[-6:]}]", fg="blue"
            )
            config.aws_enabled = True
            auth.save_region_config(config)
            typer.secho(f"    AWS region config file saved to {aws_config_path}", fg="blue")
            return config
        else:
            typer.secho(
                "    AWS credentials not found in boto3 session, please use the AWS CLI to set them via `aws configure`", fg="red", err=True
            )
            typer.secho("    https://docs.aws.amazon.com/cli/latest/userguide/cli-chap-getting-started.html", fg="red", err=True)
            typer.secho("    Disabling AWS support", fg="blue")
            if auth is not None:
                auth.clear_region_config()
            return config
    else:
        config.aws_enabled = False
        typer.secho("    Disabling AWS support", fg="blue")
        return config


def load_azure_config(config: SkyplaneConfig, force_init: bool = False, non_interactive: bool = False) -> SkyplaneConfig:
    def clear_azure_config(config, verbose=True):
        if verbose:
            typer.secho("    Disabling Azure support", fg="blue")
        config.azure_subscription_id = None
        config.azure_client_id = None
        config.azure_principal_id = None
        config.azure_enabled = False
        return config

    def make_role_cmds(principal_id, subscription_id):
        roles = ["Contributor", "Storage Blob Data Contributor", "Storage Account Contributor"]
        return [
            "az role assignment create --role".split(" ")
            + [role]
            + f"--assignee-object-id {principal_id} --assignee-principal-type ServicePrincipal".split(" ")
            + f"--subscription {subscription_id}".split(" ")
            for role in roles
        ]

    if non_interactive or typer.confirm("    Do you want to configure Azure support in Skyplane?", default=True):
        if force_init:
            typer.secho("    Azure credentials will be re-initialized", fg="red", err=True)
            clear_azure_config(config, verbose=False)
        if config.azure_enabled and config.azure_subscription_id and config.azure_principal_id and config.azure_client_id:
            typer.secho("    Azure credentials already configured! To reconfigure Azure, run `skyplane init --reinit-azure`.", fg="blue")
            return config

        # load credentials from environment variables or input
        inferred_subscription_id = (
            os.environ.get("AZURE_SUBSCRIPTION_ID") or config.azure_subscription_id or AzureAuthentication.infer_subscription_id()
        )
        defaults = {
            "client_id": os.environ.get("AZURE_CLIENT_ID") or config.azure_client_id,
<<<<<<< HEAD
            "subscription_id": os.environ.get("AZURE_SUBSCRIPTION_ID")
            or config.azure_subscription_id
            or AzureAuthentication.infer_subscription_id(),
=======
            "client_secret": os.environ.get("AZURE_CLIENT_SECRET") or config.azure_client_secret,
            "subscription_id": inferred_subscription_id,
>>>>>>> bc77497c
            "resource_group": os.environ.get("AZURE_RESOURCE_GROUP") or AzureServer.resource_group_name,
        }
        create_rg_cmd = "az group create -l westus2 -n skyplane"
        out, err = subprocess.Popen(create_rg_cmd.split(), stdout=subprocess.PIPE, stderr=subprocess.PIPE).communicate()
        if err:
            typer.secho(f"    Error running command: {create_rg_cmd}", fg="red", err=True)
            typer.secho(f"    stdout: {out.decode('utf-8')}", fg="red", err=True)
            typer.secho(f"    stderr: {err.decode('utf-8')}", fg="red", err=True)
            return clear_azure_config(config)

        config.azure_subscription_id = (
            typer.prompt("    Which Azure subscription ID do you want to use?", default=defaults["subscription_id"])
            if not non_interactive
            else defaults["subscription_id"]
        )
        if not config.azure_subscription_id:
            typer.secho("    Invalid Azure subscription ID", fg="red", err=True)
            return clear_azure_config(config)

        change_subscription_cmd = f"az account set --subscription {config.azure_subscription_id}"
        create_umi_cmd = f"az identity create -g skyplane -n skyplane_umi"
        typer.secho(f"    I will run the following commands to create an Azure managed identity:", fg="blue")
        typer.secho(f"        $ {change_subscription_cmd}", fg="yellow")
        typer.secho(f"        $ {create_umi_cmd}", fg="yellow")

        with Progress(
            TextColumn("    "), SpinnerColumn(), TextColumn("Creating Skyplane managed identity{task.description}"), transient=True
        ) as progress:
            progress.add_task("", total=None)
            out, err = subprocess.Popen(change_subscription_cmd.split(), stdout=subprocess.PIPE, stderr=subprocess.PIPE).communicate()
            if out or err:
                typer.secho(f"    Error running command: {change_subscription_cmd}", fg="red", err=True)
                typer.secho(f"    stdout: {out.decode('utf-8')}", fg="red", err=True)
                typer.secho(f"    stderr: {err.decode('utf-8')}", fg="red", err=True)
                return clear_azure_config(config)

            out, err = subprocess.Popen(create_umi_cmd.split(), stdout=subprocess.PIPE, stderr=subprocess.PIPE).communicate()
            try:
                identity_json = json.loads(out.decode("utf-8"))
            except:
                typer.secho(f"    Error running command: {create_umi_cmd}", fg="red", err=True)
                typer.secho(f"    stdout: {out.decode('utf-8')}", fg="red", err=True)
                typer.secho(f"    stderr: {err.decode('utf-8')}", fg="red", err=True)
                return clear_azure_config(config)
            config.azure_client_id = identity_json["clientId"]
            config.azure_principal_id = identity_json["principalId"]

        if not config.azure_client_id or not config.azure_principal_id or not config.azure_subscription_id:
            typer.secho("    Azure credentials not configured correctly, disabling Azure support.", fg="red", err=True)
            return clear_azure_config(config)

        # authorize new managed identity with Storage Blob Data Contributor and Storage Account Contributor roles to the subscription
        role_cmds = make_role_cmds(config.azure_principal_id, config.azure_subscription_id)
        typer.secho(
            f"    I will run the following commands to authorize the newly created Skyplane managed identity to access your storage accounts:",
            fg="blue",
        )
        for role_cmd in role_cmds:
            typer.secho(f"        $ {' '.join(role_cmd)}", fg="yellow")

        with Progress(
            TextColumn("    "),
            SpinnerColumn(),
            TextColumn("Authorizing managed identity to access storage accounts{task.description}"),
            transient=True,
        ) as progress:
            progress.add_task("", total=None)
            for role_cmd in role_cmds:
                out, err = subprocess.Popen(role_cmd, stdout=subprocess.PIPE, stderr=subprocess.PIPE).communicate()
                if err:
                    typer.secho(f"    Error running command: {role_cmd}", fg="red", err=True)
                    typer.secho(f"    stdout: {out.decode('utf-8')}", fg="red", err=True)
                    typer.secho(f"    stderr: {err.decode('utf-8')}", fg="red", err=True)
                    return clear_azure_config(config)
        typer.secho(
            f"    Azure managed identity created successfully! To delete it, run `az identity delete -n skyplane_umi -g skyplane`.",
            fg="green",
        )

        config.azure_enabled = True
        auth = AzureAuthentication(config=config)
        with Progress(
            TextColumn("    "),
            SpinnerColumn(),
            TextColumn("Querying Azure for available regions and VM SKUs{task.description}"),
            transient=True,
        ) as progress:
            progress.add_task("", total=None)
            auth.save_region_config()
        return config
    else:
        return clear_azure_config(config)


def check_gcp_service(gcp_auth: GCPAuthentication, non_interactive: bool = False):
    services = {"iam": "IAM", "compute": "Compute Engine", "storage": "Storage", "cloudresourcemanager": "Cloud Resource Manager"}
    for service, name in services.items():
        if not gcp_auth.check_api_enabled(service):
            typer.secho(f"    GCP {name} API not enabled", fg="red", err=True)
            if non_interactive or typer.confirm(f"    Do you want to enable the {name} API?", default=True):
                gcp_auth.enable_api(service)
                typer.secho(f"    Enabled GCP {name} API", fg="blue")
            else:
                return False
    return True


def load_gcp_config(config: SkyplaneConfig, force_init: bool = False, non_interactive: bool = False) -> SkyplaneConfig:
    def disable_gcp_support():
        typer.secho("    Disabling Google Cloud support", fg="blue")
        config.gcp_enabled = False
        config.gcp_project_id = None
        GCPAuthentication.clear_region_config()
        return config

    if non_interactive or typer.confirm("    Do you want to configure GCP support in Skyplane?", default=True):
        if force_init:
            typer.secho("    GCP credentials will be re-initialized", fg="red", err=True)
            config.gcp_project_id = None
        elif not Path(gcp_config_path).is_file():
            typer.secho("    GCP region config missing! GCP will be reconfigured.", fg="red", err=True)
            config.gcp_project_id = None

        if config.gcp_project_id is not None:
            typer.secho("    GCP already configured! To reconfigure GCP, run `skyplane init --reinit-gcp`.", fg="blue")
            config.gcp_enabled = True
            return config

        # check if GCP is enabled
        inferred_cred, inferred_project = GCPAuthentication.get_adc_credential()
        if inferred_cred is None or inferred_project is None:
            typer.secho("    Default GCP credentials are not set up yet. Run `gcloud auth application-default login`.", fg="red", err=True)
            typer.secho("    https://cloud.google.com/docs/authentication/getting-started", fg="red", err=True)
            return disable_gcp_support()
        else:
            typer.secho("    GCP credentials found in GCP CLI", fg="blue")
            if non_interactive or typer.confirm("    GCP credentials found, do you want to enable GCP support in Skyplane?", default=True):
                if not non_interactive:
                    config.gcp_project_id = typer.prompt("    Enter the GCP project ID", default=inferred_project)
                else:
                    config.gcp_project_id = inferred_project
                assert config.gcp_project_id is not None, "GCP project ID must not be None"
                config.gcp_enabled = True
                auth = GCPAuthentication(config=config)
                typer.secho(f"    Using GCP service account {auth.service_account_name}", fg="blue")
                if not check_gcp_service(auth, non_interactive):
                    return disable_gcp_support()
                try:
                    auth.save_region_config()
                except Exception as e:
                    typer.secho(f"    Error saving GCP region config", fg="red", err=True)
                    typer.secho(f"    {e}\n{traceback.format_exc()}", fg="red", err=True)
                    return disable_gcp_support()
                return config
            else:
                return disable_gcp_support()
    else:
        return disable_gcp_support()<|MERGE_RESOLUTION|>--- conflicted
+++ resolved
@@ -88,14 +88,7 @@
         )
         defaults = {
             "client_id": os.environ.get("AZURE_CLIENT_ID") or config.azure_client_id,
-<<<<<<< HEAD
-            "subscription_id": os.environ.get("AZURE_SUBSCRIPTION_ID")
-            or config.azure_subscription_id
-            or AzureAuthentication.infer_subscription_id(),
-=======
-            "client_secret": os.environ.get("AZURE_CLIENT_SECRET") or config.azure_client_secret,
             "subscription_id": inferred_subscription_id,
->>>>>>> bc77497c
             "resource_group": os.environ.get("AZURE_RESOURCE_GROUP") or AzureServer.resource_group_name,
         }
         create_rg_cmd = "az group create -l westus2 -n skyplane"
