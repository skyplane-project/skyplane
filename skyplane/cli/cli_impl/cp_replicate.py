import json
import os
import pathlib
import signal
import sys
import traceback
from typing import List, Optional, Tuple, Dict

import typer
from rich import print as rprint

from skyplane import exceptions, GB, format_bytes, gateway_docker_image, skyplane_root, cloud_config
from skyplane.compute.cloud_providers import CloudProvider
from skyplane.obj_store.object_store_interface import ObjectStoreInterface, ObjectStoreObject
from skyplane.obj_store.s3_interface import S3Interface, S3Object
from skyplane.obj_store.gcs_interface import GCSObject
from skyplane.obj_store.azure_blob_interface import AzureBlobObject
from skyplane.replicate.replication_plan import ReplicationTopology, ReplicationJob
from skyplane.replicate.replicator_client import ReplicatorClient, TransferStats
from skyplane.utils import logger
from skyplane.utils.timer import Timer
from skyplane.cli.common import console

import skyplane.cli
import skyplane.cli.usage.definitions
import skyplane.cli.usage.client
from skyplane.cli.usage.client import UsageClient, UsageStatsStatus


def generate_topology(
    src_region: str,
    dst_region: str,
    solve: bool,
    num_connections: int = 32,
    max_instances: int = 1,
    solver_class: str = "ILP",
    solver_total_gbyte_to_transfer: Optional[float] = None,
    solver_required_throughput_gbits: float = 4,
    solver_throughput_grid: Optional[pathlib.Path] = skyplane_root / "profiles" / "throughput.csv",
    solver_verbose: Optional[bool] = False,
    args: Optional[Dict] = None,
) -> ReplicationTopology:
    if src_region == dst_region:  # intra-region transfer w/o solver
        topo = ReplicationTopology()
        for i in range(max_instances):
            topo.add_objstore_instance_edge(src_region, src_region, i)
            topo.add_instance_objstore_edge(src_region, i, src_region)
        topo.cost_per_gb = 0
        return topo
    elif solve:
        from skyplane.replicate.solver import ThroughputProblem

        if src_region == dst_region:
            e = "Solver is not supported for intra-region transfers, run without the --solve flag"
            typer.secho(e, fg="red", err=True)

            client = UsageClient()
            if client.enabled():
                error_dict = {"loc": "generate_topology", "message": e}
                stats = client.make_error(src_region, dst_region, error_dict, args)
                destination = client.write_usage_data(stats)
                client.report_usage_data("error", stats, destination)

            raise typer.Exit(1)
        assert solver_throughput_grid is not None and solver_total_gbyte_to_transfer is not None
        problem = ThroughputProblem(
            src=src_region,
            dst=dst_region,
            required_throughput_gbits=solver_required_throughput_gbits,
            gbyte_to_transfer=solver_total_gbyte_to_transfer,
            instance_limit=max_instances,
        )

        if solver_class == "ILP":
            from skyplane.replicate.solver_ilp import ThroughputSolverILP

            tput = ThroughputSolverILP(solver_throughput_grid)
            with Timer() as t:
                with console.status("Solving for the optimal transfer plan"):
                    solution = tput.solve_min_cost(
                        problem, solver=ThroughputSolverILP.choose_solver(), solver_verbose=solver_verbose, save_lp_path=None
                    )
            typer.secho(f"Solving for the optimal transfer plan took {t.elapsed:.2f}s", fg="green")
            topo, scale_factor = tput.to_replication_topology(solution)
            logger.fs.debug(f"Scaled solution by {scale_factor:.2f}x")
            topo.cost_per_gb = solution.cost_egress / solution.problem.gbyte_to_transfer
            return topo
        elif solver_class == "RON":
            from skyplane.replicate.solver_ron import ThroughputSolverRON

            tput = ThroughputSolverRON(solver_throughput_grid)
            solution = tput.solve(problem)
            topo, scale_factor = tput.to_replication_topology(solution)
            topo.cost_per_gb = solution.cost_egress / solution.problem.gbyte_to_transfer
            return topo
        else:
            raise NotImplementedError(f"Solver class {solver_class} not implemented")
    else:  # inter-region transfer w/o solver
        topo = ReplicationTopology()
        for i in range(max_instances):
            topo.add_objstore_instance_edge(src_region, src_region, i)
            topo.add_instance_instance_edge(src_region, i, dst_region, i, num_connections)
            topo.add_instance_objstore_edge(dst_region, i, dst_region)
        topo.cost_per_gb = CloudProvider.get_transfer_cost(src_region, dst_region)
        return topo


def map_object_key_prefix(source_prefix: str, source_key: str, dest_prefix: str, recursive: bool = False):
    """
    map_object_key_prefix computes the mapping of a source key in a bucket prefix to the destination.
    Users invoke a transfer via the CLI; aws s3 cp s3://bucket/source_prefix s3://bucket/dest_prefix.
    The CLI will query the object store for all objects in the source prefix and map them to the
    destination prefix using this function.
    """
    join = lambda prefix, fname: prefix + fname if prefix.endswith("/") else prefix + "/" + fname
    src_fname = source_key.split("/")[-1] if "/" in source_key and not source_key.endswith("/") else source_key
    if not recursive:
        if source_key == source_prefix:
            if dest_prefix == "" or dest_prefix == "/":
                return src_fname
            elif dest_prefix[-1] == "/":
                return dest_prefix + src_fname
            else:
                return dest_prefix
        else:
            rprint(f"\n:x: [bold red]In order to transfer objects using a prefix, you must use the --recursive or -r flag.[/bold red]")
            rprint(f"[yellow]If you meant to transfer a single object, pass the full source object key.[/yellow]")
            rprint(f"[bright_black]Try running: [bold]skyplane {' '.join(sys.argv[1:])} --recursive[/bold][/bright_black]")
            raise exceptions.MissingObjectException("Encountered a recursive transfer without the --recursive flag.")
    else:
        if source_prefix == "" or source_prefix == "/":
            if dest_prefix == "" or dest_prefix == "/":
                return source_key
            else:
                return join(dest_prefix, source_key)
        else:
            # catch special case: map_object_key_prefix("foo", "foobar/baz.txt", "", recursive=True)
            if not source_key.startswith(source_prefix + "/" if not source_prefix.endswith("/") else source_prefix):
                rprint(f"\n:x: [bold red]The source key {source_key} does not start with the source prefix {source_prefix}[/bold red]")
                raise exceptions.MissingObjectException(f"Source key {source_key} does not start with source prefix {source_prefix}")
            if dest_prefix == "" or dest_prefix == "/":
                return source_key[len(source_prefix) :]
            else:
                src_path_after_prefix = source_key[len(source_prefix) :]
                src_path_after_prefix = src_path_after_prefix[1:] if src_path_after_prefix.startswith("/") else src_path_after_prefix
                return join(dest_prefix, src_path_after_prefix)


def generate_full_transferobjlist(
    source_region: str,
    source_bucket: str,
    source_prefix: str,
    dest_region: str,
    dest_bucket: str,
    dest_prefix: str,
    recursive: bool = False,
) -> List[Tuple[ObjectStoreObject, ObjectStoreObject]]:
    """Query source region and destination region buckets and return list of objects to transfer."""
    source_iface = ObjectStoreInterface.create(source_region, source_bucket)
    dest_iface = ObjectStoreInterface.create(dest_region, dest_bucket)

<<<<<<< HEAD
    requester_pays = cloud_config.get_flag("requester_pays")
    if requester_pays:
        source_iface.activate_requester()

    # ensure buckets exist
=======
>>>>>>> 0d875bd3
    if not source_iface.bucket_exists():
        raise exceptions.MissingBucketException(f"Source bucket {source_bucket} does not exist")
    if not dest_iface.bucket_exists():
        raise exceptions.MissingBucketException(f"Destination bucket {dest_bucket} does not exist")
    source_objs, dest_objs = [], []

    # query all source region objects
    logger.fs.debug(f"Querying objects in {source_bucket}")
    with console.status(f"Querying objects in {source_bucket}") as status:
        for obj in source_iface.list_objects(source_prefix):
            source_objs.append(obj)
            status.update(f"Querying objects in {source_bucket} (found {len(source_objs)} objects so far)")
    if not source_objs:
        logger.error("Specified object does not exist.\n")
        raise exceptions.MissingObjectException(f"No objects were found in the specified prefix {source_prefix} in {source_bucket}")

    # map objects to destination object paths
    for source_obj in source_objs:
        try:
            dest_key = map_object_key_prefix(source_prefix, source_obj.key, dest_prefix, recursive=recursive)
        except exceptions.MissingObjectException:
            raise typer.Exit(1)
        if dest_region.startswith("aws"):
            dest_obj = S3Object(dest_region.split(":")[0], dest_bucket, dest_key)
        elif dest_region.startswith("gcp"):
            dest_obj = GCSObject(dest_region.split(":")[0], dest_bucket, dest_key)
        elif dest_region.startswith("azure"):
            dest_obj = AzureBlobObject(dest_region.split(":")[0], dest_bucket, dest_key)
        else:
            raise ValueError(f"Invalid dest_region {dest_region} - could not create corresponding object")
        # dest_obj = ObjectStoreObject(dest_region.split(":")[0], dest_bucket, dest_key)
        dest_objs.append(dest_obj)

    # query destination at dest_key
    logger.fs.debug(f"Querying objects in {dest_bucket}")
    dest_objs_keys = {obj.key for obj in dest_objs}
    found_dest_objs = {}
    with console.status(f"Querying objects in {dest_bucket}") as status:
        dst_objs = []
        for obj in dest_iface.list_objects(dest_prefix):
            if obj.key in dest_objs_keys:
                found_dest_objs[obj.key] = obj
            status.update(f"Querying objects in {dest_bucket} (found {len(dst_objs)} objects so far)")

    # enrich dest_objs with found_dest_objs
    for dest_obj in dest_objs:
        if dest_obj.key in found_dest_objs:
            dest_obj.size = found_dest_objs[dest_obj.key].size
            dest_obj.last_modified = found_dest_objs[dest_obj.key].last_modified

    return list(zip(source_objs, dest_objs))


def confirm_transfer(topo: ReplicationTopology, job: ReplicationJob, ask_to_confirm_transfer=True):
    console.print(
        f"\n[bold yellow]Will transfer {len(job.transfer_pairs)} objects totaling {format_bytes(job.transfer_size)} from {job.source_region} to {job.dest_region}[/bold yellow]"
    )
    sorted_counts = sorted(topo.per_region_count().items(), key=lambda x: x[0])
    console.print(
        f"    [bold][blue]VMs to provision:[/blue][/bold] [bright_black]{', '.join(f'{c}x {r}' for r, c in sorted_counts)}[/bright_black]"
    )
    if topo.cost_per_gb:
        console.print(
            f"    [bold][blue]Estimated egress cost:[/blue][/bold] [bright_black]${job.transfer_size / GB * topo.cost_per_gb:,.2f} at ${topo.cost_per_gb:,.2f}/GB[/bright_black]"
        )

    # print list of objects to transfer if not a random transfer
    if not job.random_chunk_size_mb:
        for src, dst in job.transfer_pairs[:4]:
            console.print(f"    [bright_black][bold]{src.key}[/bold] => [bold]{dst.key}[/bold][/bright_black]")
        if len(job.transfer_pairs) > 4:
            console.print(f"    [bright_black][bold]...[/bold][/bright_black]")
            for src, dst in job.transfer_pairs[4:][-4:]:
                console.print(f"    [bright_black][bold]{src.key}[/bold] => [bold]{dst.key}[/bold][/bright_black]")

    if ask_to_confirm_transfer:
        if typer.confirm("Continue?", default=True):
            logger.fs.debug("User confirmed transfer")
            console.print(
                "[bold green]Transfer starting[/bold green] (Tip: Enable auto-confirmation with `skyplane config set autoconfirm true`)"
            )
        else:
            logger.fs.error("Transfer cancelled by user.")
            console.print("[bold][red]Transfer cancelled by user.[/red][/bold]")
            raise typer.Abort()
    console.print("")


def launch_replication_job(
    topo: ReplicationTopology,
    job: ReplicationJob,
    gateway_docker_image: str = os.environ.get("SKYPLANE_DOCKER_IMAGE", gateway_docker_image()),
    # transfer flags
    debug: bool = False,
    reuse_gateways: bool = False,
    use_bbr: bool = False,
    use_compression: bool = False,
    use_e2ee: bool = True,
    use_socket_tls: bool = False,
    # multipart
    multipart_enabled: bool = False,
    multipart_min_threshold_mb: int = 128,
    multipart_min_size_mb: int = 8,
    multipart_max_chunks: int = 9990,
    # cloud provider specific options
    aws_use_spot_instances: bool = False,
    aws_instance_class: str = "m5.8xlarge",
    azure_use_spot_instances: bool = False,
    azure_instance_class: str = "Standard_D32_v4",
    gcp_use_spot_instances: bool = False,
    gcp_instance_class: str = "n2-standard-32",
    gcp_use_premium_network: bool = True,
    # logging options
    time_limit_seconds: Optional[int] = None,
    log_interval_s: float = 1.0,
    error_reporting_args: Optional[Dict] = None,
):
    if "SKYPLANE_DOCKER_IMAGE" in os.environ:
        rprint(f"[bright_black]Using overridden docker image: {gateway_docker_image}[/bright_black]")
    if reuse_gateways:
        typer.secho(
            f"Instances will remain up and may result in continued cloud billing. Remember to call `skyplane deprovision` to deprovision gateways.",
            fg="red",
            err=True,
            bold=True,
        )

    # make replicator client
    rc = ReplicatorClient(
        topo,
        gateway_docker_image=gateway_docker_image,
        aws_instance_class=aws_instance_class,
        azure_instance_class=azure_instance_class,
        gcp_instance_class=gcp_instance_class,
        gcp_use_premium_network=gcp_use_premium_network,
    )
    typer.secho(f"Storing debug information for transfer in {rc.transfer_dir / 'client.log'}", fg="yellow", err=True)
    (rc.transfer_dir / "topology.json").write_text(topo.to_json())

    stats = TransferStats.empty()
    try:
        rc.provision_gateways(
            reuse_gateways,
            use_bbr=use_bbr,
            use_compression=use_compression,
            use_e2ee=use_e2ee,
            use_socket_tls=use_socket_tls,
            aws_use_spot_instances=aws_use_spot_instances,
            azure_use_spot_instances=azure_use_spot_instances,
            gcp_use_spot_instances=gcp_use_spot_instances,
        )
        for node, gw in rc.bound_nodes.items():
            logger.fs.info(f"Log URLs for {gw.uuid()} ({node.region}:{node.instance})")
            logger.fs.info(f"\tLog viewer: {gw.gateway_log_viewer_url}")
            logger.fs.info(f"\tAPI: {gw.gateway_api_url}")
        job = rc.run_replication_plan(
            job,
            multipart_enabled=multipart_enabled,
            multipart_min_threshold_mb=multipart_min_threshold_mb,
            multipart_min_size_mb=multipart_min_size_mb,
            multipart_max_chunks=multipart_max_chunks,
        )
        total_bytes = sum([chunk_req.chunk.chunk_length_bytes for chunk_req in job.chunk_requests])
        console.print(f":rocket: [bold blue]{total_bytes / GB:.2f}GB transfer job launched[/bold blue]")

        stats = rc.monitor_transfer(
            job,
            show_spinner=True,
            log_interval_s=log_interval_s,
            log_to_file=True,
            time_limit_seconds=time_limit_seconds,
            multipart=multipart_enabled,
            write_profile=debug,
            write_socket_profile=debug,
            copy_gateway_logs=debug,
        )
    except (KeyboardInterrupt, exceptions.SkyplaneException) as e:
        if isinstance(e, KeyboardInterrupt):
            rprint("\n[bold red]Transfer cancelled by user. Exiting.[/bold red]")
        elif isinstance(e, exceptions.SkyplaneException):
            console.print(f"[bright_black]{traceback.format_exc()}[/bright_black]")
            console.print(e.pretty_print_str())
        if not reuse_gateways:
            logger.fs.warning("Deprovisioning gateways then exiting. Please wait...")
            # disable sigint to prevent repeated KeyboardInterrupts
            s = signal.signal(signal.SIGINT, signal.SIG_IGN)
            rc.deprovision_gateways()
            signal.signal(signal.SIGINT, s)

        client = UsageClient()
        if client.enabled():
            error_dict = {"loc": "launch_replication_job", "message": str(e)[:150]}
            err_stats = client.make_error(job.source_region, job.dest_region, error_dict, error_reporting_args)
            destination = client.write_usage_data(err_stats)
            client.report_usage_data("error", err_stats, destination)
        os._exit(1)  # exit now

    if not reuse_gateways:
        s = signal.signal(signal.SIGINT, signal.SIG_IGN)
        rc.deprovision_gateways()
        signal.signal(signal.SIGINT, s)
    if stats.monitor_status == "error":
        err = ""
        for instance, errors in stats.errors.items():
            for error in errors:
                typer.secho(f"\n❌ {instance} encountered error:", fg="red", err=True, bold=True)
                typer.secho(error, fg="red", err=True)
                err += error + "\n"
        client = UsageClient()
        if client.enabled():
            error_dict = {"loc": "replication_monitor", "message": err[:150]}
            err_stats = client.make_error(job.source_region, job.dest_region, error_dict, error_reporting_args)
            destination = client.write_usage_data(err_stats)
            client.report_usage_data("error", err_stats, destination)
        raise typer.Exit(1)
    elif stats.monitor_status == "completed":
        rprint(f"\n:white_check_mark: [bold green]Transfer completed successfully[/bold green]")
        runtime_line = f"[white]Transfer runtime:[/white] [bright_black]{stats.total_runtime_s:.2f}s[/bright_black]"
        throughput_line = f"[white]Throughput:[/white] [bright_black]{stats.throughput_gbits:.2f}Gbps[/bright_black]"
        rprint(f"{runtime_line}, {throughput_line}")
    else:
        rprint(f"\n:x: [bold red]Transfer failed[/bold red]")
        rprint(stats)
        client = UsageClient()
        if client.enabled():
            error_dict = {"loc": "replication_monitor", "message": stats.monitor_status}
            err_stats = client.make_error(job.source_region, job.dest_region, error_dict, error_reporting_args)
            destination = client.write_usage_data(err_stats)
            client.report_usage_data("error", err_stats, destination)
    return stats<|MERGE_RESOLUTION|>--- conflicted
+++ resolved
@@ -159,14 +159,11 @@
     source_iface = ObjectStoreInterface.create(source_region, source_bucket)
     dest_iface = ObjectStoreInterface.create(dest_region, dest_bucket)
 
-<<<<<<< HEAD
     requester_pays = cloud_config.get_flag("requester_pays")
     if requester_pays:
         source_iface.activate_requester()
 
     # ensure buckets exist
-=======
->>>>>>> 0d875bd3
     if not source_iface.bucket_exists():
         raise exceptions.MissingBucketException(f"Source bucket {source_bucket} does not exist")
     if not dest_iface.bucket_exists():
