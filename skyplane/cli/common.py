--- conflicted
+++ resolved
@@ -26,7 +26,7 @@
     console.print(f"[bright_black]{header}[/bright_black]\n")
 
 
-<<<<<<< HEAD
+
 def parse_path(path: str):
     def is_plausible_local_path(path_test: str):
         path_test = Path(path_test)
@@ -68,8 +68,6 @@
     raise ValueError(f"Parse error {path}")
 
 
-=======
->>>>>>> 3efc9769
 def print_stats_completed(total_runtime_s, throughput_gbits):
     console.print(f"\n:white_check_mark: [bold green]Transfer completed successfully[/bold green]")
     runtime_line = f"[white]Transfer runtime:[/white] [bright_black]{total_runtime_s:.2f}s[/bright_black]"
