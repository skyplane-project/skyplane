--- conflicted
+++ resolved
@@ -78,12 +78,8 @@
     # check/update fs.file-max limit
     if current_limit_hard < hard_limit:
         typer.secho(
-<<<<<<< HEAD
             f"Warning: file limit is set to {current_limit_hard}, which is less than the recommended minimum of {hard_limit}",
             fg="red", err=True,
-=======
-            f"Warning: file limit is set to {current_limit_hard}, which is less than the recommended minimum of {hard_limit}", fg="red"
->>>>>>> 719070a7
         )
         increase_ulimit = ["sudo", "sysctl", "-w", f"fs.file-max={hard_limit}"]
         typer.secho(f"Run the following command to increase the hard file limit to the recommended number ({hard_limit}):", fg="yellow")
