--- conflicted
+++ resolved
@@ -186,11 +186,7 @@
             partitions = [cr.chunk.partition_id for cr in batch]
             print("partitions", partitions)
             if reply.status != 200:
-<<<<<<< HEAD
                 print(f"failed to dispatch {server.instance_name()}: {reply.data.decode('utf-8')}") 
-=======
-                print("failed to dispatch") 
->>>>>>> ec3d9c5c
                 print(server.instance_name())
                 print(server.public_ip())
                 time.sleep(100000)
