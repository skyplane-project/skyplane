import threading
import functools
from collections import Counter

import urllib3
import os

from typing import TYPE_CHECKING, Dict, List, Optional, Tuple
from collections import defaultdict, Counter
from skyplane import compute
from skyplane.api.dataplane import Dataplane
from skyplane.api.config import TransferConfig
from skyplane.planner.topology import ReplicationTopology, ReplicationTopologyGateway
from skyplane.api.tracker import TransferHook
from skyplane.broadcast.impl.bc_tracker import BCTransferProgressTracker
from skyplane.broadcast.impl.bc_transfer_job import BCCopyJob, BCSyncJob, BCTransferJob
from skyplane.utils.definitions import gateway_docker_image
from pprint import pprint
from skyplane.broadcast.bc_plan import BroadcastReplicationTopology
from skyplane.broadcast.gateway.gateway_program import (
    GatewayProgram,
    GatewaySend,
    GatewayReceive,
    GatewayReadObjectStore,
    GatewayWriteObjectStore,
    GatewayWriteLocal,
    GatewayGenData,
    GatewayMuxAnd,
    GatewayMuxOr,
    GatewayOperator,
)

from skyplane.utils import logger
from skyplane.utils.fn import PathLike
import nacl.secret
import nacl.utils
import urllib3

if TYPE_CHECKING:
    from skyplane.api.provisioner import Provisioner


class BroadcastDataplane(Dataplane):
    # TODO: need to change this
    """A Dataplane represents a concrete Skyplane broadcast network, including topology and VMs."""

    def __init__(
        self,
        clientid: str,
        topology: BroadcastReplicationTopology,
        provisioner: "Provisioner",
        transfer_config: TransferConfig,
    ):
        self.clientid = clientid
        self.topology = topology
        self.src_region_tag = self.topology.source_region()
        self.dst_region_tags = self.topology.sink_regions()
        regions = Counter([node.region for node in self.topology.gateway_nodes])
        self.max_instances = int(regions[max(regions, key=regions.get)])
        self.provisioner = provisioner
        self.transfer_config = transfer_config
        self.http_pool = urllib3.PoolManager(retries=urllib3.Retry(total=3))
        self.provisioning_lock = threading.Lock()
        self.provisioned = False
        self.gateway_programs = None

        # pending tracker tasks
        self.jobs_to_dispatch: List[BCTransferJob] = []
        self.pending_transfers: List[BCTransferProgressTracker] = []
        self.bound_nodes: Dict[ReplicationTopologyGateway, compute.Server] = {}

    def get_ips_in_region(self, region: str):
        public_ips = [self.bound_nodes[n].public_ip() for n in self.topology.gateway_nodes if n.region == region]
        private_ips = [self.bound_nodes[n].private_ip() for n in self.topology.gateway_nodes if n.region == region]
        return public_ips, private_ips

    def get_object_store_connection(self, region: str):
        provider = region.split(":")[0]
        if provider == "aws" or provider == "gcp":
            #n_conn = 32
            n_conn = 16
        elif provider == "azure":
            n_conn = 24  # due to throttling limits from authentication
        return n_conn

    def add_operator_receive_send(
        self,
        solution_graph,
        bc_pg: GatewayProgram,
        region: str,
        partition_ids: List[int],
        obj_store: Optional[Tuple[str, str]] = None,
        dst_op: Optional[GatewayReceive] = None,
        gen_random_data: bool = False,
        max_conn_per_vm: int = 256,
    ) -> bool:
        if dst_op is not None:
            receive_op = dst_op
        else:
            if obj_store is None:
                if gen_random_data:
                    receive_op = GatewayGenData(size_mb=self.transfer_config.random_chunk_size_mb)
                else:
                    receive_op = GatewayReceive()
            else:
                receive_op = GatewayReadObjectStore(
                    bucket_name=obj_store[0], bucket_region=obj_store[1], num_connections=self.get_object_store_connection(region)
                )

        # find set of regions & ips in each region to send to for this partition
        g = solution_graph

        any_id = partition_ids[0]
        next_regions = set([edge[1] for edge in g.out_edges(region, data=True) if str(any_id) in edge[-1]["partitions"]])

        # if no regions to forward data to
        if len(next_regions) == 0:
<<<<<<< HEAD
            #print(f"{region} has no next region to forward data to: {g.edges.data()}")
=======
>>>>>>> ec3d9c5c
            return False

        # region name --> ips in this region
        region_to_ips_map = {}
        region_to_private_ips_map = {}
        for next_region in next_regions:
            region_to_ips_map[next_region], region_to_private_ips_map[next_region] = self.get_ips_in_region(next_region)

        # use muxand or muxor for partition_id
        operation = "MUX_AND" if len(next_regions) > 1 else "MUX_OR"
        mux_op = GatewayMuxAnd() if len(next_regions) > 1 else GatewayMuxOr()

        # non-dst node: add receive_op into gateway program
        if dst_op is None:
            bc_pg.add_operator(receive_op, partition_id=tuple(partition_ids))

        # MUX_AND: send this partition to multiple regions
        if operation == "MUX_AND":
            if dst_op is not None and dst_op.op_type == "mux_and":
                mux_op = receive_op
            else:  # do not add any nested mux_and if dst_op parent is mux_and
                bc_pg.add_operator(mux_op, receive_op, partition_id=tuple(partition_ids))

            tot_senders = sum([len(next_region_ips) for next_region_ips in region_to_ips_map.values()])

            for next_region, next_region_ips in region_to_ips_map.items():
                num_connections = int(max_conn_per_vm / tot_senders)

                if (
                    next_region.split(":")[0] == region.split(":")[0] and region.split(":")[0] == "gcp"
                ):  # gcp to gcp connection, use private ips
                    print("GCP to GCP connection, should use private ips")
                    send_ops = [
                        GatewaySend(ip, num_connections=num_connections, region=next_region)
                        for ip in region_to_private_ips_map[next_region]
                    ]
                else:
                    send_ops = [GatewaySend(ip, num_connections=num_connections, region=next_region) for ip in next_region_ips]

                # if next region has >1 gateways, add MUX_OR
                if len(next_region_ips) > 1:
                    mux_or_op = GatewayMuxOr()
                    bc_pg.add_operator(mux_or_op, mux_op, partition_id=tuple(partition_ids))
                    bc_pg.add_operators(send_ops, mux_or_op, partition_id=tuple(partition_ids))
                else:  # otherwise, the parent of send_op is mux_op ("MUX_AND")
                    assert len(send_ops) == 1
                    bc_pg.add_operator(send_ops[0], mux_op, partition_id=tuple(partition_ids))
        else:
            # only send this partition to a single region
            assert len(region_to_ips_map) == 1

            next_region = list(region_to_ips_map.keys())[0]

            if next_region.split(":")[0] == region.split(":")[0] and region.split(":")[0] == "gcp":
                print("GCP to GCP connection, should use private ips")
                ips = [ip for next_region_ips in region_to_private_ips_map.values() for ip in next_region_ips]
            else:
                ips = [ip for next_region_ips in region_to_ips_map.values() for ip in next_region_ips]

            num_connections = int(max_conn_per_vm / len(ips))
            send_ops = [GatewaySend(ip, num_connections=num_connections, region=next_region) for ip in ips]

            # if num of gateways > 1, then connect to MUX_OR
            if len(ips) > 1:
                bc_pg.add_operator(mux_op, receive_op, partition_id=tuple(partition_ids))
                bc_pg.add_operators(send_ops, mux_op)
            else:
                bc_pg.add_operators(send_ops, receive_op, partition_id=tuple(partition_ids))

        # print("Number of connections: ", num_connections)
        return True

    def add_dst_operator(
        self, solution_graph, bc_pg: GatewayProgram, region: str, partition_ids: List[int], obj_store: Optional[Tuple[str, str]] = None
    ):
        receive_op = GatewayReceive()
        bc_pg.add_operator(receive_op, partition_id=tuple(partition_ids))

        # write
        if obj_store is None:
            write_op = GatewayWriteLocal()  # not pass in the path for now
        else:
            write_op = GatewayWriteObjectStore(
                bucket_name=obj_store[0], bucket_region=obj_store[1], num_connections=self.get_object_store_connection(region)
            )

        g = solution_graph
        any_id = partition_ids[0]
        next_regions = set([edge[1] for edge in g.out_edges(region, data=True) if any_id in edge[-1]["partitions"]])

        # if no regions to forward data to, just write
        if len(next_regions) == 0:
            bc_pg.add_operator(write_op, receive_op, partition_id=tuple(partition_ids))
        else:  # otherwise, "and" --> write and forward
            mux_and_op = GatewayMuxAnd()
            bc_pg.add_operator(mux_and_op, receive_op, partition_id=tuple(partition_ids))
            bc_pg.add_operator(write_op, mux_and_op, partition_id=tuple(partition_ids))
            self.add_operator_receive_send(bc_pg, region, partition_ids, dst_op=mux_and_op)

    def remap_keys(self, mapping):
        return [{"partitions": k, "value": v} for k, v in mapping.items()]

    @property
    @functools.lru_cache(maxsize=None)
    def current_gw_programs(self):
        solution_graph = self.topology.nx_graph

        num_partitions = self.topology.num_partitions
        src = self.src_region_tag
        dsts = self.dst_region_tags

        # region name --> gateway program shared by all gateways in this region
        gateway_programs = {}

        # NOTE: assume all transfer object share the same (src, dsts)? might not be correct
        one_transfer_job = self.jobs_to_dispatch[0]
        if not self.transfer_config.gen_random_data:
            src_obj_store = (one_transfer_job.src_bucket, one_transfer_job.src_region)

            dsts_obj_store_map = {}
            # dst bucket, dst region
            for b, r in one_transfer_job.dst_regions.items():
                dsts_obj_store_map[r] = (b, r)

            gen_random_data = False
        else:
            src_obj_store = None
            dsts_obj_store_map = None
            gen_random_data = True

        for node in solution_graph.nodes:
            node_gateway_program = GatewayProgram()

            partition_to_next_regions = {}
            for i in range(num_partitions):
                partition_to_next_regions[i] = set(
                    [edge[1] for edge in solution_graph.out_edges(node, data=True) if i in edge[-1]["partitions"]]
                )

            import collections

            keys_per_set = collections.defaultdict(list)
            for key, value in partition_to_next_regions.items():
                keys_per_set[frozenset(value)].append(key)

            list_of_partitions = list(keys_per_set.values())

            # source node: read from object store or generate random data, then forward data
            for partitions in list_of_partitions:
                # print("Processing partitions: ", partitions)
                if node == src:
                    self.add_operator_receive_send(
                        solution_graph, node_gateway_program, node, partitions, obj_store=src_obj_store, gen_random_data=gen_random_data
                    )

                # dst receive data, write to object store / write local (if obj_store=None), forward data if needed
                elif node in dsts:
                    dst_obj_store = None if dsts_obj_store_map is None else dsts_obj_store_map[node]
                    self.add_dst_operator(solution_graph, node_gateway_program, node, partitions, obj_store=dst_obj_store)

                # overlay node only forward data
                else:
                    self.add_operator_receive_send(solution_graph, node_gateway_program, node, partitions, obj_store=None)

            gateway_programs[node] = self.remap_keys(node_gateway_program.to_dict())
            assert len(gateway_programs[node]) > 0, f"Empty gateway program {node}"
            print("PROGRAM", gateway_programs[node])

        return gateway_programs

    def _start_gateway(
        self,
        gateway_docker_image: str,
        gateway_node: ReplicationTopologyGateway,
        gateway_server: compute.Server,
        gateway_log_dir: Optional[PathLike] = None,
        authorize_ssh_pub_key: Optional[str] = None,
        e2ee_key_bytes: Optional[str] = None,
    ):
        am_source = gateway_node in self.topology.source_instances()
        am_sink = gateway_node in self.topology.sink_instances()

        # start gateway
        if gateway_log_dir:
            gateway_server.init_log_files(gateway_log_dir)
        if authorize_ssh_pub_key:
            gateway_server.copy_public_key(authorize_ssh_pub_key)

        print("current program", self.current_gw_programs)

        gateway_server.start_gateway(
            {},  # don't need setup arguments here to pass as outgoing_ports
            gateway_programs=self.current_gw_programs,  # NOTE: BC pass in gateway programs
            gateway_docker_image=gateway_docker_image,
            e2ee_key_bytes=e2ee_key_bytes if (self.transfer_config.use_e2ee and (am_source or am_sink)) else None,
            use_bbr=False,
            use_compression=self.transfer_config.use_compression,
            use_socket_tls=self.transfer_config.use_socket_tls,
        )

    def source_gateways(self) -> List[compute.Server]:
        return [self.bound_nodes[n] for n in self.topology.source_instances()] if self.provisioned else []

    def sink_gateways(self) -> List[compute.Server]:
        return [self.bound_nodes[n] for n in self.topology.sink_instances()] if self.provisioned else []

    def queue_copy(
        self,
        src: str,
        dsts: List[str],
        recursive: bool = False,
    ) -> str:
        if len(src) != 0:
            assert self.transfer_config.gen_random_data is False
            job = BCCopyJob(
                src,
                dsts[0],
                recursive,
                dst_paths=dsts,
                requester_pays=self.transfer_config.requester_pays,
                transfer_config=self.transfer_config,
            )
        else:
            assert self.transfer_config.gen_random_data is True
            job = BCCopyJob("", "", False, [], requester_pays=self.transfer_config.requester_pays, transfer_config=self.transfer_config)

        logger.fs.debug(f"[SkyplaneBroadcastClient] Queued copy job {job}")
        self.jobs_to_dispatch.append(job)
        return job.uuid

    def queue_sync(
        self,
        src: str,
        dsts: List[str],
        recursive: bool = False,
    ) -> str:
        job = BCSyncJob(
            src,
            dsts[0],
            recursive,
            dst_paths=dsts,
            requester_pays=self.transfer_config.requester_pays,
            transfer_config=self.transfer_config,
        )
        logger.fs.debug(f"[SkyplaneBroadcastClient] Queued sync job {job}")
        self.jobs_to_dispatch.append(job)
        return job.uuid

    def run_async(self, hooks: Optional[TransferHook] = None) -> BCTransferProgressTracker:
        if not self.provisioned:
            logger.error("Dataplane must be pre-provisioned. Call dataplane.provision() before starting a transfer")
        tracker = BCTransferProgressTracker(self, self.jobs_to_dispatch, self.transfer_config, hooks)
        self.pending_transfers.append(tracker)
        tracker.start()
        logger.fs.info(f"[SkyplaneBroadcastClient] Started async transfer with {len(self.jobs_to_dispatch)} jobs")
        self.jobs_to_dispatch = []
        return tracker

    def run(self, hooks: Optional[TransferHook] = None):
        tracker = self.run_async(hooks)
        logger.fs.debug(f"[SkyplaneBroadcastClient] Waiting for transfer to complete")
        tracker.join()<|MERGE_RESOLUTION|>--- conflicted
+++ resolved
@@ -115,10 +115,7 @@
 
         # if no regions to forward data to
         if len(next_regions) == 0:
-<<<<<<< HEAD
             #print(f"{region} has no next region to forward data to: {g.edges.data()}")
-=======
->>>>>>> ec3d9c5c
             return False
 
         # region name --> ips in this region
