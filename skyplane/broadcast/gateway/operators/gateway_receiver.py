--- conflicted
+++ resolved
@@ -17,12 +17,6 @@
 from skyplane.utils.definitions import MB
 from skyplane.utils.timer import Timer
 
-<<<<<<< HEAD
-
-
-
-=======
->>>>>>> 5099e8eb
 
 class GatewayReceiver:
     def __init__(
