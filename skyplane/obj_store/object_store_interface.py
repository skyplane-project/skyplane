from dataclasses import dataclass

from typing import Iterator, List, Optional, Tuple


@dataclass
class ObjectStoreObject:
    """Defines object in object store."""

    provider: str
    bucket: str
    key: str
    size: Optional[int] = None
    last_modified: Optional[str] = None
    mime_type: Optional[str] = None

    @property
    def exists(self):
        return self.size is not None and self.last_modified is not None

    def full_path(self):
        raise NotImplementedError()


class ObjectStoreInterface:
    def path(self) -> str:
        raise NotImplementedError()

    def region_tag(self) -> str:
        raise NotImplementedError()

    def bucket(self) -> str:
        raise NotImplementedError()

    def set_requester_bool(self, requester: bool):
        return

    def create_bucket(self, region_tag: str):
        raise NotImplementedError()

    def delete_bucket(self):
        raise NotImplementedError()

    def bucket_exists(self) -> bool:
        raise NotImplementedError()

    def exists(self, obj_name: str) -> bool:
        raise NotImplementedError()

    def list_objects(self, prefix="") -> Iterator[ObjectStoreObject]:
        raise NotImplementedError()

    def get_obj_size(self, obj_name) -> int:
        raise NotImplementedError()

    def get_obj_last_modified(self, obj_name):
        raise NotImplementedError()

    def get_obj_mime_type(self, obj_name):
        raise NotImplementedError()

    def download_object(
        self, src_object_name, dst_file_path, offset_bytes=None, size_bytes=None, write_at_offset=False, generate_md5: bool = False
    ) -> Tuple[Optional[str], Optional[bytes]]:
        """
        Downloads an object from the bucket to a local file.

        :param src_object_name: The object key in the source bucket.
        :param dst_file_path: The path to the file to write the object to
        :param offset_bytes: The offset in bytes from the start of the object to begin the download.
        If None, the download starts from the beginning of the object.
        :param size_bytes: The number of bytes to download. If None, the download will download the entire object.
        :param write_at_offset: If True, the file will be written at the offset specified by
        offset_bytes. If False, the file will be overwritten.
        :param generate_md5: If True, the MD5 hash of downloaded data will be returned.
        """
        raise NotImplementedError()

    def upload_object(
        self,
        src_file_path,
        dst_object_name,
        part_number=None,
        upload_id=None,
        check_md5: Optional[bytes] = None,
        mime_type: Optional[str] = None,
    ):
        """
        Uploads a file to the specified object

        :param src_file_path: The path to the file you want to upload,
        :param dst_object_name: The destination key of the object to be uploaded.
        :param part_number: For multipart uploads, the part number to upload.
        :param upload_id: For multipart uploads, the upload ID for the whole file to upload to.
        :param check_md5: The MD5 checksum of the file. If this is provided, the server will check the
        MD5 checksum of the file and raise ObjectStoreChecksumMismatchException if it doesn't match.
        """
        raise NotImplementedError()

    def delete_objects(self, keys: List[str]):
        raise NotImplementedError()

    def initiate_multipart_upload(self, dst_object_name: str, mime_type: Optional[str] = None) -> str:
        raise ValueError("Multipart uploads not supported")

<<<<<<< HEAD
    def complete_multipart_upload(self, dst_object_name: str, upload_id: str):
        return ValueError("Multipart uploads not supported")
    
    def download_http(self, chunk_req):
        raise NotImplementedError()
=======
    def complete_multipart_upload(self, dst_object_name: str, upload_id: str) -> None:
        raise ValueError("Multipart uploads not supported")
>>>>>>> 2d128e2a

    @staticmethod
    def create(region_tag: str, bucket: str):
        if region_tag.startswith("aws"):
            from skyplane.obj_store.s3_interface import S3Interface

            return S3Interface(bucket)
        elif region_tag.startswith("gcp"):
            from skyplane.obj_store.gcs_interface import GCSInterface

            return GCSInterface(bucket)
        elif region_tag.startswith("azure"):
            from skyplane.obj_store.azure_blob_interface import AzureBlobInterface

            storage_account, container = bucket.split("/", 1)  # <storage_account>/<container>
            return AzureBlobInterface(storage_account, container)
        else:
            raise ValueError(f"Invalid region_tag {region_tag} - could not create interface")
    
    @staticmethod
    def create_http(bucket_name: str):
        from skyplane.obj_store.http_interface import HttpInterface
        return HttpInterface(bucket_name)<|MERGE_RESOLUTION|>--- conflicted
+++ resolved
@@ -101,18 +101,13 @@
         raise NotImplementedError()
 
     def initiate_multipart_upload(self, dst_object_name: str, mime_type: Optional[str] = None) -> str:
-        raise ValueError("Multipart uploads not supported")
+        raise NotImplementedError("Multipart uploads not supported")
 
-<<<<<<< HEAD
-    def complete_multipart_upload(self, dst_object_name: str, upload_id: str):
-        return ValueError("Multipart uploads not supported")
+    def complete_multipart_upload(self, dst_object_name: str, upload_id: str) -> None:
+        raise NotImplementedError("Multipart uploads not supported")
     
     def download_http(self, chunk_req):
         raise NotImplementedError()
-=======
-    def complete_multipart_upload(self, dst_object_name: str, upload_id: str) -> None:
-        raise ValueError("Multipart uploads not supported")
->>>>>>> 2d128e2a
 
     @staticmethod
     def create(region_tag: str, bucket: str):
