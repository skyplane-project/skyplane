--- conflicted
+++ resolved
@@ -1,10 +1,6 @@
 from dataclasses import dataclass
 
-<<<<<<< HEAD
-from typing import Any, Iterator, List, Optional, Tuple
-=======
-from typing import List, Optional, Tuple
->>>>>>> 7592f5f2
+from typing import Any, List, Optional, Tuple
 
 from skyplane.obj_store.storage_interface import StorageInterface
 
