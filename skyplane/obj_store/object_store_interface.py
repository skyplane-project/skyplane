from dataclasses import dataclass
from typing import List, Optional


@dataclass
class ObjectStoreObject:
    """Defines object in object store."""

    provider: str
    bucket: str
    key: str
    size: Optional[int] = None
    last_modified: Optional[str] = None

    @property
    def exists(self):
        return self.size is not None and self.last_modified is not None

    def full_path(self):
        raise NotImplementedError()


class ObjectStoreInterface:
    def region_tag(self):
        raise NotImplementedError()

    def bucket_exists(self):
        raise NotImplementedError()

    def create_bucket(self):
        raise NotImplementedError()

    def delete_bucket(self):
        raise NotImplementedError()

    def list_objects(self, prefix=""):
        raise NotImplementedError()

    def exists(self):
        raise NotImplementedError()

    def get_obj_size(self, obj_name):
        raise NotImplementedError()

<<<<<<< HEAD
    def get_obj_last_modified(self, obj_name):
        raise NotImplementedError()

    def download_object(self, src_object_name, dst_file_path, offset_bytes=None, size_bytes=None):
=======
    def download_object(
        self, src_object_name, dst_file_path, offset_bytes=None, size_bytes=None, write_at_offset=False, generate_md5: bool = False
    ) -> Optional[bytes]:
        """
        Downloads an object from the bucket to a local file.

        :param src_object_name: The object key in the source bucket.
        :param dst_file_path: The path to the file to write the object to
        :param offset_bytes: The offset in bytes from the start of the object to begin the download.
        If None, the download starts from the beginning of the object.
        :param size_bytes: The number of bytes to download. If None, the download will download the entire object.
        :param write_at_offset: If True, the file will be written at the offset specified by
        offset_bytes. If False, the file will be overwritten.
        :param generate_md5: If True, the MD5 hash of downloaded data will be returned.
        """
>>>>>>> bf415c56
        raise NotImplementedError()

    def upload_object(self, src_file_path, dst_object_name, part_number=None, upload_id=None, check_md5: Optional[bytes] = None):
        """
        Uploads a file to the specified object

        :param src_file_path: The path to the file you want to upload,
        :param dst_object_name: The destination key of the object to be uploaded.
        :param part_number: For multipart uploads, the part number to upload.
        :param upload_id: For multipart uploads, the upload ID for the whole file to upload to.
        :param check_md5: The MD5 checksum of the file. If this is provided, the server will check the
        MD5 checksum of the file and raise ObjectStoreChecksumMismatchException if it doesn't match.
        """
        raise NotImplementedError()

    def delete_objects(self, keys: List[str]):
        raise NotImplementedError()

    def initiate_multipart_upload(self, dst_object_name):
        return ValueError("Multipart uploads not supported")

    def complete_multipart_upload(self, dst_object_name, upload_id):
        return ValueError("Multipart uploads not supported")

    @staticmethod
    def create(region_tag: str, bucket: str, create_bucket: bool = False):
        if region_tag.startswith("aws"):
            from skyplane.obj_store.s3_interface import S3Interface

            _, region = region_tag.split(":", 1)
            return S3Interface(bucket, aws_region=region, create_bucket=create_bucket)
        elif region_tag.startswith("gcp"):
            from skyplane.obj_store.gcs_interface import GCSInterface

            _, region = region_tag.split(":", 1)
            return GCSInterface(bucket, gcp_region=region, create_bucket=create_bucket)
        elif region_tag.startswith("azure"):
            from skyplane.obj_store.azure_interface import AzureInterface

            storage_account, container = bucket.split("/", 1)  # <storage_account>/<container>
            _, region = region_tag.split(":", 1)
            return AzureInterface(storage_account, container, region=region, create_bucket=create_bucket)
        else:
            raise ValueError(f"Invalid region_tag {region_tag} - could not create interface")


class NoSuchObjectException(Exception):
    pass<|MERGE_RESOLUTION|>--- conflicted
+++ resolved
@@ -42,12 +42,9 @@
     def get_obj_size(self, obj_name):
         raise NotImplementedError()
 
-<<<<<<< HEAD
     def get_obj_last_modified(self, obj_name):
         raise NotImplementedError()
 
-    def download_object(self, src_object_name, dst_file_path, offset_bytes=None, size_bytes=None):
-=======
     def download_object(
         self, src_object_name, dst_file_path, offset_bytes=None, size_bytes=None, write_at_offset=False, generate_md5: bool = False
     ) -> Optional[bytes]:
@@ -63,7 +60,6 @@
         offset_bytes. If False, the file will be overwritten.
         :param generate_md5: If True, the MD5 hash of downloaded data will be returned.
         """
->>>>>>> bf415c56
         raise NotImplementedError()
 
     def upload_object(self, src_file_path, dst_object_name, part_number=None, upload_id=None, check_md5: Optional[bytes] = None):
