<<<<<<< HEAD
from functools import lru_cache
import os
=======
import base64
>>>>>>> bf415c56
import datetime
import hashlib
import os
from typing import Iterator, List, Optional
from xml.etree import ElementTree

import requests
from skyplane import exceptions
from skyplane.compute.gcp.gcp_auth import GCPAuthentication
from skyplane.obj_store.object_store_interface import NoSuchObjectException, ObjectStoreInterface, ObjectStoreObject
from skyplane.utils import logger


class GCSObject(ObjectStoreObject):
    def full_path(self):
        return os.path.join(f"gs://{self.bucket}", self.key)


class GCSInterface(ObjectStoreInterface):
    def __init__(self, bucket_name, gcp_region="infer", create_bucket=False):
        self.bucket_name = bucket_name
        self.auth = GCPAuthentication()
        # self.auth.set_service_account_credentials("skyplane1") # use service account credentials
        self._gcs_client = self.auth.get_storage_client()
        try:
            self.gcp_region = self.infer_gcp_region(bucket_name) if gcp_region is None or gcp_region == "infer" else gcp_region
            if not self.bucket_exists():
                raise exceptions.MissingBucketException()
        except exceptions.MissingBucketException:
            if create_bucket:
                assert gcp_region is not None and gcp_region != "infer", "Must specify AWS region when creating bucket"
                self.gcp_region = gcp_region
                self.create_bucket()
                logger.info(f"Created GCS bucket {self.bucket_name} in region {self.gcp_region}")
            else:
                raise

    def region_tag(self):
        return "gcp:" + self.gcp_region

    def map_region_to_zone(self, region) -> str:
        """Resolves bucket locations to a valid zone."""
        parsed_region = region.lower().split("-")
        if len(parsed_region) == 3:
            return region
        elif len(parsed_region) == 2 or len(parsed_region) == 1:
            # query the API to get the list of zones in the region and return the first one
            compute = self.auth.get_gcp_client()
            zones = compute.zones().list(project=self.auth.project_id).execute()
            for zone in zones["items"]:
                if zone["name"].startswith(region):
                    return zone["name"]
        raise ValueError(f"No GCP zone found for region {region}")

    def infer_gcp_region(self, bucket_name: str):
        bucket = self._gcs_client.lookup_bucket(bucket_name)
        if bucket is None:
            raise exceptions.MissingBucketException(f"GCS bucket {bucket_name} does not exist")
        return self.map_region_to_zone(bucket.location.lower())

    def bucket_exists(self):
        try:
            self._gcs_client.get_bucket(self.bucket_name)
            return True
        except Exception:
            return False

    def create_bucket(self, premium_tier=True):
        if not self.bucket_exists():
            bucket = self._gcs_client.bucket(self.bucket_name)
            bucket.storage_class = "STANDARD"
            region_without_zone = "-".join(self.gcp_region.split("-")[:2])
            self._gcs_client.create_bucket(bucket, location=region_without_zone)
        assert self.bucket_exists()

    def delete_bucket(self):
        self._gcs_client.get_bucket(self.bucket_name).delete()

    def list_objects(self, prefix="") -> Iterator[GCSObject]:
        blobs = self._gcs_client.list_blobs(self.bucket_name, prefix=prefix)
        for blob in blobs:
            yield GCSObject("gcs", self.bucket_name, blob.name, blob.size, blob.updated)

    def delete_objects(self, keys: List[str]):
        for key in keys:
            self._gcs_client.bucket(self.bucket_name).blob(key).delete()

    @lru_cache(maxsize=1024)
    def get_obj_metadata(self, obj_name):
        bucket = self._gcs_client.bucket(self.bucket_name)
        blob = bucket.get_blob(obj_name)
        if blob is None:
            raise NoSuchObjectException(
                f"Object {obj_name} does not exist in bucket {self.bucket_name}, or you do not have permission to access it"
            )
        return blob

    def get_obj_size(self, obj_name):
        return self.get_obj_metadata(obj_name).size

    def get_obj_last_modified(self, obj_name):
        return self.get_obj_metadata(obj_name).updated

    def exists(self, obj_name):
        try:
            self.get_obj_metadata(obj_name)
            return True
        except NoSuchObjectException:
            return False

    def send_xml_request(
        self,
        blob_name: str,
        params: dict,
        method: str,
        headers: Optional[dict] = None,
        expiration=datetime.timedelta(minutes=15),
        data=None,
        content_type="application/octet-stream",
    ):

        blob = self._gcs_client.bucket(self.bucket_name).blob(blob_name)

        headers = headers or {}
        headers["Content-Type"] = content_type

        # generate signed URL
        url = blob.generate_signed_url(
            version="v4", expiration=expiration, method=method, content_type=content_type, query_parameters=params, headers=headers
        )

        # prepare request
        if data:
            req = requests.Request(method, url, headers=headers, data=data)
        else:
            req = requests.Request(method, url, headers=headers)

        prepared = req.prepare()
        response = requests.Session().send(prepared)

        if not response.ok:
            raise ValueError(f"Invalid status code {response.status_code}: {response.text}")

        return response

    def download_object(
        self, src_object_name, dst_file_path, offset_bytes=None, size_bytes=None, write_at_offset=False, generate_md5=False
    ) -> Optional[bytes]:
        src_object_name, dst_file_path = str(src_object_name), str(dst_file_path)
        src_object_name = src_object_name if src_object_name[0] != "/" else src_object_name
        bucket = self._gcs_client.bucket(self.bucket_name)
        blob = bucket.blob(src_object_name)

        # download object
        # TODO: download directly to file?
        if offset_bytes is None:
            chunk = blob.download_as_string()
        else:
            assert offset_bytes is not None and size_bytes is not None
            chunk = blob.download_as_string(start=offset_bytes, end=offset_bytes + size_bytes - 1)

        # write output
        if not os.path.exists(dst_file_path):
            open(dst_file_path, "a").close()
        if generate_md5:
            m = hashlib.md5()
        with open(dst_file_path, "wb+" if write_at_offset else "wb") as f:
            f.seek(offset_bytes if write_at_offset else 0)
            f.write(chunk)
            if generate_md5:
                m.update(chunk)
        return m.digest() if generate_md5 else None

    def upload_object(self, src_file_path, dst_object_name, part_number=None, upload_id=None, check_md5=None):
        src_file_path, dst_object_name = str(src_file_path), str(dst_object_name)
        dst_object_name = dst_object_name if dst_object_name[0] != "/" else dst_object_name
        os.path.getsize(src_file_path)
        bucket = self._gcs_client.bucket(self.bucket_name)
        b64_md5sum = base64.b64encode(check_md5).decode("utf-8") if check_md5 else None

        if part_number is None:
            blob = bucket.blob(dst_object_name)
            blob.upload_from_filename(src_file_path)
            if check_md5:
                blob_md5 = blob.md5_hash
                if b64_md5sum != blob_md5:
                    raise exceptions.ObjectStoreException(
                        f"Checksum mismatch for object {dst_object_name} in bucket {self.bucket_name}, "
                        + f"expected {b64_md5sum}, got {blob_md5}"
                    )
            return

        # multipart upload
        assert part_number is not None and upload_id is not None

        # send XML api request
        response = self.send_xml_request(
            dst_object_name,
            {"uploadId": upload_id, "partNumber": part_number},
            "PUT",
            headers={"Content-MD5": b64_md5sum} if check_md5 else None,
            data=open(src_file_path, "rb"),
        )

        # check response
        if "ETag" not in response.headers:
            raise exceptions.ObjectStoreException(
                f"Upload of object {dst_object_name} in bucket {self.bucket_name} failed, got status code {response.status_code} w/ response {response.text}"
            )

    def initiate_multipart_upload(self, dst_object_name):
        assert len(dst_object_name) > 0, f"Destination object name must be non-empty: '{dst_object_name}'"
        response = self.send_xml_request(dst_object_name, {"uploads": None}, "POST")
        tree = ElementTree.fromstring(response.content)
        upload_id = tree[2].text
        return upload_id

    def complete_multipart_upload(self, dst_object_name, upload_id):
        # get parts
        response = self.send_xml_request(dst_object_name, {"uploadId": upload_id}, "GET")

        # build request xml tree
        tree = ElementTree.fromstring(response.content)
        ns = {"ns": tree.tag.split("}")[0][1:]}
        xml_data = ElementTree.Element("CompleteMultipartUpload")
        for part in tree.findall("ns:Part", ns):
            part_xml = ElementTree.Element("Part")
            etag_match = part.find("ns:ETag", ns)
            assert etag_match is not None
            etag = etag_match.text
            part_num_match = part.find("ns:PartNumber", ns)
            assert part_num_match is not None
            part_num = part_num_match.text
            ElementTree.SubElement(part_xml, "PartNumber").text = part_num
            ElementTree.SubElement(part_xml, "ETag").text = etag
            xml_data.append(part_xml)
        xml_data = ElementTree.tostring(xml_data, encoding="utf-8", method="xml")
        xml_data = xml_data.replace(b"ns0:", b"")

        try:
            # complete multipart upload
            response = self.send_xml_request(
                dst_object_name, {"uploadId": upload_id}, "POST", data=xml_data, content_type="application/xml"
            )
        except Exception as e:
            # cancel upload
            response = self.send_xml_request(dst_object_name, {"uploadId": upload_id}, "DELETE")
            return False

        return True<|MERGE_RESOLUTION|>--- conflicted
+++ resolved
@@ -1,9 +1,6 @@
-<<<<<<< HEAD
 from functools import lru_cache
 import os
-=======
 import base64
->>>>>>> bf415c56
 import datetime
 import hashlib
 import os
