import base64
import hashlib
import os
import subprocess
import time
import uuid
<<<<<<< HEAD
from functools import lru_cache, partial
from typing import Iterator, List
=======
from functools import partial
from typing import Iterator, List, Optional
>>>>>>> bf415c56

from azure.core.exceptions import ResourceExistsError, ResourceNotFoundError, HttpResponseError
from azure.identity import AzureCliCredential
from azure.mgmt.authorization.models import RoleAssignmentCreateParameters, RoleAssignmentProperties

from skyplane import exceptions, is_gateway_env
from skyplane.compute.azure.azure_auth import AzureAuthentication
from skyplane.compute.azure.azure_server import AzureServer
from skyplane.obj_store.object_store_interface import NoSuchObjectException, ObjectStoreInterface, ObjectStoreObject
from skyplane.utils import logger
from skyplane.utils.timer import Timer


class AzureObject(ObjectStoreObject):
    def full_path(self):
        account_name, container_name = self.bucket.split("/")
        return os.path.join(f"https://{account_name}.blob.core.windows.net", container_name, self.key)


class AzureInterface(ObjectStoreInterface):
    def __init__(self, account_name, container_name, region="infer", create_bucket=False, max_concurrency=1):
        self.auth = AzureAuthentication()
        self.account_name = account_name
        self.container_name = container_name
        self.account_url = f"https://{self.account_name}.blob.core.windows.net"
        self.max_concurrency = max_concurrency  # parallel upload/downloads, seems to cause issues if too high

        # check container exists
        if not self.storage_account_exists():
            if create_bucket:
                self.create_storage_account()
                logger.info(f"Created Azure storage account {self.account_name}")
            else:
                # print available storage accounts from azure API
                avail_storage_accounts = [account.name for account in self.storage_management_client.storage_accounts.list()]
                raise exceptions.MissingBucketException(
                    f"Azure storage account {self.account_name} not found, "
                    + f"found the following storage accounts: {avail_storage_accounts}"
                    + f"with credential {self.auth.get_azure_credential()}"
                )
        if not self.container_exists():
            if create_bucket:
                self.create_container()
                logger.info(f"Created Azure container {self.container_name}")
            else:
                raise exceptions.MissingBucketException(f"Azure container {self.container_name} not found")

        # infer region
        if region == "infer":
            self.storage_account = self.query_storage_account(self.account_name)
            self.azure_region = self.storage_account.location
        else:
            self.azure_region = region

    @property
    def blob_service_client(self):
        return self.auth.get_blob_service_client(self.account_url)

    @property
    def container_client(self):
        return self.auth.get_container_client(self.account_url, self.container_name)

    @property
    def storage_management_client(self):
        return self.auth.get_storage_management_client()

    def region_tag(self):
        return "azure:" + self.azure_region

    def query_storage_account(self, storage_account_name):
        for account in self.storage_management_client.storage_accounts.list():
            if account.name == storage_account_name:
                return account
        raise ValueError(
            f"Storage account {storage_account_name} not found (found {[account.name for account in self.storage_management_client.storage_accounts.list()]})"
        )

    def storage_account_exists(self):
        for account in self.storage_management_client.storage_accounts.list():
            if account.name == self.account_name:
                return True
        return False

    def container_exists(self):
        try:
            self.container_client.get_container_properties()
            return True
        except ResourceNotFoundError:
            return False

    def exists(self, obj_name):
        return self.blob_service_client.get_blob_client(container=self.container_name, blob=obj_name).exists()

    def create_storage_account(self, tier="Premium_LRS"):
        try:
            operation = self.storage_management_client.storage_accounts.begin_create(
                AzureServer.resource_group_name,
                self.account_name,
                {"sku": {"name": tier}, "kind": "BlockBlobStorage", "location": self.azure_region},
            )
            operation.result()
        except ResourceExistsError as e:
            logger.warning(f"Unable to create storage account as it already exists: {e}")

    def infer_cli_principal_id(self):
        self.auth.credential.get_token("https://graph.windows.net")  # must request token to attempt to load credential
        if isinstance(self.auth.credential._successful_credential, AzureCliCredential):
            out = subprocess.check_output(["az", "ad", "signed-in-user", "show", "--query", "objectId", "-o", "tsv"])
            return out.decode("utf-8").strip()
        else:
            return None

    def grant_storage_account_access(self, role_name: str, principal_id: str):
        # lookup role
        auth_client = self.auth.get_authorization_client()
        scope = f"/subscriptions/{self.auth.subscription_id}/resourceGroups/{AzureServer.resource_group_name}/providers/Microsoft.Storage/storageAccounts/{self.account_name}"
        roles = list(auth_client.role_definitions.list(scope, filter="roleName eq '{}'".format(role_name)))
        assert len(roles) == 1

        # query for existing role assignment
        matches = []
        for assignment in auth_client.role_assignments.list_for_scope(scope, filter="principalId eq '{}'".format(principal_id)):
            if assignment.role_definition_id == roles[0].id:
                matches.append(assignment)
        if len(matches) == 0:
            logger.debug(f"Granting access to {principal_id} for role {role_name} on storage account {self.account_name}")
            params = RoleAssignmentCreateParameters(
                properties=RoleAssignmentProperties(role_definition_id=roles[0].id, principal_id=principal_id)
            )
            auth_client.role_assignments.create(scope, uuid.uuid4(), params)

    def create_container(self):
        try:
            self.container_client.create_container()
        except ResourceExistsError:
            logger.warning(f"Unable to create container {self.container_name} as it already exists")

    def create_bucket(self, premium_tier=True):
        tier = "Premium_LRS" if premium_tier else "Standard_LRS"
        if not self.storage_account_exists():
            logger.debug(f"Creating storage account {self.account_name}")
            self.create_storage_account(tier=tier)
        principal_id = self.infer_cli_principal_id()
        if principal_id:
            self.grant_storage_account_access("Storage Blob Data Contributor", principal_id)
        if not self.container_exists():
            logger.debug(f"Creating container {self.container_name}")
            self.create_container()

    def delete_container(self):
        try:
            self.container_client.delete_container()
        except ResourceNotFoundError:
            logger.warning("Unable to delete container as it doesn't exists")

    def delete_bucket(self):
        return self.delete_container()

    def list_objects(self, prefix="") -> Iterator[AzureObject]:
        blobs = self.container_client.list_blobs(name_starts_with=prefix)
        for blob in blobs:
            yield AzureObject("azure", f"{self.account_name}/{blob.container}", blob.name, blob.size, blob.last_modified)

    def delete_objects(self, keys: List[str]):
        for key in keys:
            blob_client = self.blob_service_client.get_blob_client(container=self.container_name, blob=key)
            blob_client.delete_blob()

    @lru_cache(maxsize=1024)
    def get_obj_metadata(self, obj_name):
        blob_client = self.blob_service_client.get_blob_client(container=self.container_name, blob=obj_name)
        try:
            return blob_client.get_blob_properties()
        except ResourceNotFoundError as e:
            raise NoSuchObjectException(f"Object {obj_name} does not exist, or you do not have permission to access it") from e

    def get_obj_size(self, obj_name):
        return self.get_obj_metadata(obj_name).size

    def get_obj_last_modified(self, obj_name):
        return self.get_obj_metadata(obj_name).last_modified

    @staticmethod
    def _run_azure_op_with_retry(fn, interval=0.5, timeout=180):
        try:
            return fn()
        except HttpResponseError as e:
            # catch permissions errors if in a gateway environment and auto-retry after 5 seconds as it takes time for Azure to propogate role assignments
            if "This request is not authorized to perform this operation using this permission." in str(e) and is_gateway_env:
                logger.fs.warning("Unable to download object as you do not have permission to access it")
                # permission hasn't propagated yet, retry up to 180s
                with Timer("Wait for role assignment to propagate") as timer:
                    while timer.elapsed < timeout:
                        time.sleep(interval)
                        try:
                            logger.fs.error(f"Retrying object operation after {timer.elapsed:.2}s")
                            return fn()
                        except HttpResponseError as e:
                            if (
                                "This request is not authorized to perform this operation using this permission." in str(e)
                                and is_gateway_env
                            ):
                                logger.fs.error(f"Azure waiting for roles to propogate, retry failed after {timer.elapsed:.2}s")
                                continue
            raise

    def download_object(
        self,
        src_object_name,
        dst_file_path,
        offset_bytes=None,
        size_bytes=None,
        write_at_offset=False,
        generate_md5=False,
        write_block_size=2**16,
    ) -> Optional[bytes]:
        src_object_name, dst_file_path = str(src_object_name), str(dst_file_path)
        downloader = self._run_azure_op_with_retry(
            partial(
                self.container_client.download_blob,
                src_object_name,
                offset=offset_bytes,
                length=size_bytes,
                max_concurrency=self.max_concurrency,
            )
        )

        if not os.path.exists(dst_file_path):
            open(dst_file_path, "a").close()
        if generate_md5:
            m = hashlib.md5()
        with open(dst_file_path, "wb+" if write_at_offset else "wb") as f:
            f.seek(offset_bytes if write_at_offset else 0)
            b = downloader.read(write_block_size)
            while b:
                if generate_md5:
                    m.update(b)
                f.write(b)
                b = downloader.read(write_block_size)
        downloader.close()

        return m.digest() if generate_md5 else None

    def upload_object(self, src_file_path, dst_object_name, part_number=None, upload_id=None, check_md5=None):
        if part_number is not None or upload_id is not None:
            # todo implement multipart upload
            raise NotImplementedError("Multipart upload is not implemented for Azure")
        src_file_path, dst_object_name = str(src_file_path), str(dst_object_name)
        with open(src_file_path, "rb") as f:
            blob_client = self._run_azure_op_with_retry(
                partial(
                    self.container_client.upload_blob,
                    name=dst_object_name,
                    data=f,
                    length=os.path.getsize(src_file_path),
                    max_concurrency=self.max_concurrency,
                    overwrite=True,
                )
            )
        if check_md5:
            b64_md5sum = base64.b64encode(check_md5).decode("utf-8") if check_md5 else None
            blob_md5 = blob_client.get_blob_properties().properties.content_settings.content_md5
            if b64_md5sum != blob_md5:
                raise exceptions.ObjectStoreException(
                    f"Checksum mismatch for object {dst_object_name} in bucket {self.bucket_name}, "
                    + f"expected {b64_md5sum}, got {blob_md5}"
                )
<|MERGE_RESOLUTION|>--- conflicted
+++ resolved
@@ -1,280 +1,275 @@
-import base64
-import hashlib
-import os
-import subprocess
-import time
-import uuid
-<<<<<<< HEAD
-from functools import lru_cache, partial
-from typing import Iterator, List
-=======
-from functools import partial
-from typing import Iterator, List, Optional
->>>>>>> bf415c56
-
-from azure.core.exceptions import ResourceExistsError, ResourceNotFoundError, HttpResponseError
-from azure.identity import AzureCliCredential
-from azure.mgmt.authorization.models import RoleAssignmentCreateParameters, RoleAssignmentProperties
-
-from skyplane import exceptions, is_gateway_env
-from skyplane.compute.azure.azure_auth import AzureAuthentication
-from skyplane.compute.azure.azure_server import AzureServer
-from skyplane.obj_store.object_store_interface import NoSuchObjectException, ObjectStoreInterface, ObjectStoreObject
-from skyplane.utils import logger
-from skyplane.utils.timer import Timer
-
-
-class AzureObject(ObjectStoreObject):
-    def full_path(self):
-        account_name, container_name = self.bucket.split("/")
-        return os.path.join(f"https://{account_name}.blob.core.windows.net", container_name, self.key)
-
-
-class AzureInterface(ObjectStoreInterface):
-    def __init__(self, account_name, container_name, region="infer", create_bucket=False, max_concurrency=1):
-        self.auth = AzureAuthentication()
-        self.account_name = account_name
-        self.container_name = container_name
-        self.account_url = f"https://{self.account_name}.blob.core.windows.net"
-        self.max_concurrency = max_concurrency  # parallel upload/downloads, seems to cause issues if too high
-
-        # check container exists
-        if not self.storage_account_exists():
-            if create_bucket:
-                self.create_storage_account()
-                logger.info(f"Created Azure storage account {self.account_name}")
-            else:
-                # print available storage accounts from azure API
-                avail_storage_accounts = [account.name for account in self.storage_management_client.storage_accounts.list()]
-                raise exceptions.MissingBucketException(
-                    f"Azure storage account {self.account_name} not found, "
-                    + f"found the following storage accounts: {avail_storage_accounts}"
-                    + f"with credential {self.auth.get_azure_credential()}"
-                )
-        if not self.container_exists():
-            if create_bucket:
-                self.create_container()
-                logger.info(f"Created Azure container {self.container_name}")
-            else:
-                raise exceptions.MissingBucketException(f"Azure container {self.container_name} not found")
-
-        # infer region
-        if region == "infer":
-            self.storage_account = self.query_storage_account(self.account_name)
-            self.azure_region = self.storage_account.location
-        else:
-            self.azure_region = region
-
-    @property
-    def blob_service_client(self):
-        return self.auth.get_blob_service_client(self.account_url)
-
-    @property
-    def container_client(self):
-        return self.auth.get_container_client(self.account_url, self.container_name)
-
-    @property
-    def storage_management_client(self):
-        return self.auth.get_storage_management_client()
-
-    def region_tag(self):
-        return "azure:" + self.azure_region
-
-    def query_storage_account(self, storage_account_name):
-        for account in self.storage_management_client.storage_accounts.list():
-            if account.name == storage_account_name:
-                return account
-        raise ValueError(
-            f"Storage account {storage_account_name} not found (found {[account.name for account in self.storage_management_client.storage_accounts.list()]})"
-        )
-
-    def storage_account_exists(self):
-        for account in self.storage_management_client.storage_accounts.list():
-            if account.name == self.account_name:
-                return True
-        return False
-
-    def container_exists(self):
-        try:
-            self.container_client.get_container_properties()
-            return True
-        except ResourceNotFoundError:
-            return False
-
-    def exists(self, obj_name):
-        return self.blob_service_client.get_blob_client(container=self.container_name, blob=obj_name).exists()
-
-    def create_storage_account(self, tier="Premium_LRS"):
-        try:
-            operation = self.storage_management_client.storage_accounts.begin_create(
-                AzureServer.resource_group_name,
-                self.account_name,
-                {"sku": {"name": tier}, "kind": "BlockBlobStorage", "location": self.azure_region},
-            )
-            operation.result()
-        except ResourceExistsError as e:
-            logger.warning(f"Unable to create storage account as it already exists: {e}")
-
-    def infer_cli_principal_id(self):
-        self.auth.credential.get_token("https://graph.windows.net")  # must request token to attempt to load credential
-        if isinstance(self.auth.credential._successful_credential, AzureCliCredential):
-            out = subprocess.check_output(["az", "ad", "signed-in-user", "show", "--query", "objectId", "-o", "tsv"])
-            return out.decode("utf-8").strip()
-        else:
-            return None
-
-    def grant_storage_account_access(self, role_name: str, principal_id: str):
-        # lookup role
-        auth_client = self.auth.get_authorization_client()
-        scope = f"/subscriptions/{self.auth.subscription_id}/resourceGroups/{AzureServer.resource_group_name}/providers/Microsoft.Storage/storageAccounts/{self.account_name}"
-        roles = list(auth_client.role_definitions.list(scope, filter="roleName eq '{}'".format(role_name)))
-        assert len(roles) == 1
-
-        # query for existing role assignment
-        matches = []
-        for assignment in auth_client.role_assignments.list_for_scope(scope, filter="principalId eq '{}'".format(principal_id)):
-            if assignment.role_definition_id == roles[0].id:
-                matches.append(assignment)
-        if len(matches) == 0:
-            logger.debug(f"Granting access to {principal_id} for role {role_name} on storage account {self.account_name}")
-            params = RoleAssignmentCreateParameters(
-                properties=RoleAssignmentProperties(role_definition_id=roles[0].id, principal_id=principal_id)
-            )
-            auth_client.role_assignments.create(scope, uuid.uuid4(), params)
-
-    def create_container(self):
-        try:
-            self.container_client.create_container()
-        except ResourceExistsError:
-            logger.warning(f"Unable to create container {self.container_name} as it already exists")
-
-    def create_bucket(self, premium_tier=True):
-        tier = "Premium_LRS" if premium_tier else "Standard_LRS"
-        if not self.storage_account_exists():
-            logger.debug(f"Creating storage account {self.account_name}")
-            self.create_storage_account(tier=tier)
-        principal_id = self.infer_cli_principal_id()
-        if principal_id:
-            self.grant_storage_account_access("Storage Blob Data Contributor", principal_id)
-        if not self.container_exists():
-            logger.debug(f"Creating container {self.container_name}")
-            self.create_container()
-
-    def delete_container(self):
-        try:
-            self.container_client.delete_container()
-        except ResourceNotFoundError:
-            logger.warning("Unable to delete container as it doesn't exists")
-
-    def delete_bucket(self):
-        return self.delete_container()
-
-    def list_objects(self, prefix="") -> Iterator[AzureObject]:
-        blobs = self.container_client.list_blobs(name_starts_with=prefix)
-        for blob in blobs:
-            yield AzureObject("azure", f"{self.account_name}/{blob.container}", blob.name, blob.size, blob.last_modified)
-
-    def delete_objects(self, keys: List[str]):
-        for key in keys:
-            blob_client = self.blob_service_client.get_blob_client(container=self.container_name, blob=key)
-            blob_client.delete_blob()
-
-    @lru_cache(maxsize=1024)
-    def get_obj_metadata(self, obj_name):
-        blob_client = self.blob_service_client.get_blob_client(container=self.container_name, blob=obj_name)
-        try:
-            return blob_client.get_blob_properties()
-        except ResourceNotFoundError as e:
-            raise NoSuchObjectException(f"Object {obj_name} does not exist, or you do not have permission to access it") from e
-
-    def get_obj_size(self, obj_name):
-        return self.get_obj_metadata(obj_name).size
-
-    def get_obj_last_modified(self, obj_name):
-        return self.get_obj_metadata(obj_name).last_modified
-
-    @staticmethod
-    def _run_azure_op_with_retry(fn, interval=0.5, timeout=180):
-        try:
-            return fn()
-        except HttpResponseError as e:
-            # catch permissions errors if in a gateway environment and auto-retry after 5 seconds as it takes time for Azure to propogate role assignments
-            if "This request is not authorized to perform this operation using this permission." in str(e) and is_gateway_env:
-                logger.fs.warning("Unable to download object as you do not have permission to access it")
-                # permission hasn't propagated yet, retry up to 180s
-                with Timer("Wait for role assignment to propagate") as timer:
-                    while timer.elapsed < timeout:
-                        time.sleep(interval)
-                        try:
-                            logger.fs.error(f"Retrying object operation after {timer.elapsed:.2}s")
-                            return fn()
-                        except HttpResponseError as e:
-                            if (
-                                "This request is not authorized to perform this operation using this permission." in str(e)
-                                and is_gateway_env
-                            ):
-                                logger.fs.error(f"Azure waiting for roles to propogate, retry failed after {timer.elapsed:.2}s")
-                                continue
-            raise
-
-    def download_object(
-        self,
-        src_object_name,
-        dst_file_path,
-        offset_bytes=None,
-        size_bytes=None,
-        write_at_offset=False,
-        generate_md5=False,
-        write_block_size=2**16,
-    ) -> Optional[bytes]:
-        src_object_name, dst_file_path = str(src_object_name), str(dst_file_path)
-        downloader = self._run_azure_op_with_retry(
-            partial(
-                self.container_client.download_blob,
-                src_object_name,
-                offset=offset_bytes,
-                length=size_bytes,
-                max_concurrency=self.max_concurrency,
-            )
-        )
-
-        if not os.path.exists(dst_file_path):
-            open(dst_file_path, "a").close()
-        if generate_md5:
-            m = hashlib.md5()
-        with open(dst_file_path, "wb+" if write_at_offset else "wb") as f:
-            f.seek(offset_bytes if write_at_offset else 0)
-            b = downloader.read(write_block_size)
-            while b:
-                if generate_md5:
-                    m.update(b)
-                f.write(b)
-                b = downloader.read(write_block_size)
-        downloader.close()
-
-        return m.digest() if generate_md5 else None
-
-    def upload_object(self, src_file_path, dst_object_name, part_number=None, upload_id=None, check_md5=None):
-        if part_number is not None or upload_id is not None:
-            # todo implement multipart upload
-            raise NotImplementedError("Multipart upload is not implemented for Azure")
-        src_file_path, dst_object_name = str(src_file_path), str(dst_object_name)
-        with open(src_file_path, "rb") as f:
-            blob_client = self._run_azure_op_with_retry(
-                partial(
-                    self.container_client.upload_blob,
-                    name=dst_object_name,
-                    data=f,
-                    length=os.path.getsize(src_file_path),
-                    max_concurrency=self.max_concurrency,
-                    overwrite=True,
-                )
-            )
-        if check_md5:
-            b64_md5sum = base64.b64encode(check_md5).decode("utf-8") if check_md5 else None
-            blob_md5 = blob_client.get_blob_properties().properties.content_settings.content_md5
-            if b64_md5sum != blob_md5:
-                raise exceptions.ObjectStoreException(
-                    f"Checksum mismatch for object {dst_object_name} in bucket {self.bucket_name}, "
-                    + f"expected {b64_md5sum}, got {blob_md5}"
-                )
+import base64
+import hashlib
+import os
+import subprocess
+import time
+import uuid
+from functools import lru_cache, partial
+from typing import Iterator, List, Optional
+
+from azure.core.exceptions import ResourceExistsError, ResourceNotFoundError, HttpResponseError
+from azure.identity import AzureCliCredential
+from azure.mgmt.authorization.models import RoleAssignmentCreateParameters, RoleAssignmentProperties
+
+from skyplane import exceptions, is_gateway_env
+from skyplane.compute.azure.azure_auth import AzureAuthentication
+from skyplane.compute.azure.azure_server import AzureServer
+from skyplane.obj_store.object_store_interface import NoSuchObjectException, ObjectStoreInterface, ObjectStoreObject
+from skyplane.utils import logger
+from skyplane.utils.timer import Timer
+
+
+class AzureObject(ObjectStoreObject):
+    def full_path(self):
+        account_name, container_name = self.bucket.split("/")
+        return os.path.join(f"https://{account_name}.blob.core.windows.net", container_name, self.key)
+
+
+class AzureInterface(ObjectStoreInterface):
+    def __init__(self, account_name, container_name, region="infer", create_bucket=False, max_concurrency=1):
+        self.auth = AzureAuthentication()
+        self.account_name = account_name
+        self.container_name = container_name
+        self.account_url = f"https://{self.account_name}.blob.core.windows.net"
+        self.max_concurrency = max_concurrency  # parallel upload/downloads, seems to cause issues if too high
+
+        # check container exists
+        if not self.storage_account_exists():
+            if create_bucket:
+                self.create_storage_account()
+                logger.info(f"Created Azure storage account {self.account_name}")
+            else:
+                # print available storage accounts from azure API
+                avail_storage_accounts = [account.name for account in self.storage_management_client.storage_accounts.list()]
+                raise exceptions.MissingBucketException(
+                    f"Azure storage account {self.account_name} not found, "
+                    + f"found the following storage accounts: {avail_storage_accounts}"
+                    + f"with credential {self.auth.get_azure_credential()}"
+                )
+        if not self.container_exists():
+            if create_bucket:
+                self.create_container()
+                logger.info(f"Created Azure container {self.container_name}")
+            else:
+                raise exceptions.MissingBucketException(f"Azure container {self.container_name} not found")
+
+        # infer region
+        if region == "infer":
+            self.storage_account = self.query_storage_account(self.account_name)
+            self.azure_region = self.storage_account.location
+        else:
+            self.azure_region = region
+
+    @property
+    def blob_service_client(self):
+        return self.auth.get_blob_service_client(self.account_url)
+
+    @property
+    def container_client(self):
+        return self.auth.get_container_client(self.account_url, self.container_name)
+
+    @property
+    def storage_management_client(self):
+        return self.auth.get_storage_management_client()
+
+    def region_tag(self):
+        return "azure:" + self.azure_region
+
+    def query_storage_account(self, storage_account_name):
+        for account in self.storage_management_client.storage_accounts.list():
+            if account.name == storage_account_name:
+                return account
+        raise ValueError(
+            f"Storage account {storage_account_name} not found (found {[account.name for account in self.storage_management_client.storage_accounts.list()]})"
+        )
+
+    def storage_account_exists(self):
+        for account in self.storage_management_client.storage_accounts.list():
+            if account.name == self.account_name:
+                return True
+        return False
+
+    def container_exists(self):
+        try:
+            self.container_client.get_container_properties()
+            return True
+        except ResourceNotFoundError:
+            return False
+
+    def exists(self, obj_name):
+        return self.blob_service_client.get_blob_client(container=self.container_name, blob=obj_name).exists()
+
+    def create_storage_account(self, tier="Premium_LRS"):
+        try:
+            operation = self.storage_management_client.storage_accounts.begin_create(
+                AzureServer.resource_group_name,
+                self.account_name,
+                {"sku": {"name": tier}, "kind": "BlockBlobStorage", "location": self.azure_region},
+            )
+            operation.result()
+        except ResourceExistsError as e:
+            logger.warning(f"Unable to create storage account as it already exists: {e}")
+
+    def infer_cli_principal_id(self):
+        self.auth.credential.get_token("https://graph.windows.net")  # must request token to attempt to load credential
+        if isinstance(self.auth.credential._successful_credential, AzureCliCredential):
+            out = subprocess.check_output(["az", "ad", "signed-in-user", "show", "--query", "objectId", "-o", "tsv"])
+            return out.decode("utf-8").strip()
+        else:
+            return None
+
+    def grant_storage_account_access(self, role_name: str, principal_id: str):
+        # lookup role
+        auth_client = self.auth.get_authorization_client()
+        scope = f"/subscriptions/{self.auth.subscription_id}/resourceGroups/{AzureServer.resource_group_name}/providers/Microsoft.Storage/storageAccounts/{self.account_name}"
+        roles = list(auth_client.role_definitions.list(scope, filter="roleName eq '{}'".format(role_name)))
+        assert len(roles) == 1
+
+        # query for existing role assignment
+        matches = []
+        for assignment in auth_client.role_assignments.list_for_scope(scope, filter="principalId eq '{}'".format(principal_id)):
+            if assignment.role_definition_id == roles[0].id:
+                matches.append(assignment)
+        if len(matches) == 0:
+            logger.debug(f"Granting access to {principal_id} for role {role_name} on storage account {self.account_name}")
+            params = RoleAssignmentCreateParameters(
+                properties=RoleAssignmentProperties(role_definition_id=roles[0].id, principal_id=principal_id)
+            )
+            auth_client.role_assignments.create(scope, uuid.uuid4(), params)
+
+    def create_container(self):
+        try:
+            self.container_client.create_container()
+        except ResourceExistsError:
+            logger.warning(f"Unable to create container {self.container_name} as it already exists")
+
+    def create_bucket(self, premium_tier=True):
+        tier = "Premium_LRS" if premium_tier else "Standard_LRS"
+        if not self.storage_account_exists():
+            logger.debug(f"Creating storage account {self.account_name}")
+            self.create_storage_account(tier=tier)
+        principal_id = self.infer_cli_principal_id()
+        if principal_id:
+            self.grant_storage_account_access("Storage Blob Data Contributor", principal_id)
+        if not self.container_exists():
+            logger.debug(f"Creating container {self.container_name}")
+            self.create_container()
+
+    def delete_container(self):
+        try:
+            self.container_client.delete_container()
+        except ResourceNotFoundError:
+            logger.warning("Unable to delete container as it doesn't exists")
+
+    def delete_bucket(self):
+        return self.delete_container()
+
+    def list_objects(self, prefix="") -> Iterator[AzureObject]:
+        blobs = self.container_client.list_blobs(name_starts_with=prefix)
+        for blob in blobs:
+            yield AzureObject("azure", f"{self.account_name}/{blob.container}", blob.name, blob.size, blob.last_modified)
+
+    def delete_objects(self, keys: List[str]):
+        for key in keys:
+            blob_client = self.blob_service_client.get_blob_client(container=self.container_name, blob=key)
+            blob_client.delete_blob()
+
+    @lru_cache(maxsize=1024)
+    def get_obj_metadata(self, obj_name):
+        blob_client = self.blob_service_client.get_blob_client(container=self.container_name, blob=obj_name)
+        try:
+            return blob_client.get_blob_properties()
+        except ResourceNotFoundError as e:
+            raise NoSuchObjectException(f"Object {obj_name} does not exist, or you do not have permission to access it") from e
+
+    def get_obj_size(self, obj_name):
+        return self.get_obj_metadata(obj_name).size
+
+    def get_obj_last_modified(self, obj_name):
+        return self.get_obj_metadata(obj_name).last_modified
+
+    @staticmethod
+    def _run_azure_op_with_retry(fn, interval=0.5, timeout=180):
+        try:
+            return fn()
+        except HttpResponseError as e:
+            # catch permissions errors if in a gateway environment and auto-retry after 5 seconds as it takes time for Azure to propogate role assignments
+            if "This request is not authorized to perform this operation using this permission." in str(e) and is_gateway_env:
+                logger.fs.warning("Unable to download object as you do not have permission to access it")
+                # permission hasn't propagated yet, retry up to 180s
+                with Timer("Wait for role assignment to propagate") as timer:
+                    while timer.elapsed < timeout:
+                        time.sleep(interval)
+                        try:
+                            logger.fs.error(f"Retrying object operation after {timer.elapsed:.2}s")
+                            return fn()
+                        except HttpResponseError as e:
+                            if (
+                                "This request is not authorized to perform this operation using this permission." in str(e)
+                                and is_gateway_env
+                            ):
+                                logger.fs.error(f"Azure waiting for roles to propogate, retry failed after {timer.elapsed:.2}s")
+                                continue
+            raise
+
+    def download_object(
+        self,
+        src_object_name,
+        dst_file_path,
+        offset_bytes=None,
+        size_bytes=None,
+        write_at_offset=False,
+        generate_md5=False,
+        write_block_size=2**16,
+    ) -> Optional[bytes]:
+        src_object_name, dst_file_path = str(src_object_name), str(dst_file_path)
+        downloader = self._run_azure_op_with_retry(
+            partial(
+                self.container_client.download_blob,
+                src_object_name,
+                offset=offset_bytes,
+                length=size_bytes,
+                max_concurrency=self.max_concurrency,
+            )
+        )
+
+        if not os.path.exists(dst_file_path):
+            open(dst_file_path, "a").close()
+        if generate_md5:
+            m = hashlib.md5()
+        with open(dst_file_path, "wb+" if write_at_offset else "wb") as f:
+            f.seek(offset_bytes if write_at_offset else 0)
+            b = downloader.read(write_block_size)
+            while b:
+                if generate_md5:
+                    m.update(b)
+                f.write(b)
+                b = downloader.read(write_block_size)
+        downloader.close()
+
+        return m.digest() if generate_md5 else None
+
+    def upload_object(self, src_file_path, dst_object_name, part_number=None, upload_id=None, check_md5=None):
+        if part_number is not None or upload_id is not None:
+            # todo implement multipart upload
+            raise NotImplementedError("Multipart upload is not implemented for Azure")
+        src_file_path, dst_object_name = str(src_file_path), str(dst_object_name)
+        with open(src_file_path, "rb") as f:
+            blob_client = self._run_azure_op_with_retry(
+                partial(
+                    self.container_client.upload_blob,
+                    name=dst_object_name,
+                    data=f,
+                    length=os.path.getsize(src_file_path),
+                    max_concurrency=self.max_concurrency,
+                    overwrite=True,
+                )
+            )
+        if check_md5:
+            b64_md5sum = base64.b64encode(check_md5).decode("utf-8") if check_md5 else None
+            blob_md5 = blob_client.get_blob_properties().properties.content_settings.content_md5
+            if b64_md5sum != blob_md5:
+                raise exceptions.ObjectStoreException(
+                    f"Checksum mismatch for object {dst_object_name} in bucket {self.bucket_name}, "
+                    + f"expected {b64_md5sum}, got {blob_md5}"
+                )