--- conflicted
+++ resolved
@@ -1,280 +1,240 @@
-import base64
-from collections import defaultdict
-import hashlib
-import os
-from functools import lru_cache
-
-from typing import Iterator, List, Optional, Tuple
-
-from skyplane import exceptions, compute
-from skyplane.exceptions import NoSuchObjectException
-from skyplane.obj_store.azure_storage_account_interface import AzureStorageAccountInterface
-from skyplane.obj_store.object_store_interface import ObjectStoreInterface, ObjectStoreObject
-from skyplane.utils import logger, imports
-
-from azure.storage.blob import BlobServiceClient, BlobType
-
-
-class AzureBlobObject(ObjectStoreObject):
-    def full_path(self):
-        account_name, container_name = self.bucket.split("/")
-        return os.path.join(f"https://{account_name}.blob.core.windows.net", container_name, self.key)
-
-
-class AzureBlobInterface(ObjectStoreInterface):
-    def __init__(self, account_name: str, container_name: str, max_concurrency=1):
-        self.auth = compute.AzureAuthentication()
-        self.storage_account_interface = AzureStorageAccountInterface(account_name)
-        self.account_name = account_name
-        self.container_name = container_name
-        self.max_concurrency = max_concurrency  # parallel upload/downloads, seems to cause issues if too high
-
-    def path(self):
-        return f"https://{self.account_name}.blob.core.windows.net/{self.container_name}"
-
-    def region_tag(self):
-        return f"azure:{self.storage_account_interface.azure_region}"
-
-    def bucket(self) -> str:
-        return f"{self.account_name}/{self.container_name}"
-
-    @property
-    def blob_service_client(self):
-        return self.auth.get_blob_service_client(f"https://{self.account_name}.blob.core.windows.net")
-
-    @property
-    def container_client(self):
-        return self.auth.get_container_client(f"https://{self.account_name}.blob.core.windows.net", self.container_name)
-
-    @imports.inject("azure.core.exceptions", pip_extra="azure")
-    def bucket_exists(exceptions, self):
-        try:
-            self.container_client.get_container_properties()
-            return True
-        except exceptions.ResourceNotFoundError:
-            return False
-
-    def exists(self, obj_name):
-        return self.blob_service_client.get_blob_client(container=self.container_name, blob=obj_name).exists()
-
-    @imports.inject("azure.core.exceptions", pip_extra="azure")
-    def create_container(exceptions, self):
-        try:
-            self.container_client.create_container()
-        except exceptions.ResourceExistsError:
-            logger.warning(f"Unable to create container {self.container_name} as it already exists")
-
-    def create_bucket(self, azure_region, resource_group=compute.AzureServer.resource_group_name, premium_tier=True):
-        tier = "Premium_LRS" if premium_tier else "Standard_LRS"
-        if not self.storage_account_interface.storage_account_exists_in_account():
-            logger.debug(f"Creating storage account {self.account_name}")
-            self.storage_account_interface.create_storage_account(azure_region, resource_group, tier)
-        if not self.bucket_exists():
-            logger.debug(f"Creating container {self.container_name}")
-            self.create_container()
-
-    @imports.inject("azure.core.exceptions", pip_extra="azure")
-    def delete_container(exceptions, self):
-        try:
-            self.container_client.delete_container()
-        except exceptions.ResourceNotFoundError:
-            logger.warning("Unable to delete container as it doesn't exists")
-
-    def delete_bucket(self):
-        return self.delete_container()
-
-    @imports.inject("azure.core.exceptions", pip_extra="azure")
-    def list_objects(exceptions, self, prefix="") -> Iterator[AzureBlobObject]:
-        blobs = self.container_client.list_blobs(name_starts_with=prefix)
-        try:
-            for blob in blobs:
-                yield AzureBlobObject(
-                    blob.name,
-                    provider="azure",
-                    bucket=f"{self.account_name}/{blob.container}",
-                    size=blob.size,
-                    last_modified=blob.last_modified,
-                    mime_type=getattr(blob.content_settings, "content_type", None),
-                )
-        except exceptions.HttpResponseError as e:
-            if "AuthorizationPermissionMismatch" in str(e):
-                logger.error(
-                    f"Unable to list objects in container {self.container_name} as you don't have permission to access it. You need the 'Storage Blob Data Contributor' and 'Storage Account Contributor' roles: {e}"
-                )
-                raise e from None
-
-    def delete_objects(self, keys: List[str]):
-        for key in keys:
-            blob_client = self.blob_service_client.get_blob_client(container=self.container_name, blob=key)
-            blob_client.delete_blob()
-
-    @lru_cache(maxsize=1024)
-    @imports.inject("azure.core.exceptions", pip_extra="azure")
-    def get_obj_metadata(exceptions, self, obj_name):
-        blob_client = self.blob_service_client.get_blob_client(container=self.container_name, blob=obj_name)
-        try:
-            return blob_client.get_blob_properties()
-        except exceptions.ResourceNotFoundError as e:
-            raise NoSuchObjectException(f"Object {obj_name} does not exist, or you do not have permission to access it") from e
-
-    def get_obj_size(self, obj_name):
-        return self.get_obj_metadata(obj_name).size
-
-    def get_obj_last_modified(self, obj_name):
-        return self.get_obj_metadata(obj_name).last_modified
-
-    def get_obj_mime_type(self, obj_name):
-        return self.get_obj_metadata(obj_name).content_settings.content_type
-
-    def download_object(
-        self, src_object_name, dst_file_path, offset_bytes=None, size_bytes=None, write_at_offset=False, generate_md5=False
-    ) -> Tuple[Optional[str], Optional[bytes]]:
-        src_object_name, dst_file_path = str(src_object_name), str(dst_file_path)
-        if size_bytes is not None and offset_bytes is None:
-            offset_bytes = 0
-        downloader = self.container_client.download_blob(
-            src_object_name, offset=offset_bytes, length=size_bytes, max_concurrency=self.max_concurrency
-        )
-
-        if not os.path.exists(dst_file_path):
-            open(dst_file_path, "a").close()
-        if generate_md5:
-            m = hashlib.md5()
-        with open(dst_file_path, "wb+" if write_at_offset else "wb") as f:
-            f.seek(offset_bytes if write_at_offset else 0)
-            for b in downloader.chunks():
-                if generate_md5:
-                    m.update(b)
-                f.write(b)
-        md5 = m.digest() if generate_md5 else None
-        mime_type = self.get_obj_metadata(src_object_name).content_settings.content_type
-        return mime_type, md5
-
-    @imports.inject("azure.storage.blob", pip_extra="azure")
-    def upload_object(azure_blob, self, src_file_path, dst_object_name, part_number=None, upload_id=None, check_md5=None, mime_type=None):
-        src_file_path, dst_object_name = str(src_file_path), str(dst_object_name)
-<<<<<<< HEAD
-        blob_client = self.container_client.get_blob_client(dst_object_name)
-        print(f"Uploading {src_file_path} to {dst_object_name}")
-
-        try:
-            # multipart upload
-            if part_number is not None and upload_id is not None:
-                with open(src_file_path, "rb") as f:
-                    block_id = AzureBlobInterface.id_to_base64_encoding(part_number)
-                    blob_client.stage_block(block_id=block_id, data=f, length=os.path.getsize(src_file_path))  # stage the block
-
-            # single upload
-            with open(src_file_path, "rb") as f:
-                blob_client.upload_blob(
-                    name=dst_object_name,
-                    data=f,
-                    length=os.path.getsize(src_file_path),
-                    max_concurrency=self.max_concurrency,
-                    overwrite=True,
-                    content_settings=azure_blob.ContentSettings(content_type=mime_type),
-                )
-
-            # check MD5 if required
-            if check_md5:
-                b64_md5sum = base64.b64encode(check_md5).decode("utf-8") if check_md5 else None
-                blob_md5 = blob_client.get_blob_properties().properties.content_settings.content_md5
-                if b64_md5sum != blob_md5:
-                    raise exceptions.ChecksumMismatchException(
-                        f"Checksum mismatch for object {dst_object_name} in Azure container {self.container_name}, "
-                        + f"expected {b64_md5sum}, got {blob_md5}"
-                    )
-        except Exception as e:
-            raise ValueError(f"Failed to upload {dst_object_name} to bucket {self.bucket_name} upload id {upload_id}: {e}")
-
-    def initiate_multipart_upload(self, dst_object_name: str, mime_type: Optional[str] = None) -> str:
-        """Azure does not have an equivalent function to return an upload ID like s3 and gcs do.
-        Blocks in Azure are uploaded and associated with an ID, and can then be committed in a single operation to create the blob.
-        We will just return the dst_object_name (blob name) as the "upload_id" to keep the return type consistent for the multipart thread.
-        When the blocks/parts are uploaded/staged in the gateway, they are associated with the dst_object_name in the
-        self.block_ids_mapping dictionary and will be commited together upon completion
-
-        :param dst_object_name: name of the destination object, also our psuedo-uploadID
-        :type dst_object_name: str
-        :param mime_type: unused in this function but is kept for consistency with the other interfaces (default: None)
-        :type mime_type: str
-        """
-
-        assert len(dst_object_name) > 0, f"Destination object name must be non-empty: '{dst_object_name}'"
-
-        return dst_object_name
-
-    def complete_multipart_upload(self, dst_object_name: str, upload_id: str, custom_data: Optional[any] = None) -> None:
-        """After all blocks of a blob are uploaded/staged with their unique block_id and when the self.block_id_mappings
-        is populated with these block_ids, in order to complete the multipart upload, we commit them together.
-
-        :param dst_object_name: name of the destination object, also is used to index into our block mappings
-        :type dst_object_name: str
-        :param upload_id: upload_id to index into our block id mappings, should be the same as the dst_object_name in Azure
-        :Type upload_id: str
-        """
-
-        assert upload_id == dst_object_name, "In Azure, upload_id should be the same as the blob name."
-        assert isinstance(custom_data, list) and custom_data != [], "In Azure, the custom data should be a non-empty list of block_ids"
-
-        blob_client = self.blob_service_client.get_blob_client(container=self.container_name, blob=dst_object_name)
-        try:
-            # The below operation will create the blob from the uploaded blocks.
-            blob_client.commit_block_list(custom_data)
-        except Exception as e:
-            raise exceptions.SkyplaneException(f"Failed to complete multipart upload for {dst_object_name}: {str(e)}")
-
-    @staticmethod
-    def id_to_base64_encoding(part_number: int) -> str:
-        """Azure expects all blockIDs to be Base64 strings. This function serves to convert the part numbers to
-        base64-encoded strings. Used within upload_object
-
-        :param part_number: part number of the block, determined while splitting the date into chunks before the transfer
-        :type part_number: int
-        """
-        block_id = format(part_number, "06")  # pad with zeros to get consistent length
-        block_id = block_id.encode("utf-8")
-        block_id = base64.b64encode(block_id).decode("utf-8")
-        return block_id
-
-
-"""
-
-More things to consider about this implementation:
-
-Upload ID handling: Azure doesn't really have a concept equivalent to AWS's upload IDs. 
-Instead, blobs are created immediately and blocks are associated with a blob via block IDs. 
-My workaround of using the blob name as the upload ID should 
-work as long as blob names are unique across all concurrent multi-part uploads. If not, 
-this might experience issues with block ID mapping.
-
-Block IDs: It's worth noting that Azure requires block IDs to be of the same length. 
-I've appropriately handled this by formatting the IDs to be of length 6. If the part numbers 
-exceed this length (i.e., I have more than 999999 parts), this might run into issues.
-
-"""
-
-=======
-        with open(src_file_path, "rb") as f:
-            print(f"Uploading {src_file_path} to {dst_object_name}")
-            blob_client = self.container_client.upload_blob(
-                name=dst_object_name,
-                data=f,
-                length=os.path.getsize(src_file_path),
-                max_concurrency=self.max_concurrency,
-                overwrite=True,
-                content_settings=azure_blob.ContentSettings(content_type=mime_type),
-            )
-        if check_md5:
-            b64_md5sum = base64.b64encode(check_md5).decode("utf-8") if check_md5 else None
-            blob_md5 = blob_client.get_blob_properties().properties.content_settings.content_md5
-            if b64_md5sum != blob_md5:
-                raise exceptions.ChecksumMismatchException(
-                    f"Checksum mismatch for object {dst_object_name} in Azure container {self.container_name}, "
-                    + f"expected {b64_md5sum}, got {blob_md5}"
-                )
-
-    def create_object_repr(self, key: str) -> AzureBlobObject:
-        return AzureBlobObject(provider=self.provider, bucket=self.bucket(), key=key)
-
->>>>>>> 6b0f52b8
+import base64
+from collections import defaultdict
+import hashlib
+import os
+from functools import lru_cache
+
+from typing import Any, Iterator, List, Optional, Tuple
+
+from skyplane import exceptions, compute
+from skyplane.exceptions import NoSuchObjectException
+from skyplane.obj_store.azure_storage_account_interface import AzureStorageAccountInterface
+from skyplane.obj_store.object_store_interface import ObjectStoreInterface, ObjectStoreObject
+from skyplane.utils import logger, imports
+
+from azure.storage.blob import BlobServiceClient, BlobType
+
+
+class AzureBlobObject(ObjectStoreObject):
+    def full_path(self):
+        account_name, container_name = self.bucket.split("/")
+        return os.path.join(f"https://{account_name}.blob.core.windows.net", container_name, self.key)
+
+
+class AzureBlobInterface(ObjectStoreInterface):
+    def __init__(self, account_name: str, container_name: str, max_concurrency=1):
+        self.auth = compute.AzureAuthentication()
+        self.storage_account_interface = AzureStorageAccountInterface(account_name)
+        self.account_name = account_name
+        self.container_name = container_name
+        self.max_concurrency = max_concurrency  # parallel upload/downloads, seems to cause issues if too high
+
+    def path(self):
+        return f"https://{self.account_name}.blob.core.windows.net/{self.container_name}"
+
+    def region_tag(self):
+        return f"azure:{self.storage_account_interface.azure_region}"
+
+    def bucket(self) -> str:
+        return f"{self.account_name}/{self.container_name}"
+
+    @property
+    def blob_service_client(self):
+        return self.auth.get_blob_service_client(f"https://{self.account_name}.blob.core.windows.net")
+
+    @property
+    def container_client(self):
+        return self.auth.get_container_client(f"https://{self.account_name}.blob.core.windows.net", self.container_name)
+
+    @imports.inject("azure.core.exceptions", pip_extra="azure")
+    def bucket_exists(exceptions, self):
+        try:
+            self.container_client.get_container_properties()
+            return True
+        except exceptions.ResourceNotFoundError:
+            return False
+
+    def exists(self, obj_name):
+        return self.blob_service_client.get_blob_client(container=self.container_name, blob=obj_name).exists()
+
+    @imports.inject("azure.core.exceptions", pip_extra="azure")
+    def create_container(exceptions, self):
+        try:
+            self.container_client.create_container()
+        except exceptions.ResourceExistsError:
+            logger.warning(f"Unable to create container {self.container_name} as it already exists")
+
+    def create_bucket(self, azure_region, resource_group=compute.AzureServer.resource_group_name, premium_tier=True):
+        tier = "Premium_LRS" if premium_tier else "Standard_LRS"
+        if not self.storage_account_interface.storage_account_exists_in_account():
+            logger.debug(f"Creating storage account {self.account_name}")
+            self.storage_account_interface.create_storage_account(azure_region, resource_group, tier)
+        if not self.bucket_exists():
+            logger.debug(f"Creating container {self.container_name}")
+            self.create_container()
+
+    @imports.inject("azure.core.exceptions", pip_extra="azure")
+    def delete_container(exceptions, self):
+        try:
+            self.container_client.delete_container()
+        except exceptions.ResourceNotFoundError:
+            logger.warning("Unable to delete container as it doesn't exists")
+
+    def delete_bucket(self):
+        return self.delete_container()
+
+    @imports.inject("azure.core.exceptions", pip_extra="azure")
+    def list_objects(exceptions, self, prefix="") -> Iterator[AzureBlobObject]:
+        blobs = self.container_client.list_blobs(name_starts_with=prefix)
+        try:
+            for blob in blobs:
+                yield AzureBlobObject(
+                    blob.name,
+                    provider="azure",
+                    bucket=f"{self.account_name}/{blob.container}",
+                    size=blob.size,
+                    last_modified=blob.last_modified,
+                    mime_type=getattr(blob.content_settings, "content_type", None),
+                )
+        except exceptions.HttpResponseError as e:
+            if "AuthorizationPermissionMismatch" in str(e):
+                logger.error(
+                    f"Unable to list objects in container {self.container_name} as you don't have permission to access it. You need the 'Storage Blob Data Contributor' and 'Storage Account Contributor' roles: {e}"
+                )
+                raise e from None
+
+    def delete_objects(self, keys: List[str]):
+        for key in keys:
+            blob_client = self.blob_service_client.get_blob_client(container=self.container_name, blob=key)
+            blob_client.delete_blob()
+
+    @lru_cache(maxsize=1024)
+    @imports.inject("azure.core.exceptions", pip_extra="azure")
+    def get_obj_metadata(exceptions, self, obj_name):
+        blob_client = self.blob_service_client.get_blob_client(container=self.container_name, blob=obj_name)
+        try:
+            return blob_client.get_blob_properties()
+        except exceptions.ResourceNotFoundError as e:
+            raise NoSuchObjectException(f"Object {obj_name} does not exist, or you do not have permission to access it") from e
+
+    def get_obj_size(self, obj_name):
+        return self.get_obj_metadata(obj_name).size
+
+    def get_obj_last_modified(self, obj_name):
+        return self.get_obj_metadata(obj_name).last_modified
+
+    def get_obj_mime_type(self, obj_name):
+        return self.get_obj_metadata(obj_name).content_settings.content_type
+
+    def download_object(
+        self, src_object_name, dst_file_path, offset_bytes=None, size_bytes=None, write_at_offset=False, generate_md5=False
+    ) -> Tuple[Optional[str], Optional[bytes]]:
+        src_object_name, dst_file_path = str(src_object_name), str(dst_file_path)
+        if size_bytes is not None and offset_bytes is None:
+            offset_bytes = 0
+        downloader = self.container_client.download_blob(
+            src_object_name, offset=offset_bytes, length=size_bytes, max_concurrency=self.max_concurrency
+        )
+
+        if not os.path.exists(dst_file_path):
+            open(dst_file_path, "a").close()
+        if generate_md5:
+            m = hashlib.md5()
+        with open(dst_file_path, "wb+" if write_at_offset else "wb") as f:
+            f.seek(offset_bytes if write_at_offset else 0)
+            for b in downloader.chunks():
+                if generate_md5:
+                    m.update(b)
+                f.write(b)
+        md5 = m.digest() if generate_md5 else None
+        mime_type = self.get_obj_metadata(src_object_name).content_settings.content_type
+        return mime_type, md5
+
+    @imports.inject("azure.storage.blob", pip_extra="azure")
+    def upload_object(azure_blob, self, src_file_path, dst_object_name, part_number=None, upload_id=None, check_md5=None, mime_type=None):
+        src_file_path, dst_object_name = str(src_file_path), str(dst_object_name)
+        blob_client = self.container_client.get_blob_client(dst_object_name)
+        print(f"Uploading {src_file_path} to {dst_object_name}")
+
+        try:
+            # multipart upload
+            if part_number is not None and upload_id is not None:
+                with open(src_file_path, "rb") as f:
+                    block_id = AzureBlobInterface.id_to_base64_encoding(part_number)
+                    blob_client.stage_block(block_id=block_id, data=f, length=os.path.getsize(src_file_path))  # stage the block
+
+            # single upload
+            with open(src_file_path, "rb") as f:
+                blob_client.upload_blob(
+                    name=dst_object_name,
+                    data=f,
+                    length=os.path.getsize(src_file_path),
+                    max_concurrency=self.max_concurrency,
+                    overwrite=True,
+                    content_settings=azure_blob.ContentSettings(content_type=mime_type),
+                )
+
+            # check MD5 if required
+            if check_md5:
+                b64_md5sum = base64.b64encode(check_md5).decode("utf-8") if check_md5 else None
+                blob_md5 = blob_client.get_blob_properties().properties.content_settings.content_md5
+                if b64_md5sum != blob_md5:
+                    raise exceptions.ChecksumMismatchException(
+                        f"Checksum mismatch for object {dst_object_name} in Azure container {self.container_name}, "
+                        + f"expected {b64_md5sum}, got {blob_md5}"
+                    )
+        except Exception as e:
+            raise ValueError(f"Failed to upload {dst_object_name} to bucket {self.bucket_name} upload id {upload_id}: {e}")
+
+    def initiate_multipart_upload(self, dst_object_name: str, mime_type: Optional[str] = None) -> str:
+        """Azure does not have an equivalent function to return an upload ID like s3 and gcs do.
+        Blocks in Azure are uploaded and associated with an ID, and can then be committed in a single operation to create the blob.
+        We will just return the dst_object_name (blob name) as the "upload_id" to keep the return type consistent for the multipart thread.
+        When the blocks/parts are uploaded/staged in the gateway, they are associated with the dst_object_name in the
+        self.block_ids_mapping dictionary and will be commited together upon completion
+
+        :param dst_object_name: name of the destination object, also our psuedo-uploadID
+        :type dst_object_name: str
+        :param mime_type: unused in this function but is kept for consistency with the other interfaces (default: None)
+        :type mime_type: str
+        """
+
+        assert len(dst_object_name) > 0, f"Destination object name must be non-empty: '{dst_object_name}'"
+
+        return dst_object_name
+
+    def complete_multipart_upload(self, dst_object_name: str, upload_id: str, custom_data: Optional[Any] = None) -> None:
+        """After all blocks of a blob are uploaded/staged with their unique block_id and when the self.block_id_mappings
+        is populated with these block_ids, in order to complete the multipart upload, we commit them together.
+
+        :param dst_object_name: name of the destination object, also is used to index into our block mappings
+        :type dst_object_name: str
+        :param upload_id: upload_id to index into our block id mappings, should be the same as the dst_object_name in Azure
+        :Type upload_id: str
+        """
+
+        assert upload_id == dst_object_name, "In Azure, upload_id should be the same as the blob name."
+        assert isinstance(custom_data, list) and custom_data != [], "In Azure, the custom data should be a non-empty list of block_ids"
+
+        blob_client = self.blob_service_client.get_blob_client(container=self.container_name, blob=dst_object_name)
+        try:
+            # The below operation will create the blob from the uploaded blocks.
+            blob_client.commit_block_list(custom_data)
+        except Exception as e:
+            raise exceptions.SkyplaneException(f"Failed to complete multipart upload for {dst_object_name}: {str(e)}")
+
+    @staticmethod
+    def id_to_base64_encoding(part_number: int) -> str:
+        """Azure expects all blockIDs to be Base64 strings. This function serves to convert the part numbers to
+        base64-encoded strings. Used within upload_object
+
+        :param part_number: part number of the block, determined while splitting the date into chunks before the transfer
+        :type part_number: int
+        """
+        block_id = format(part_number, "06")  # pad with zeros to get consistent length
+        block_id = block_id.encode("utf-8")
+        block_id = base64.b64encode(block_id).decode("utf-8")
+        return block_id
+
+    def create_object_repr(self, key: str) -> AzureBlobObject:
+        return AzureBlobObject(provider=self.provider, bucket=self.bucket(), key=key)