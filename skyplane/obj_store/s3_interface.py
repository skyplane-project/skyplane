from functools import lru_cache
import base64
import hashlib
import os
from typing import Iterator, List, Optional

import botocore.exceptions

from skyplane import exceptions
from skyplane.compute.aws.aws_auth import AWSAuthentication
from skyplane.obj_store.object_store_interface import ObjectStoreInterface, ObjectStoreObject
from skyplane.exceptions import NoSuchObjectException
from skyplane.utils import logger
from skyplane.utils.timer import Timer


class S3Object(ObjectStoreObject):
    def full_path(self):
        return f"s3://{self.bucket}/{self.key}"


class S3Interface(ObjectStoreInterface):
    def __init__(self, bucket_name: str):
        self.auth = AWSAuthentication()
        self.bucket_name = bucket_name

    @property
    @lru_cache(maxsize=1)
    def aws_region(self):
        s3_client = self.auth.get_boto3_client("s3")
        try:
            region = s3_client.get_bucket_location(Bucket=self.bucket_name).get("LocationConstraint", "us-east-1")
            return region if region is not None else "us-east-1"
        except Exception as e:
            if "An error occurred (AccessDenied) when calling the GetBucketLocation operation" in str(e):
                logger.error(f"Bucket location {self.bucket_name} is not public. Assuming region is us-east-1.")
                return "us-east-1"
            logger.error(f"Specified bucket {self.bucket_name} does not exist, got AWS error: {e}")
            raise exceptions.MissingBucketException(f"S3 bucket {self.bucket_name} does not exist") from e

    def region_tag(self):
        return "aws:" + self.aws_region

    def _s3_client(self, region=None):
        region = region if region is not None else self.aws_region
        return self.auth.get_boto3_client("s3", region)

    def bucket_exists(self):
        s3_client = self._s3_client("us-east-1")
        try:
            s3_client.list_objects_v2(Bucket=self.bucket_name, MaxKeys=1)  # list one object to check if bucket exists
            return True
        except botocore.exceptions.ClientError as e:
            if e.response["Error"]["Code"] == "NoSuchBucket":
                return False
            raise e

    def create_bucket(self, aws_region):
        s3_client = self._s3_client(aws_region)
        if not self.bucket_exists():
            if aws_region == "us-east-1":
                s3_client.create_bucket(Bucket=self.bucket_name)
            else:
                s3_client.create_bucket(Bucket=self.bucket_name, CreateBucketConfiguration={"LocationConstraint": aws_region})

    def delete_bucket(self):
        self._s3_client("us-east-1").delete_bucket(Bucket=self.bucket_name)

    def list_objects(self, prefix="") -> Iterator[S3Object]:
        paginator = self._s3_client("us-east-1").get_paginator("list_objects_v2")
        page_iterator = paginator.paginate(Bucket=self.bucket_name, Prefix=prefix)
        for page in page_iterator:
            for obj in page.get("Contents", []):
                yield S3Object("aws", self.bucket_name, obj["Key"], obj["Size"], obj["LastModified"])

    def delete_objects(self, keys: List[str]):
        s3_client = self._s3_client("us-east-1")
        while keys:
            batch, keys = keys[:1000], keys[1000:]  # take up to 1000 keys at a time
            s3_client.delete_objects(Bucket=self.bucket_name, Delete={"Objects": [{"Key": k} for k in batch]})

    @lru_cache(maxsize=1024)
    def get_obj_metadata(self, obj_name):
        s3_client = self._s3_client("us-east-1")
        try:
            return s3_client.head_object(Bucket=self.bucket_name, Key=str(obj_name))
        except botocore.exceptions.ClientError as e:
            raise NoSuchObjectException(f"Object {obj_name} does not exist, or you do not have permission to access it") from e

    def get_obj_size(self, obj_name):
        return self.get_obj_metadata(obj_name)["ContentLength"]

    def get_obj_last_modified(self, obj_name):
        return self.get_obj_metadata(obj_name)["LastModified"]

    def exists(self, obj_name):
        try:
            self.get_obj_metadata(obj_name)
            return True
        except NoSuchObjectException:
            return False

    def download_object(
        self,
        src_object_name,
        dst_file_path,
        offset_bytes=None,
        size_bytes=None,
        write_at_offset=False,
        generate_md5=False,
        write_block_size=2**16,
    ) -> Optional[bytes]:
        src_object_name, dst_file_path = str(src_object_name), str(dst_file_path)
        s3_client = self._s3_client("us-east-1")
        assert len(src_object_name) > 0, f"Source object name must be non-empty: '{src_object_name}'"

        if size_bytes:
            byte_range = f"bytes={offset_bytes}-{offset_bytes + size_bytes - 1}"
            response = s3_client.get_object(Bucket=self.bucket_name, Key=src_object_name, Range=byte_range)
        else:
            response = s3_client.get_object(Bucket=self.bucket_name, Key=src_object_name)

        # write response data
        if not os.path.exists(dst_file_path):
            open(dst_file_path, "a").close()
        if generate_md5:
            m = hashlib.md5()
        with open(dst_file_path, "wb+" if write_at_offset else "wb") as f:
            f.seek(offset_bytes if write_at_offset else 0)
            b = response["Body"].read(write_block_size)
            while b:
                if generate_md5:
                    m.update(b)
                f.write(b)
                b = response["Body"].read(write_block_size)
        response["Body"].close()
        return m.digest() if generate_md5 else None

    def upload_object(self, src_file_path, dst_object_name, part_number=None, upload_id=None, check_md5=None):
        dst_object_name, src_file_path = str(dst_object_name), str(src_file_path)
        s3_client = self._s3_client("us-east-1")
        assert len(dst_object_name) > 0, f"Destination object name must be non-empty: '{dst_object_name}'"
        b64_md5sum = base64.b64encode(check_md5).decode("utf-8") if check_md5 else None
        checksum_args = dict(ContentMD5=b64_md5sum) if b64_md5sum else dict()

        try:
            with open(src_file_path, "rb") as f:
                if upload_id:
                    s3_client.upload_part(
                        Body=f,
                        Key=dst_object_name,
                        Bucket=self.bucket_name,
                        PartNumber=part_number,
                        UploadId=upload_id.strip(),  # TODO: figure out why whitespace gets added,
                        **checksum_args,
                    )
                else:
                    s3_client.put_object(Body=f, Key=dst_object_name, Bucket=self.bucket_name, **checksum_args)
        except botocore.exceptions.ClientError as e:
            # catch MD5 mismatch error and raise appropriate exception
            if "Error" in e.response and "Code" in e.response["Error"] and e.response["Error"]["Code"] == "InvalidDigest":
                raise exceptions.ChecksumMismatchException(f"Checksum mismatch for object {dst_object_name}") from e
            raise

    def initiate_multipart_upload(self, dst_object_name):
        assert len(dst_object_name) > 0, f"Destination object name must be non-empty: '{dst_object_name}'"
<<<<<<< HEAD
        s3_client = self._s3_client()
        with Timer(f"Initiate multipart upload for {dst_object_name}"):
            response = s3_client.create_multipart_upload(
                Bucket=self.bucket_name,
                Key=dst_object_name,
            )
=======
        s3_client = self._s3_client("us-east-1")
        response = s3_client.create_multipart_upload(
            Bucket=self.bucket_name,
            Key=dst_object_name,
        )
>>>>>>> b7cf30fa
        return response["UploadId"]

    def complete_multipart_upload(self, dst_object_name, upload_id):
        s3_client = self._s3_client("us-east-1")

        all_parts = []
        while True:
            response = s3_client.list_parts(
                Bucket=self.bucket_name, Key=dst_object_name, MaxParts=100, UploadId=upload_id, PartNumberMarker=len(all_parts)
            )
            if "Parts" not in response:
                break
            else:
                if len(response["Parts"]) == 0:
                    break
                all_parts += response["Parts"]

        # sort by part-number
        all_parts = sorted(all_parts, key=lambda d: d["PartNumber"])
        response = s3_client.complete_multipart_upload(
            UploadId=upload_id,
            Bucket=self.bucket_name,
            Key=dst_object_name,
            MultipartUpload={"Parts": [{"PartNumber": p["PartNumber"], "ETag": p["ETag"]} for p in all_parts]},
        )
        return True<|MERGE_RESOLUTION|>--- conflicted
+++ resolved
@@ -164,20 +164,12 @@
 
     def initiate_multipart_upload(self, dst_object_name):
         assert len(dst_object_name) > 0, f"Destination object name must be non-empty: '{dst_object_name}'"
-<<<<<<< HEAD
-        s3_client = self._s3_client()
+        s3_client = self._s3_client("us-east-1")
         with Timer(f"Initiate multipart upload for {dst_object_name}"):
             response = s3_client.create_multipart_upload(
                 Bucket=self.bucket_name,
                 Key=dst_object_name,
             )
-=======
-        s3_client = self._s3_client("us-east-1")
-        response = s3_client.create_multipart_upload(
-            Bucket=self.bucket_name,
-            Key=dst_object_name,
-        )
->>>>>>> b7cf30fa
         return response["UploadId"]
 
     def complete_multipart_upload(self, dst_object_name, upload_id):
