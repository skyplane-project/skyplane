--- conflicted
+++ resolved
@@ -3,15 +3,9 @@
 import os
 from functools import lru_cache
 
-<<<<<<< HEAD
-from skyplane import exceptions
+from typing import Iterator, List, Optional, Tuple
+from skyplane import exceptions, compute
 from skyplane.chunk import ChunkRequest
-from skyplane.compute.aws.aws_auth import AWSAuthentication
-=======
-from typing import Iterator, List, Optional, Tuple
-
-from skyplane import exceptions, compute
->>>>>>> 2d128e2a
 from skyplane.exceptions import NoSuchObjectException
 from skyplane.obj_store.object_store_interface import ObjectStoreInterface, ObjectStoreObject
 from skyplane.utils import logger, imports
