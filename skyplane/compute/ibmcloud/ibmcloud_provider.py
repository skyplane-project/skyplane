from multiprocessing import BoundedSemaphore
from typing import List, Optional

from skyplane.compute.ibmcloud.ibmcloud_auth import IBMCloudAuthentication
from skyplane.compute.ibmcloud.ibmcloud_server import IBMCloudServer
from skyplane.compute.ibmcloud.ibm_gen2.vpc_backend import IBMVPCBackend
from skyplane.compute.ibmcloud.ibm_gen2.config import load_config, REGIONS

from skyplane.compute.cloud_provider import CloudProvider
from skyplane.utils import imports


class IBMCloudProvider(CloudProvider):
    def __init__(self, key_prefix: str = "skyplane", auth: Optional[IBMCloudAuthentication] = None,):
        super().__init__()
        self.key_prefix = key_prefix
        self.auth = auth if auth else IBMCloudAuthentication()
        self.regions_vpc = {}
        self.provisioning_semaphore = BoundedSemaphore(16)

    @property
    def name(self):
        return "ibmcloud"

    @staticmethod
    def region_list() -> List[str]:
        return  REGIONS


    def setup_global(self, iam_name: str = "skyplane_gateway", attach_policy_arn: Optional[str] = None):
        # Not sure this should execute something. We will create VPC per region
        pass

    def setup_region(self, region: str):
        # set up VPC per region? With net, subnets, floating ip, etc. ?
        ibm_vpc_config = {
            "ibm": {"iam_api_key": self.auth.iam_api_key, "user_agent": self.auth.user_agent},
            "ibm_gen2": {"region": region, "resource_group_id": self.auth.ibmcloud_resource_group_id},
        }
        load_config(ibm_vpc_config)
        ibm_vpc_backend = IBMVPCBackend(ibm_vpc_config["ibm_gen2"])
        ibm_vpc_backend.init()
        self.regions_vpc[region] = ibm_vpc_backend

    def teardown_region(self, region):
        if region in self.regions_vpc:
            self.regions_vpc[region].clean(all=True)

    def teardown_global(self):
        for region in self.regions_vpc:
            self.regions_vpc[region].clean(all=True)

    def add_ips_to_security_group(self, cos_region: str, ips: Optional[List[str]] = None):
        pass

    def remove_ips_from_security_group(self, cos_region: str, ips: List[str]):
        pass

    @imports.inject("botocore.exceptions", pip_extra="ibmcloud")
    def provision_instance(
        exceptions,
        self,
        region: str,
        instance_class: str,
        zone_name: Optional[str] = None,
        name: Optional[str] = None,
        tags={"skyplane": "true"},
    ) -> IBMCloudServer:
        # provision VM in the region

        tags["node-type"] = "master"
        tags["node-name"] = "skyplane-master"

        instance_id, vsi = self.regions_vpc[region].create_vpc_instance()
<<<<<<< HEAD
        print("VSI", vsi)
        return IBMCloudServer(self.regions_vpc[region], f"cos:{region}", instance_id, vsi)
=======
        return IBMCloudServer(self.regions_vpc[region], f"ibmcloud:{region}", instance_id, vsi)
>>>>>>> d068d679
<|MERGE_RESOLUTION|>--- conflicted
+++ resolved
@@ -72,9 +72,4 @@
         tags["node-name"] = "skyplane-master"
 
         instance_id, vsi = self.regions_vpc[region].create_vpc_instance()
-<<<<<<< HEAD
-        print("VSI", vsi)
-        return IBMCloudServer(self.regions_vpc[region], f"cos:{region}", instance_id, vsi)
-=======
-        return IBMCloudServer(self.regions_vpc[region], f"ibmcloud:{region}", instance_id, vsi)
->>>>>>> d068d679
+        return IBMCloudServer(self.regions_vpc[region], f"ibmcloud:{region}", instance_id, vsi)