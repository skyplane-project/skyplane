import json
import logging
from pprint import pprint
import os
import socket
from contextlib import closing
from enum import Enum, auto
from functools import partial
from pathlib import Path

import urllib3
from typing import Dict, Optional, Tuple
from skyplane.compute.const_cmds import make_autoshutdown_script, make_dozzle_command, make_sysctl_tcp_tuning_command
from skyplane.config_paths import config_path, cloud_config, __config_root__
from skyplane.broadcast.gateway.gateway_program import GatewayProgram
from skyplane.utils import logger
from skyplane.utils.fn import PathLike, wait_for
from skyplane.utils.retry import retry_backoff
from skyplane.utils.timer import Timer

tmp_log_dir = Path("/tmp/skyplane")


class ServerState(Enum):
    PENDING = auto()
    RUNNING = auto()
    SUSPENDED = auto()
    TERMINATED = auto()
    UNKNOWN = auto()

    def __str__(self):
        return self.name.lower()

    @staticmethod
    def from_gcp_state(gcp_state):
        mapping = {
            "PROVISIONING": ServerState.PENDING,
            "STAGING": ServerState.PENDING,
            "RUNNING": ServerState.RUNNING,
            "REPAIRING": ServerState.RUNNING,
            "SUSPENDING": ServerState.SUSPENDED,
            "SUSPENDED": ServerState.SUSPENDED,
            "STOPPING": ServerState.TERMINATED,
            "TERMINATED": ServerState.TERMINATED,
        }
        return mapping.get(gcp_state, ServerState.UNKNOWN)

    @staticmethod
    def from_azure_state(azure_state):
        mapping = {
            "PowerState/starting": ServerState.PENDING,
            "PowerState/running": ServerState.RUNNING,
            "PowerState/stopping": ServerState.SUSPENDED,
            "PowerState/stopped": ServerState.SUSPENDED,
            "PowerState/deallocating": ServerState.TERMINATED,
            "PowerState/deallocated": ServerState.TERMINATED,
        }
        return mapping.get(azure_state, ServerState.UNKNOWN)

    @staticmethod
    def from_aws_state(aws_state):
        mapping = {
            "pending": ServerState.PENDING,
            "running": ServerState.RUNNING,
            "shutting-down": ServerState.TERMINATED,
            "terminated": ServerState.TERMINATED,
            "stopping": ServerState.SUSPENDED,
            "stopped": ServerState.SUSPENDED,
        }
        return mapping.get(aws_state, ServerState.UNKNOWN)


class Server:
    """Abstract server class to support basic SSH operations"""

    def __init__(self, region_tag, log_dir=None, auto_shutdown_timeout_minutes: Optional[int] = None):
        self.region_tag = region_tag  # format provider:region
        self.auto_shutdown_timeout_minutes = auto_shutdown_timeout_minutes
        self.command_log = []
        self.gateway_log_viewer_url = None
        self.gateway_api_url = None
        self.init_log_files(log_dir)
        self.ssh_tunnels: Dict = {}

    def __repr__(self):
        return f"Server({self.uuid()})"

    def __hash__(self):
        return hash((self.region_tag, self.uuid()))

    def uuid(self):
        raise NotImplementedError()

    def init_log_files(self, log_dir):
        if log_dir:
            log_dir = Path(log_dir)
            log_dir.mkdir(parents=True, exist_ok=True)
            self.command_log_file = str(log_dir / f"{self.uuid()}.jsonl")
        else:
            self.command_log_file = None

    def get_sftp_client(self):
        raise NotImplementedError()

    def get_ssh_client_impl(self):
        raise NotImplementedError()

    def open_ssh_tunnel_impl(self, remote_port):
        raise NotImplementedError()

    def get_ssh_cmd(self) -> str:
        raise NotImplementedError()

    @property
    def ssh_client(self):
        """Create SSH client and cache."""
        if not hasattr(self, "_ssh_client"):
            self._ssh_client = self.get_ssh_client_impl()
        return self._ssh_client

    def tunnel_port(self, remote_port: int) -> int:
        """Returns a local port that tunnels to the remote port."""
        if remote_port not in self.ssh_tunnels:

            def start():
                tunnel = self.open_ssh_tunnel_impl(remote_port)
                tunnel.start()
                tunnel._check_is_started()
                return tunnel

            self.ssh_tunnels[remote_port] = retry_backoff(start)
        local_bind_port = self.ssh_tunnels[remote_port].local_bind_port
        logger.fs.debug(f"Bound remote port {self.uuid()}:{remote_port} to localhost:{local_bind_port}")
        return local_bind_port

    @property
    def provider(self) -> str:
        """Format provider"""
        return self.region_tag.split(":")[0]

    def instance_state(self) -> ServerState:
        raise NotImplementedError()

    def public_ip(self):
        raise NotImplementedError()

    def private_ip(self):
        raise NotImplementedError()

    def instance_class(self):
        raise NotImplementedError()

    def region(self):
        """Per-provider region e.g. us-east-1"""
        raise NotImplementedError()

    def instance_name(self):
        raise NotImplementedError()

    def tags(self):
        raise NotImplementedError()

    def network_tier(self):
        raise NotImplementedError()

    def terminate_instance_impl(self):
        raise NotImplementedError()

    def terminate_instance(self):
        """Terminate instance"""
        self.close_server()
        self.terminate_instance_impl()

    def enable_auto_shutdown(self, timeout_minutes=None):
        if timeout_minutes is None:
            timeout_minutes = cloud_config.get_flag("autoshutdown_minutes")
        self.auto_shutdown_timeout_minutes = timeout_minutes
        self.run_command(f"(echo '{make_autoshutdown_script()}' > /tmp/autoshutdown.sh) && chmod +x /tmp/autoshutdown.sh")
        self.run_command("echo 1")  # run noop to update auto_shutdown

    def disable_auto_shutdown(self):
        self.auto_shutdown_timeout_minutes = None
        self.run_command("(kill -9 $(cat /tmp/autoshutdown.pid) && rm -f /tmp/autoshutdown.pid) || true")

    def wait_for_ssh_ready(self, timeout=120, interval=0.25):
        def is_up():
            try:
                ip = self.public_ip()
            except Exception:
                return False
            if ip is not None:
                with closing(socket.socket(socket.AF_INET, socket.SOCK_STREAM)) as sock:
                    sock.settimeout(2)
                    return sock.connect_ex((ip, 22)) == 0
            return False

        try:
            wait_for(is_up, timeout=timeout, interval=interval, desc=f"Waiting for {self.uuid()} to be ready")
        except TimeoutError:
            logger.error(f"Gateway {self.uuid()} is not ready after {timeout} seconds, run `skyplane deprovision` to clean up resources")
            raise TimeoutError(f"{self.uuid()} is not ready after {timeout} seconds")

    def close_server(self):
        if hasattr(self, "_ssh_client"):
            self._ssh_client.close()
        for tunnel in self.ssh_tunnels.values():
            tunnel.stop()
        self.flush_command_log()

    def flush_command_log(self):
        if self.command_log_file and len(self.command_log) > 0:
            with open(self.command_log_file, "a") as f:
                for log_item in self.command_log:
                    f.write(json.dumps(log_item) + "\n")
            self.command_log = []

    def add_command_log(self, command, runtime=None, **kwargs):
        self.command_log.append(dict(command=command, runtime=runtime, **kwargs))
        self.flush_command_log()

    def run_command(self, command) -> Tuple[str, str]:
        client = self.ssh_client
        with Timer() as t:
            if self.auto_shutdown_timeout_minutes:
                command = f"(nohup /tmp/autoshutdown.sh {self.auto_shutdown_timeout_minutes} &> /dev/null < /dev/null); {command}"
            _, stdout, stderr = client.exec_command(command)
            stdout, stderr = (stdout.read().decode("utf-8"), stderr.read().decode("utf-8"))
        self.add_command_log(command=command, stdout=stdout, stderr=stderr, runtime=t.elapsed)
        return stdout, stderr

    def download_file(self, remote_path, local_path):
        """Download a file from the server"""
        sftp_client = self.get_sftp_client()
        sftp_client.get(remote_path, local_path)
        sftp_client.close()

    def upload_file(self, local_path, remote_path):
        """Upload a file to the server"""
        sftp_client = self.get_sftp_client()
        sftp_client.put(local_path, remote_path)
        sftp_client.close()

    def write_file(self, content_bytes, remote_path):
        """Write a file on the server"""
        sftp_client = self.get_sftp_client()
        with sftp_client.file(remote_path, mode="wb") as f:
            f.write(content_bytes)
        sftp_client.close()

    def copy_public_key(self, pub_key_path: PathLike):
        """Append public key to authorized_keys file on server."""
        pub_key_path = Path(pub_key_path)
        assert pub_key_path.suffix == ".pub", f"{pub_key_path} does not have .pub extension, are you sure it is a public key?"
        pub_key = Path(pub_key_path).read_text()
        self.run_command(f"mkdir -p ~/.ssh && (echo '{pub_key}' >> ~/.ssh/authorized_keys) && chmod 600 ~/.ssh/authorized_keys")

    def install_docker(self):
        cmd = "(command -v docker >/dev/null 2>&1 || { rm -rf get-docker.sh; curl -fsSL https://get.docker.com -o get-docker.sh && sudo sh get-docker.sh; }); "
        cmd += "{ sudo docker stop $(docker ps -a -q); sudo docker kill $(sudo docker ps -a -q); sudo docker rm -f $(sudo docker ps -a -q); }; "
        cmd += f"(docker --version && echo 'Success, Docker installed' || echo 'Failed to install Docker'); "
        out, err = self.run_command(cmd)
        docker_version = out.strip().split("\n")[-1]
        if not docker_version.startswith("Success"):
            raise RuntimeError(f"Failed to install Docker on {self.region_tag}, {self.public_ip()}: OUT {out}\nERR {err}")

    def pull_docker(self, gateway_docker_image):
        docker_out, docker_err = self.run_command(f"sudo docker pull {gateway_docker_image}")
        if "Status: Downloaded newer image" not in docker_out and "Status: Image is up to date" not in docker_out:
            raise RuntimeError(
                f"Failed to pull docker image {gateway_docker_image} on {self.region_tag}, {self.public_ip()}: OUT {docker_out}\nERR {docker_err}"
            )

    def start_gateway(
        self,
        outgoing_ports: Dict[str, int],  # maps ip to number of connections along route
        gateway_docker_image: str,
        gateway_programs: Optional[Dict[str, GatewayProgram]] = None,  # Broadcast: map region to gateway program for this region
        log_viewer_port=8888,
        use_bbr=False,
        use_compression=False,
        e2ee_key_bytes=None,
        use_socket_tls=False,
    ):
        def check_stderr(tup):
            assert tup[1].strip() == "", f"Command failed, err: {tup[1]}"

        desc_prefix = f"Starting gateway {self.uuid()}, host: {self.public_ip()}"

        # increase TCP connections, enable BBR optionally and raise file limits
        check_stderr(self.run_command(make_sysctl_tcp_tuning_command(cc="bbr" if use_bbr else "cubic")))
        retry_backoff(self.install_docker, exception_class=RuntimeError)

        # start log viewer
        self.run_command(make_dozzle_command(log_viewer_port))

        # copy cloud configuration
        docker_envs = {"SKYPLANE_IS_GATEWAY": "1"}
        if config_path.exists():
            self.upload_file(config_path, f"/tmp/{config_path.name}")
            docker_envs["SKYPLANE_CONFIG"] = f"/pkg/data/{config_path.name}"

        # fix issue 312, retry boto3 credential calls to instance metadata service
        if self.provider == "aws":
            docker_envs["AWS_METADATA_SERVICE_NUM_ATTEMPTS"] = "4"
            docker_envs["AWS_METADATA_SERVICE_TIMEOUT"] = "10"

        # pull docker image and start container
        with Timer() as t:
            retry_backoff(partial(self.pull_docker, gateway_docker_image), exception_class=RuntimeError)
        logger.fs.debug(f"{desc_prefix} docker pull in {t.elapsed}")
        logger.fs.debug(f"{desc_prefix}: Starting gateway container")
        docker_run_flags = f"-d --log-driver=local --log-opt max-file=16 --ipc=host --network=host --ulimit nofile={1024 * 1024}"
        docker_run_flags += " --mount type=tmpfs,dst=/skyplane,tmpfs-size=$(($(free -b  | head -n2 | tail -n1 | awk '{print $2}')/2))"
        docker_run_flags += f" -v /tmp/{config_path.name}:/pkg/data/{config_path.name}"

        # copy service account files
        if self.provider == "gcp":
            service_key_file = "service_account_key.json"
            self.upload_file(os.path.expanduser(f"{key_root}/gcp/{service_key_file}"), f"/tmp/{service_key_file}")
            docker_envs["GCP_SERVICE_ACCOUNT_FILE"] = f"/pkg/data/{service_key_file}"
            docker_run_flags += f" -v /tmp/{service_key_file}:/pkg/data/{service_key_file}"

        # set default region for boto3 on AWS
        if self.provider == "aws":
            docker_envs["AWS_DEFAULT_REGION"] = self.region_tag.split(":")[1]

        # copy E2EE keys
        if e2ee_key_bytes is not None:
            e2ee_key_file = "e2ee_key"
            self.write_file(e2ee_key_bytes, f"/tmp/{e2ee_key_file}")
            docker_envs["E2EE_KEY_FILE"] = f"/pkg/data/{e2ee_key_file}"
            docker_run_flags += f" -v /tmp/{e2ee_key_file}:/pkg/data/{e2ee_key_file}"

        # NOTE: (BC) upload gateway specification for this gateway
        if gateway_programs:
<<<<<<< HEAD
            #for ip, program in gateway_programs.items():
            #    print(ip)
            #    pprint(program.to_dict())
=======
            for ip, program in gateway_programs.items():
                print(ip)
                pprint(program)
>>>>>>> fb460b6d
            
            region_tag = self.region_tag.replace(":", "_")
            filename = f"gateway_programs_{region_tag}.json"
            write_json_dir = tmp_log_dir / "gw_programs"
            write_json_dir.mkdir(exist_ok=True, parents=True)
            write_json_path = write_json_dir / filename
            with open(write_json_path, "w") as f:
                f.write(json.dumps(gateway_programs[self.region_tag], default=lambda obj: obj.__dict__))

            # write gateway programs at all regions into a single file (for visualization)
            write_json_complete_path = write_json_dir / "gateway_programs_complete.json"
            with open(write_json_complete_path, "w") as f:
                f.write(json.dumps(gateway_programs, default=lambda obj: obj.__dict__))

            self.upload_file(write_json_path, f"/tmp/{filename}")
            docker_envs["GATEWAY_PROGRAM_FILE"] = f"/pkg/data/{filename}"
            docker_run_flags += f" -v /tmp/{filename}:/pkg/data/{filename}"
            gateway_daemon_cmd = (
                f"/etc/init.d/stunnel4 start && python -u /pkg/skyplane/broadcast/gateway/gateway_daemon.py --chunk-dir /skyplane/chunks"
            )
            print("has gateway program", gateway_daemon_cmd)
        else:
            # not use broadcast gateway programs, pass in outgoing ports
            gateway_daemon_cmd = (
                f"/etc/init.d/stunnel4 start && python -u /pkg/skyplane/gateway/gateway_daemon.py --chunk-dir /skyplane/chunks"
            )
            gateway_daemon_cmd += f" --outgoing-ports '{json.dumps(outgoing_ports)}'"
            print("no gateway program", gateway_daemon_cmd)

        docker_run_flags += " " + " ".join(f"--env {k}={v}" for k, v in docker_envs.items())

        gateway_daemon_cmd += f" --region {self.region_tag} {'--use-compression' if use_compression else ''}"
        gateway_daemon_cmd += f" {'--disable-e2ee' if e2ee_key_bytes is None else ''}"
        gateway_daemon_cmd += f" {'--disable-tls' if not use_socket_tls else ''}"
        escaped_gateway_daemon_cmd = gateway_daemon_cmd.replace('"', '\\"')
        docker_launch_cmd = (
            f'sudo docker run {docker_run_flags} --name skyplane_gateway {gateway_docker_image} /bin/bash -c "{escaped_gateway_daemon_cmd}"'
        )
        logger.fs.info(f"{desc_prefix}: {docker_launch_cmd}")
        start_out, start_err = self.run_command(docker_launch_cmd)
        logger.fs.debug(desc_prefix + f": Gateway started {start_out.strip()}")
        assert not start_err.strip(), f"Error starting gateway:\n{start_out.strip()}\n{start_err.strip()}"

        gateway_container_hash = start_out.strip().split("\n")[-1][:12]
        self.gateway_log_viewer_url = f"http://127.0.0.1:{self.tunnel_port(8888)}/container/{gateway_container_hash}"
        logger.fs.debug(f"{self.uuid()} log_viewer_url = {self.gateway_log_viewer_url}")
        self.gateway_api_url = f"http://127.0.0.1:{self.tunnel_port(8080 + 1)}"
        logger.fs.debug(f"{self.uuid()} gateway_api_url = {self.gateway_api_url}")

        # wait for gateways to start (check status API)
        http_pool = urllib3.PoolManager()

        def is_api_ready():
            try:
                api_url = f"{self.gateway_api_url}/api/v1/status"
                status_val = json.loads(http_pool.request("GET", api_url).data.decode("utf-8"))
                is_up = status_val.get("status") == "ok"
                return is_up
            except Exception:
                return False

        try:
            logging.disable(logging.CRITICAL)
            wait_for(is_api_ready, timeout=30, interval=0.1, desc=f"Waiting for gateway {self.uuid()} to start")
        except TimeoutError as e:
            logger.fs.error(f"Gateway {self.instance_name()} is not ready {e}")
            logger.fs.warning(desc_prefix + " gateway launch command: " + docker_launch_cmd)
            logs, err = self.run_command(f"sudo docker logs skyplane_gateway --tail=100")
            logger.fs.error(f"Docker logs: {logs}\nerr: {err}")
            logger.fs.exception(e)
            raise e from None
        finally:
            logging.disable(logging.NOTSET)


key_root = __config_root__ / "keys"<|MERGE_RESOLUTION|>--- conflicted
+++ resolved
@@ -333,15 +333,9 @@
 
         # NOTE: (BC) upload gateway specification for this gateway
         if gateway_programs:
-<<<<<<< HEAD
-            #for ip, program in gateway_programs.items():
-            #    print(ip)
-            #    pprint(program.to_dict())
-=======
             for ip, program in gateway_programs.items():
                 print(ip)
-                pprint(program)
->>>>>>> fb460b6d
+                pprint(program.to_dict())
             
             region_tag = self.region_tag.replace(":", "_")
             filename = f"gateway_programs_{region_tag}.json"
