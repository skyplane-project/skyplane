import os
import re
import uuid
import warnings
from multiprocessing import BoundedSemaphore
from pathlib import Path

from cryptography.utils import CryptographyDeprecationWarning
from typing import List, Optional
<<<<<<< HEAD

from skyplane.compute.key_utils import generate_keypair
=======
>>>>>>> 9e6c937f

with warnings.catch_warnings():
    warnings.filterwarnings("ignore", category=CryptographyDeprecationWarning)
    import paramiko

from skyplane import exceptions
from skyplane.config_paths import cloud_config
from skyplane.compute.azure.azure_auth import AzureAuthentication
from skyplane.compute.azure.azure_server import AzureServer
from skyplane.compute.cloud_provider import CloudProvider
from skyplane.compute.server import key_root
from skyplane.utils import logger, imports
from skyplane.utils.timer import Timer


class AzureCloudProvider(CloudProvider):
    def __init__(self, key_root=key_root / "azure", auth: Optional[AzureAuthentication] = None):
        super().__init__()
        self.auth = auth if auth else AzureAuthentication()

        key_root.mkdir(parents=True, exist_ok=True)
        self.private_key_path = key_root / "azure_key"
        self.public_key_path = key_root / "azure_key.pub"

        self.provisioning_semaphore = BoundedSemaphore(5)

    @property
    def name(self):
        return "azure"

    @staticmethod
    def region_list():
        return AzureAuthentication.get_region_config()

    @staticmethod
    def lookup_continent(region: str) -> str:
        lookup_dict = {
            "oceania": {"australiaeast", "australiacentral", "australiasoutheast", "australiacentral2"},
            "asia": {
                "eastasia",
                "japaneast",
                "japanwest",
                "koreacentral",
                "koreasouth",
                "southeastasia",
                "southindia",
                "centralindia",
                "westindia",
                "jioindiacentral",
                "jioindiawest",
            },
            "north-america": {
                "canadacentral",
                "canadaeast",
                "centralus",
                "eastus",
                "eastus2",
                "northcentralus",
                "westus",
                "westus2",
                "westus3",
                "southcentralus",
                "westcentralus",
            },
            "south-america": {"brazilsouth", "brazilsoutheast"},
            "europe": {
                "francecentral",
                "germanywestcentral",
                "northeurope",
                "norwayeast",
                "swedencentral",
                "switzerlandnorth",
                "switzerlandwest",
                "westeurope",
                "uksouth",
                "ukwest",
                "francesouth",
                "germanynorth",
                "norwaywest",
            },
            "africa": {"southafricanorth", "southafricawest"},
            "middle-east": {"uaenorth", "uaecentral"},
        }
        for continent, regions in lookup_dict.items():
            if region in regions:
                return continent
        return "unknown"

    @staticmethod
    def lookup_valid_instance(region: str, instance_name: str) -> Optional[str]:
        sku_mapping = AzureAuthentication.get_sku_mapping()
        if instance_name in sku_mapping[region]:
            return instance_name
        match = re.match(r"^(?P<base_name>.*)_v(?P<version>\d+)$", instance_name)
        if match:
            base_name = match.group("base_name")
            for version in range(int(match.group("version")), 0, -1):
                test_instance_name = f"{base_name}_v{version}" if version > 1 else base_name
                if test_instance_name in sku_mapping[region]:
                    logger.fs.warning(
                        f"[azure] Instance {instance_name} not found in region {region} "
                        "but was able to find a similar instance {test_instance_name}."
                    )
                    return test_instance_name
        logger.error(f"[azure] Instance {instance_name} not found in region {region} and could not infer a similar instance name.")
        raise exceptions.InsufficientVCPUException(
            f"Azure instance type {instance_name} is not available in region {region}. "
            "Please contact Azure support to request capacity and then run `skyplane init --reinit-azure`."
        )

    @staticmethod
    def get_transfer_cost(src_key, dst_key, premium_tier=True):
        """Assumes <10TB transfer tier."""
        src_provider, src_region = src_key.split(":")
        dst_provider, dst_region = dst_key.split(":")
        assert src_provider == "azure"
        if not premium_tier:
            # TODO: tracked in https://github.com/parasj/skylark/issues/59
            return NotImplementedError()

        src_continent = AzureCloudProvider.lookup_continent(src_region)
        dst_continent = AzureCloudProvider.lookup_continent(dst_region)

        if dst_provider != "azure":  # internet transfer
            # From North America, Europe to any destination
            if src_continent in {"north-america", "europe"}:
                return 0.0875
            # From Asia (China excluded), Australia, MEA to any destination
            elif src_continent in {"asia", "oceania", "middle-east", "africa"}:
                return 0.12
            # From South America to any destination
            elif src_continent == "south-america":
                return 0.181
            else:
                raise ValueError(f"Unknown transfer cost for {src_key} -> {dst_key}")
        else:  # local transfer
            # intracontinental transfer
            if src_continent == dst_continent:
                # Between regions within North America, Between regions within Europe
                if src_continent in {"north-america", "europe"} and dst_continent in {"north-america", "europe"}:
                    return 0.02
                # Between regions within Asia, Between regions within Oceania, Between regions within Middle East and Africa
                elif src_continent in {"asia", "oceania", "middle-east", "africa"} and dst_continent in {
                    "asia",
                    "oceania",
                    "middle-east",
                    "africa",
                }:
                    return 0.08
                # Between regions within South America
                elif src_continent == "south-america" and dst_continent == "south-america":
                    return 0.181
                else:
                    raise ValueError(f"Unknown transfer cost for {src_key} -> {dst_key}")
            # intercontinental transfer
            else:
                # From North America to other continents, From Europe to other continents
                if src_continent in {"north-america", "europe"}:
                    return 0.05
                # From Asia to other continents, From Oceania to other continents, From Africa to other continents
                elif src_continent in {"asia", "oceania", "middle-east", "africa"}:
                    return 0.08
                # From South America to other continents
                elif src_continent == "south-america":
                    return 0.16
                else:
                    raise ValueError(f"Unknown transfer cost for {src_key} -> {dst_key}")

    def get_instance_list(self, region: str) -> List[AzureServer]:
        compute_client = self.auth.get_compute_client()
        server_list = []
        for vm in compute_client.virtual_machines.list(AzureServer.resource_group_name):
            if vm.tags.get("skyplane", None) == "true" and AzureServer.is_valid_vm_name(vm.name) and vm.location == region:
                name = AzureServer.base_name_from_vm_name(vm.name)
                s = AzureServer(name)
                if s.is_valid():
                    server_list.append(s)
                else:
                    logger.warning(
                        f"Warning: malformed Azure instance {name} found and ignored. "
                        "You should go to the Microsoft Azure portal, investigate this manually, "
                        "and delete any orphaned resources that may be allocated."
                    )
        return server_list

    def create_ssh_key(self):
        public_key_path = Path(self.public_key_path)
        private_key_path = Path(self.private_key_path)
        if not private_key_path.exists():
            private_key_path.parent.mkdir(parents=True, exist_ok=True)
            generate_keypair(public_key_path, private_key_path)

    def set_up_resource_group(self, clean_up_orphans=True):
        resource_client = self.auth.get_resource_client()
        if resource_client.resource_groups.check_existence(AzureServer.resource_group_name):
            # Resource group already exists.
            # Take this moment to search for orphaned resources and clean them up...
            network_client = self.auth.get_network_client()
            if clean_up_orphans:
                instances_to_terminate = []
                for vnet in network_client.virtual_networks.list(AzureServer.resource_group_name):
                    if vnet.tags.get("skyplane", None) == "true" and AzureServer.is_valid_vnet_name(vnet.name):
                        name = AzureServer.base_name_from_vnet_name(vnet.name)
                        s = AzureServer(name, assume_exists=False)
                        if not s.is_valid():
                            instances_to_terminate.append(s)

                if len(instances_to_terminate) > 0:
                    logger.warning(
                        f"Note: there are {len(instances_to_terminate)} orphaned resources "
                        f"in the Azure resource group {AzureServer.resource_group_name}. "
                        f"Manually delete them from the Azure console: {[i.name for i in instances_to_terminate]}"
                    )
            return
        rg_result = resource_client.resource_groups.create_or_update(
            AzureServer.resource_group_name, {"location": AzureServer.resource_group_location, "tags": {"skyplane": "true"}}
        )
        assert rg_result.name == AzureServer.resource_group_name

    # This code, along with some code in azure_server.py, is based on
    # https://github.com/ucbrise/mage-scripts/blob/main/azure_cloud.py.
    @imports.inject("azure.mgmt.compute.models.ResourceIdentityType", "azure.core.exceptions.HttpResponseError")
    def provision_instance(
        ResourceIdentityType,
        HttpResponseError,
        self,
        location: str,
        vm_size: str,
        name: Optional[str] = None,
        uname: str = "skyplane",
        use_spot_instances: bool = False,
        instance_os: str = "ubuntu",
        tags={"skyplane": "true"},
    ) -> AzureServer:
        assert ":" not in location, "invalid colon in Azure location"

        if name is None:
            name = f"skyplane-azure-{str(uuid.uuid4()).replace('-', '')}"

        with open(os.path.expanduser(self.public_key_path)) as f:
            pub_key = f.read()

        # Prepare for making Microsoft Azure API calls
        compute_client = self.auth.get_compute_client()
        network_client = self.auth.get_network_client()

        # Use the common resource group for this instance
        resource_group = AzureServer.resource_group_name

        # TODO: On future requests to create resources, check if a resource
        # with that name already exists, and fail the operation if so

        with Timer("Creating Azure network"):
            # Create a Virtual Network for this instance
            poller = network_client.virtual_networks.begin_create_or_update(
                resource_group,
                AzureServer.vnet_name(name),
                {"location": location, "tags": {"skyplane": "true"}, "address_space": {"address_prefixes": ["10.0.0.0/24"]}},
            )
            poller.result()

            # Create a Network Security Group for this instance
            # NOTE: This is insecure. We should fix this soon.
            poller = network_client.network_security_groups.begin_create_or_update(
                resource_group,
                AzureServer.nsg_name(name),
                {
                    "location": location,
                    "tags": tags,
                    "security_rules": [
                        {
                            "name": name + "-allow-all",
                            "protocol": "*",
                            "source_port_range": "*",
                            "source_address_prefix": "*",
                            "destination_port_range": "*",
                            "destination_address_prefix": "*",
                            "access": "Allow",
                            "priority": 300,
                            "direction": "Inbound",
                        }
                        # Azure appears to add default rules for outbound connections
                    ],
                },
            )
            nsg_result = poller.result()

            # Create a subnet for this instance with the above Network Security Group
            subnet_poller = network_client.subnets.begin_create_or_update(
                resource_group,
                AzureServer.vnet_name(name),
                AzureServer.subnet_name(name),
                {"address_prefix": "10.0.0.0/26", "network_security_group": {"id": nsg_result.id}},
            )

            # Create a public IPv4 address for this instance
            ip_poller = network_client.public_ip_addresses.begin_create_or_update(
                resource_group,
                AzureServer.ip_name(name),
                {
                    "location": location,
                    "tags": tags,
                    "sku": {"name": "Standard"},
                    "public_ip_allocation_method": "Static",
                    "public_ip_address_version": "IPV4",
                },
            )

            subnet_result = subnet_poller.result()
            public_ip_result = ip_poller.result()

        with Timer("Creating Azure NIC"):
            # Create a NIC for this instance, with accelerated networking enabled
            poller = network_client.network_interfaces.begin_create_or_update(
                resource_group,
                AzureServer.nic_name(name),
                {
                    "location": location,
                    "tags": tags,
                    "ip_configurations": [
                        {"name": name + "-ip", "subnet": {"id": subnet_result.id}, "public_ip_address": {"id": public_ip_result.id}}
                    ],
                    "enable_accelerated_networking": True,
                },
            )
            nic_result = poller.result()

        # Create the VM
        with Timer("Creating Azure VM"):
            with self.provisioning_semaphore:
                try:
                    poller = compute_client.virtual_machines.begin_create_or_update(
                        resource_group,
                        AzureServer.vm_name(name),
                        {
                            "location": location,
                            "tags": tags,
                            "hardware_profile": {"vm_size": self.lookup_valid_instance(location, vm_size)},
                            "storage_profile": {
                                # "image_reference": {
                                #     "publisher": "canonical",
                                #     "offer": "0001-com-ubuntu-server-focal",
                                #     "sku": "20_04-lts",
                                #     "version": "latest",
                                # },
                                "image_reference": {
                                    "publisher": "microsoft-aks",
                                    "offer": "aks",
                                    "sku": "aks-engine-ubuntu-1804-202112",
                                    "version": "latest",
                                },
                                "os_disk": {"create_option": "FromImage", "delete_option": "Delete"},
                            },
                            "os_profile": {
                                "computer_name": AzureServer.vm_name(name),
                                "admin_username": uname,
                                "linux_configuration": {
                                    "disable_password_authentication": True,
                                    "ssh": {"public_keys": [{"path": f"/home/{uname}/.ssh/authorized_keys", "key_data": pub_key}]},
                                },
                            },
                            "network_profile": {"network_interfaces": [{"id": nic_result.id}]},
                            # give VM managed identity w/ user assigned identity
                            "identity": {
                                "type": ResourceIdentityType.user_assigned,
                                "user_assigned_identities": [
                                    {
                                        # code from: https://github.com/ray-project/ray/pull/7080/files#diff-0f1bb1da82d112b850a85c1b7b1876e50efd5a7400c62a5c4de334f494d3bf46R222-R233
                                        "key": f"/subscriptions/{cloud_config.azure_subscription_id}/resourceGroups/skyplane/providers/Microsoft.ManagedIdentity/userAssignedIdentities/skyplane_umi",
                                        "value": {
                                            "principal_id": cloud_config.azure_principal_id,
                                            "client_id": cloud_config.azure_client_id,
                                        },
                                    }
                                ],
                            },
                            # use spot instances if use_spot_instances is set
                            "priority": "Spot" if use_spot_instances else "Regular",
                        },
                    )
                    try:
                        vm_result = poller.result()
                    except KeyboardInterrupt:
                        logger.fs.warning(f"Terminating instance {name} due to keyboard interrupt")
                        vm_poller = compute_client.virtual_machines.begin_delete(AzureServer.resource_group_name, AzureServer.vm_name(name))
                        vm_poller.result()
                        raise
                    logger.fs.debug(f"Created Azure VM {vm_result.name} w/ system MSI principal_id = {vm_result.identity.principal_id}")
                except HttpResponseError as e:
                    if "ResourceQuotaExceeded" in str(e):
                        raise exceptions.InsufficientVCPUException(f"Got ResourceQuotaExceeded error in Azure region {location}") from e
                    elif "QuotaExceeded" in str(e):
                        raise exceptions.InsufficientVCPUException(f"Got QuotaExceeded error in Azure region {location}") from e
                    else:
                        raise
        return AzureServer(name)<|MERGE_RESOLUTION|>--- conflicted
+++ resolved
@@ -7,15 +7,11 @@
 
 from cryptography.utils import CryptographyDeprecationWarning
 from typing import List, Optional
-<<<<<<< HEAD
 
 from skyplane.compute.key_utils import generate_keypair
-=======
->>>>>>> 9e6c937f
 
 with warnings.catch_warnings():
     warnings.filterwarnings("ignore", category=CryptographyDeprecationWarning)
-    import paramiko
 
 from skyplane import exceptions
 from skyplane.config_paths import cloud_config
