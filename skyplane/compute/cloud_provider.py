import functools

from typing import List, Optional, Union

from skyplane.compute.server import Server, ServerState
from skyplane.utils.fn import do_parallel


class CloudProvider:
    logging_enabled = True  # For Dozzle
    log_viewer_port = 8888

    @property
    def name(self):
        raise NotImplementedError

    @staticmethod
    def region_list():
        raise NotImplementedError

    @staticmethod
    @functools.lru_cache(maxsize=None)
    def get_transfer_cost(src_key, dst_key, premium_tier=True):
        src_provider, _ = src_key.split(":")
        if src_key == dst_key or src_provider == "cos":
            return 0.0
        if src_provider == "aws":
            from skyplane.compute.aws.aws_cloud_provider import AWSCloudProvider

            return AWSCloudProvider.get_transfer_cost(src_key, dst_key, premium_tier)
        elif src_provider == "gcp":
            from skyplane.compute.gcp.gcp_cloud_provider import GCPCloudProvider

            return GCPCloudProvider.get_transfer_cost(src_key, dst_key, premium_tier)
        elif src_provider == "azure":
            from skyplane.compute.azure.azure_cloud_provider import AzureCloudProvider

            return AzureCloudProvider.get_transfer_cost(src_key, dst_key, premium_tier)
<<<<<<< HEAD
        elif src_provider == "ibmcloud":

            # from skyplane.compute.ibmcloud.ibmcloud_provider.py import IBMCloudProvider
            # return IBMCloudProvider.get_transfer_cost(src_key, dst_key, premium_tier)
            return 0
=======
        elif src_provider == "hdfs":
            from skyplane.compute.gcp.gcp_cloud_provider import GCPCloudProvider

            return GCPCloudProvider.get_transfer_cost(f"gcp:{_}", dst_key, premium_tier)
>>>>>>> aa3359a9
        else:
            raise ValueError(f"Unknown provider {src_provider}")

    def get_instance_list(self, region) -> List[Server]:
        raise NotImplementedError

    def get_matching_instances(
        self,
        region: Optional[str] = None,
        instance_type: Optional[str] = None,
        state: Optional[Union[ServerState, List[ServerState]]] = None,
        tags={"skyplane": "true"},
    ) -> List[Server]:
        if isinstance(region, str):
            results = [self.get_instance_list(region)]
        elif region is None:
            n = -1 if self.name != "azure" else 16  # avoid rate limit for azure
            results = do_parallel(self.get_instance_list, self.region_list(), n=n, return_args=False)

        matching_instances = []
        for instances in results:
            for instance in instances:
                if not (instance_type is None or instance_type == instance.instance_class()):
                    continue
                if not all(instance.tags().get(k, "") == v for k, v in tags.items()):
                    continue
                if not (
                    state is None or (isinstance(state, list) and instance.instance_state() in state) or instance.instance_state == state
                ):
                    continue
                matching_instances.append(instance)
        return matching_instances

    def provision_instance(
        self,
        region: str,
        instance_class: str,
        disk_size: int = 32,
        use_spot_instances: bool = False,
        name: Optional[str] = None,
        tags={"skyplane": "true"},
        **kwargs,
    ) -> Server:
        raise NotImplementedError

    def setup_global(self, **kwargs):
        pass

    def setup_region(self, region: str):
        pass

    def teardown_global(self):
        pass<|MERGE_RESOLUTION|>--- conflicted
+++ resolved
@@ -36,18 +36,15 @@
             from skyplane.compute.azure.azure_cloud_provider import AzureCloudProvider
 
             return AzureCloudProvider.get_transfer_cost(src_key, dst_key, premium_tier)
-<<<<<<< HEAD
         elif src_provider == "ibmcloud":
 
             # from skyplane.compute.ibmcloud.ibmcloud_provider.py import IBMCloudProvider
             # return IBMCloudProvider.get_transfer_cost(src_key, dst_key, premium_tier)
             return 0
-=======
         elif src_provider == "hdfs":
             from skyplane.compute.gcp.gcp_cloud_provider import GCPCloudProvider
 
             return GCPCloudProvider.get_transfer_cost(f"gcp:{_}", dst_key, premium_tier)
->>>>>>> aa3359a9
         else:
             raise ValueError(f"Unknown provider {src_provider}")
 
