--- conflicted
+++ resolved
@@ -311,14 +311,11 @@
         instance_class: str,
         disk_size: int = 32,
         use_spot_instances: bool = False,
-<<<<<<< HEAD
-        instance_os: str = "cos",
-=======
         name: Optional[str] = None,
         tags={"skyplane": "true"},
         gcp_premium_network=False,
         gcp_vm_uname="skyplane",
->>>>>>> 0baab673
+        instance_os: str = "cos",
     ) -> GCPServer:
         assert not region.startswith("gcp:"), "Region should be GCP region"
         if name is None:
@@ -328,7 +325,7 @@
             pub_key = f.read()
 
         if instance_os == "ubuntu":
-            image = "projects/ubuntu-os-cloud/global/images/family/ubuntu-1804-lts"
+            image = "projects/ubuntu-os-cloud/global/images/family/ubuntu-2004-lts"
         elif instance_os == "cos":
             image = "projects/cos-cloud/global/images/family/cos-stable"
         else:
