--- conflicted
+++ resolved
@@ -1,53 +1,34 @@
 import uuid
 from typing import List, Optional
 
-<<<<<<< HEAD
-from skyplane import exceptions
-from skyplane.compute.cloud_provider import CloudProvider
-=======
-from cryptography.utils import CryptographyDeprecationWarning
-
 from skyplane.utils import imports
-
-with warnings.catch_warnings():
-    warnings.filterwarnings("ignore", category=CryptographyDeprecationWarning)
-    import paramiko
 
 from skyplane import exceptions
 from skyplane.compute.azure.azure_cloud_provider import AzureCloudProvider
-from skyplane.compute.cloud_providers import CloudProvider
->>>>>>> c15a6f7d
+from skyplane.compute.cloud_provider import CloudProvider
 from skyplane.compute.gcp.gcp_auth import GCPAuthentication
 from skyplane.compute.gcp.gcp_key_manager import GCPKeyManager
 from skyplane.compute.gcp.gcp_network import GCPNetwork
 from skyplane.compute.gcp.gcp_pricing import GCPPricing
 from skyplane.compute.gcp.gcp_server import GCPServer
-<<<<<<< HEAD
-from skyplane.compute.server import Server, ServerState
-from skyplane.utils import imports, logger
-=======
 from skyplane.compute.server import Server, ServerState, key_root
 from skyplane.utils import logger
->>>>>>> c15a6f7d
 from skyplane.utils.fn import wait_for
 
 
 class GCPCloudProvider(CloudProvider):
-<<<<<<< HEAD
-    def __init__(self, key_prefix: str = "skyplane"):
+    def __init__(
+        self,
+        key_prefix: str = "skyplane",
+        auth: Optional[GCPAuthentication] = None,
+        network: Optional[GCPNetwork] = None,
+        key_manager: Optional[GCPKeyManager] = None,
+    ):
         super().__init__()
         self.key_name = f"{key_prefix}-gcp-cert"
-        self.auth = GCPAuthentication()
-        self.network = GCPNetwork(self.auth)
-        self.key_manager = GCPKeyManager()
-=======
-    def __init__(self, key_root=key_root / "gcp", auth: Optional[GCPAuthentication] = None):
-        super().__init__()
         self.auth = auth if auth else GCPAuthentication()
-        key_root.mkdir(parents=True, exist_ok=True)
-        self.private_key_path = key_root / "gcp-cert.pem"
-        self.public_key_path = key_root / "gcp-cert.pub"
->>>>>>> c15a6f7d
+        self.network = network if network else GCPNetwork(self.auth)
+        self.key_manager = key_manager if key_manager else GCPKeyManager()
 
     @property
     def name(self):
@@ -115,177 +96,24 @@
                 matching_instances.append(instance)
         return matching_instances
 
-<<<<<<< HEAD
     def setup_global(self):
         self.network.create_network()
         self.network.create_default_firewall_rules()
         self.key_manager.ensure_key_exists(self.key_name)
-=======
-    def create_ssh_key(self):
-        private_key_path = Path(self.private_key_path)
-        if not private_key_path.exists():
-            private_key_path.parent.mkdir(parents=True, exist_ok=True)
-            key = paramiko.RSAKey.generate(4096)
-            key.write_private_key_file(self.private_key_path, password="skyplane")
-            with open(self.public_key_path, "w") as f:
-                f.write(f"{key.get_name()} {key.get_base64()}\n")
-
-    @imports.inject("googleapiclient.errors", pip_extra="gcp")
-    def configure_skyplane_network(errors, self):
-        compute = self.auth.get_gcp_client()
-        try:
-            compute.networks().get(project=self.auth.project_id, network="skyplane").execute()
-        except errors.HttpError as e:
-            if e.resp.status == 404:  # create network
-                op = (
-                    compute.networks()
-                    .insert(project=self.auth.project_id, body={"name": "skyplane", "subnetMode": "auto", "autoCreateSubnetworks": True})
-                    .execute()
-                )
-                self.wait_for_operation_to_complete("global", op["name"])
-            else:
-                raise
-
-    @imports.inject("googleapiclient.errors", pip_extra="gcp")
-    def configure_skyplane_firewall(errors, self, ip="0.0.0.0/0"):
-        """Configure skyplane firewall to allow SSH from all ports from all IPs (if not exists)."""
-        compute = self.auth.get_gcp_client()
-
-        def create_firewall(body, update_firewall=False):
-            if update_firewall:
-                op = compute.firewalls().update(project=self.auth.project_id, firewall="skyplanessh", body=fw_body).execute()
-            else:
-                op = compute.firewalls().insert(project=self.auth.project_id, body=fw_body).execute()
-            self.wait_for_operation_to_complete("global", op["name"])
-
-        try:
-            current_firewall = compute.firewalls().get(project=self.auth.project_id, firewall="skyplanessh").execute()
-        except errors.HttpError as e:
-            if e.resp.status == 404:
-                current_firewall = None
-            else:
-                raise
-
-        fw_body = {
-            "name": "skyplanessh",
-            "network": "global/networks/skyplane",
-            "allowed": [
-                {"IPProtocol": "tcp", "ports": ["22", "5201"]},
-                {"IPProtocol": "udp", "ports": ["1-65535"]},
-                {"IPProtocol": "icmp"},
-            ],
-            "description": "Allow all traffic from all IPs",
-            "sourceRanges": [ip],
-        }
-        if current_firewall is None:
-            create_firewall(fw_body, update_firewall=False)
-            logger.fs.debug(f"[GCP] Created new firewall")
->>>>>>> c15a6f7d
 
     def teardown_global(self):
         self.network.delete_network()
 
     @imports.inject("googleapiclient.errors", pip_extra="gcp")
-<<<<<<< HEAD
     def authorize_gateways(errors, self, ips: List[str], rule_name: Optional[str] = None) -> str:
         firewall_name = f"skyplane-{uuid.uuid4().hex}" if rule_name is None else rule_name
         self.network.create_firewall_rule(firewall_name, ips, ["0-65535"], ["tcp", "udp", "icmp"])
         return firewall_name
+
     @imports.inject("googleapiclient.errors", pip_extra="gcp")
     def remove_gateway_rule(errors, self, firewall_name: str):
         if self.network.get_firewall_rule(firewall_name):
             self.network.delete_firewall_rule(firewall_name)
-=======
-    def delete_vpc(errors, self, vpc_name="skyplane"):
-        """
-        Delete VPC. This might error our in some cases.
-        """
-        compute = self.auth.get_gcp_client()
-        request = compute.networks().delete(project=self.auth.project_id, network=vpc_name)
-        try:
-            delete_vpc_response = request.execute()
-            self.wait_for_operation_to_complete("global", delete_vpc_response)
-        except errors.HttpError as e:
-            logger.fs.warn(
-                f"Unable to Delete. Ensure no active firewall rules acting upon the {vpc_name} VPC. Ensure no instances provisioned in the VPC "
-            )
-            logger.fs.error(e)
-
-    @imports.inject("googleapiclient.errors", pip_extra="gcp")
-    def add_ips_to_firewall(errors, self, ips: List[str]):
-        """
-        Other than "default" VPCs start with 2 rules at 65535 priority:
-         - Allow all egress
-         - Block all ingress
-        If you do not specify a priority when creating a rule, it is assigned a priority of 1000
-        """
-
-        def create_firewall(body, update_firewall=False):
-            if update_firewall:
-                op = compute.firewalls().update(project=self.auth.project_id, firewall="skyplane", body=fw_body).execute()
-            else:
-                op = compute.firewalls().insert(project=self.auth.project_id, body=fw_body).execute()
-            self.wait_for_operation_to_complete("global", op["name"])
-
-        compute = self.auth.get_gcp_client()
-        # Let's call each firewall rule by the ip name, so it's easier to delete
-        #  individual ips during concurrent transfers
-        for ip in ips:
-            firewall_name = "skyplane" + ip.replace(".", "")
-            fw_body = {
-                "name": firewall_name,  # Name should be [a-z]([-a-z0-9]*[a-z0-9]
-                "network": "global/networks/skyplane",
-                "allowed": [{"IPProtocol": "tcp", "ports": ["1-65535"]}],
-                "description": f"Allow all TCP traffic from ip {ip}",
-                "sourceRanges": [f"{ip}/32"],
-            }
-            try:
-                current_firewall = compute.firewalls().get(project=self.auth.project_id, firewall=firewall_name).execute()
-            except errors.HttpError as e:
-                if e.resp.status == 404:
-                    current_firewall = None
-                else:
-                    raise
-            if current_firewall is None:
-                create_firewall(fw_body, update_firewall=False)
-                logger.fs.debug(f"[GCP] Created new firewall {firewall_name}")
-            elif current_firewall["allowed"] != fw_body["allowed"]:
-                create_firewall(fw_body, update_firewall=True)
-                logger.fs.debug(f"[GCP] Updated firewall {firewall_name}")
-
-    @imports.inject("googleapiclient.errors", pip_extra="gcp")
-    def remove_ips_from_firewall(errors, self, ips: List[str]):
-        compute = self.auth.get_gcp_client()
-        for ip in ips:
-            firewall_name = "skyplane" + ip.replace(".", "")  # Each firewall rule is called by the ip name, so it's easier to delete
-            logger.fs.debug(f"[GCP] Deleting firewall rule {firewall_name}")
-            try:
-                compute.firewalls().delete(project=self.auth.project_id, firewall=firewall_name).execute()
-            except errors.HttpError as e:
-                if e.resp.status == 404:  # Firewall doesnt exist. Continue
-                    logger.fs.warning(f"[GCP] Unable to delete {firewall_name}, does not exist.")
-                else:
-                    raise
-
-    def get_operation_state(self, zone, operation_name):
-        compute = self.auth.get_gcp_client()
-        if zone == "global":
-            return compute.globalOperations().get(project=self.auth.project_id, operation=operation_name).execute()
-        else:
-            return compute.zoneOperations().get(project=self.auth.project_id, zone=zone, operation=operation_name).execute()
-
-    def wait_for_operation_to_complete(self, zone, operation_name, timeout=120):
-        time_intervals = [0.1] * 10 + [0.2] * 10 + [1.0] * int(timeout)  # backoff
-        start = time.time()
-        while time.time() - start < timeout:
-            operation_state = self.get_operation_state(zone, operation_name)
-            if operation_state["status"] == "DONE":
-                if "error" in operation_state:
-                    raise Exception(operation_state["error"])
-                else:
-                    return operation_state
-            time.sleep(time_intervals.pop(0))
->>>>>>> c15a6f7d
 
     @imports.inject("googleapiclient.errors", pip_extra="gcp")
     def provision_instance(
@@ -349,7 +177,7 @@
 
         try:
             result = compute.instances().insert(project=self.auth.project_id, zone=region, body=req_body).execute()
-            self.wait_for_operation_to_complete(region, result["name"])
+            self.auth.wait_for_operation_to_complete(region, result["name"])
             server = GCPServer(f"gcp:{region}", name)
 
             # wait for server to reach RUNNING state
@@ -381,5 +209,5 @@
         except KeyboardInterrupt as e:
             logger.fs.info(f"Keyboard interrupt, deleting instance {name}")
             op = compute.instances().delete(project=self.auth.project_id, zone=region, instance=name).execute()
-            self.wait_for_operation_to_complete(region, op["name"])
+            self.auth.wait_for_operation_to_complete(region, op["name"])
             raise