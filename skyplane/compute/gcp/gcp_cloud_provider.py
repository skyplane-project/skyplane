--- conflicted
+++ resolved
@@ -179,9 +179,6 @@
 
         try:
             result = compute.instances().insert(project=self.auth.project_id, zone=region, body=req_body).execute()
-<<<<<<< HEAD
-            self.auth.wait_for_operation_to_complete(region, result["name"])
-=======
             self.wait_for_operation_to_complete(region, result["name"])
             server = GCPServer(f"gcp:{region}", name)
 
@@ -200,7 +197,6 @@
                 raise
             server.run_command("sudo /sbin/iptables -A INPUT -j ACCEPT")
             return server
->>>>>>> 0baab673
         except errors.HttpError as e:
             if e.resp.status == 409:
                 if "ZONE_RESOURCE_POOL_EXHAUSTED" in e.content:
