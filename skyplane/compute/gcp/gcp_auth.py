--- conflicted
+++ resolved
@@ -1,9 +1,6 @@
 import base64
 import os
-<<<<<<< HEAD
 import time
-=======
->>>>>>> 0baab673
 from pathlib import Path
 from typing import Optional
 
