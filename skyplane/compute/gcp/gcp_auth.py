import base64
import os
import time
from pathlib import Path
from typing import Optional

from skyplane.compute.server import key_root
from skyplane.config import SkyplaneConfig
<<<<<<< HEAD
from skyplane.utils import imports, logger
=======
from skyplane.config_paths import config_path, gcp_config_path
from skyplane.utils import logger, imports
>>>>>>> c15a6f7d
from skyplane.utils.retry import retry_backoff


class GCPAuthentication:
    def __init__(self, config: Optional[SkyplaneConfig] = None):
        if not config == None:
            self.config = config
        else:
            self.config = SkyplaneConfig.load_config(config_path)
        self._credentials = None
        self._service_credentials_file = None

    @imports.inject("googleapiclient.discovery", pip_extra="gcp")
    def save_region_config(discovery, self):
        if self.project_id is None:
            print(
                f"    No project ID detected when trying to save GCP region list! Consquently, the GCP region list is empty. Run 'skyplane init --reinit-gcp' or file an issue to remedy this."
            )
            self.clear_region_config()
            return
        with gcp_config_path.open("w") as f:
            region_list = []
            credentials = self.credentials
            service_account_credentials_file = self.service_account_credentials  # force creation of file
            service = discovery.build("compute", "beta", credentials=credentials)
            request = service.zones().list(project=self.project_id)
            while request is not None:
                response = request.execute()
                # In reality, these are zones. However, we shall call them regions to be self-consistent.
                for region in response["items"]:
                    region_list.append(region["description"])

                request = service.regions().list_next(previous_request=request, previous_response=response)

            f.write("\n".join(region_list))
            print(f"    GCP region config file saved to {gcp_config_path}")

    @staticmethod
    def clear_region_config():
        with gcp_config_path.open("w") as f:
            f.write("")

    @staticmethod
    def get_region_config():
        try:
            f = open(gcp_config_path, "r")
        except FileNotFoundError:
            return []
        return [r for r in map(str.strip, f.readlines()) if r]

    @property
    def credentials(self):
        if self._credentials is None:
            self._credentials, _ = self.get_adc_credential(self.project_id)
        return self._credentials

    @property
    def service_account_credentials(self):
        if self._service_credentials_file is None:
            self._service_account_email = self.create_service_account(self.service_account_name)
            self._service_credentials_file = self.get_service_account_key(self._service_account_email)
        return self._service_credentials_file

    @property
    def project_id(self):
        assert (
            self.config.gcp_project_id is not None
        ), "No project ID detected. Run 'skyplane init --reinit-gcp' or file an issue to remedy this."
        return self.config.gcp_project_id

    @staticmethod
    @imports.inject("google.auth", pip_extra="gcp")
    def get_adc_credential(google_auth, project_id=None):
        try:
            inferred_cred, inferred_project = google_auth.default(quota_project_id=project_id)
        except google_auth.exceptions.DefaultCredentialsError as e:
            logger.warning(f"Failed to load GCP credentials for project {project_id}: {e}")
            inferred_cred, inferred_project = (None, None)
        if project_id is not None and project_id != inferred_project:
            if inferred_project is not None:
                logger.warning(
                    f"Google project ID error: Project ID from config {project_id} does not match inferred project from google.auth ADC {inferred_project}. Defaulting to config project."
                )
            inferred_project = project_id
        return inferred_cred, inferred_project

    def get_operation_state(self, zone, operation_name):
        compute = self.get_gcp_client()
        if zone == "global":
            return compute.globalOperations().get(project=self.project_id, operation=operation_name).execute()
        else:
            return compute.zoneOperations().get(project=self.project_id, zone=zone, operation=operation_name).execute()

    def wait_for_operation_to_complete(self, zone, operation_name, timeout=120):
        time_intervals = [0.1] * 10 + [0.2] * 10 + [1.0] * int(timeout)  # backoff
        start = time.time()
        while time.time() - start < timeout:
            operation_state = self.get_operation_state(zone, operation_name)
            if operation_state["status"] == "DONE":
                if "error" in operation_state:
                    raise Exception(operation_state["error"])
                else:
                    return operation_state
            time.sleep(time_intervals.pop(0))

    @property
    def service_account_name(self):
        return self.config.get_flag("gcp_service_account_name")

    def get_service_account_key(self, service_account_email):
        service = self.get_gcp_client(service_name="iam")

        if "GCP_SERVICE_ACCOUNT_FILE" in os.environ:
            key_path = Path(os.environ["GCP_SERVICE_ACCOUNT_FILE"]).expanduser()
        else:
            key_path = key_root / "gcp" / "service_account_key.json"
        # write key file
        if not os.path.exists(key_path):

            # list existing keys
            keys = service.projects().serviceAccounts().keys().list(name="projects/-/serviceAccounts/" + service_account_email).execute()

            # cannot have more than 10 keys per service account
            if len(keys["keys"]) >= 10:
                raise ValueError(
                    f"Service account {service_account_email} has too many keys. Make sure to copy keys to {key_path} or create a new service account."
                )

            # create key
            key = (
                service.projects()
                .serviceAccounts()
                .keys()
                .create(name="projects/-/serviceAccounts/" + service_account_email, body={})
                .execute()
            )

            # create service key files
            os.makedirs(os.path.dirname(key_path), exist_ok=True)
            json_key_file = base64.b64decode(key["privateKeyData"]).decode("utf-8")
            open(key_path, "w").write(json_key_file)

        return key_path

    def create_service_account(self, service_name):
        service = self.get_gcp_client(service_name="iam")
        service_accounts = service.projects().serviceAccounts().list(name="projects/" + self.project_id).execute()["accounts"]

        # search for pre-existing service account
        account = None
        for service_account in service_accounts:
            if service_account["email"].split("@")[0] == service_name:
                account = service_account
                break

        # create service account
        if account is None:
            account = (
                service.projects()
                .serviceAccounts()
                .create(
                    name="projects/" + self.project_id, body={"accountId": service_name, "serviceAccount": {"displayName": service_name}}
                )
                .execute()
            )

        def read_modify_write():
            # modify service account with storage.admin role
            service = self.get_gcp_client("cloudresourcemanager", "v1")
            policy = service.projects().getIamPolicy(resource=self.project_id).execute()
            account_handle = f"serviceAccount:{account['email']}"

            # modify policy
            modified = False
            roles = [role["role"] for role in policy["bindings"]]
            target_role = "roles/storage.admin"
            if target_role not in roles:
                # role does not exist
                policy["bindings"].append({"role": target_role, "members": [account_handle]})
                modified = True
            else:
                for role in policy["bindings"]:
                    if role["role"] == target_role:
                        if account_handle not in role["members"]:
                            role["members"].append(account_handle)  # do NOT override
                            modified = True
            if modified:  # execute policy change
                service.projects().setIamPolicy(resource=self.project_id, body={"policy": policy}).execute()
            return account["email"]

        return retry_backoff(read_modify_write)  # retry loop needed for concurrent policy modifications

    def enabled(self):
        return self.config.gcp_enabled and self.credentials is not None and self.project_id is not None

    def check_api_enabled(self, api_name: str):
        service_usage = self.get_gcp_client(service_name="serviceusage")
        services = service_usage.services().get(name=f"projects/{self.project_id}/services/{api_name}.googleapis.com").execute()
        return services.get("state") == "ENABLED"

    def enable_api(self, service_name: str):
        service_usage = self.get_gcp_client(service_name="serviceusage")
        return service_usage.services().enable(name=f"projects/{self.project_id}/services/{service_name}.googleapis.com").execute()

    @imports.inject("googleapiclient.discovery", pip_extra="gcp")
    def get_gcp_client(discovery, self, service_name="compute", version="v1"):
        return discovery.build(service_name, version, credentials=self.credentials, client_options={"quota_project_id": self.project_id})

    @imports.inject("google.cloud.storage", pip_extra="gcp")
    def get_storage_client(storage, self):
        # must use service account for XML storage API
        return storage.Client.from_service_account_json(self.service_account_credentials)

    def get_gcp_instances(self, gcp_region: str):
        return self.get_gcp_client().instances().list(project=self.project_id, zone=gcp_region).execute()<|MERGE_RESOLUTION|>--- conflicted
+++ resolved
@@ -6,12 +6,8 @@
 
 from skyplane.compute.server import key_root
 from skyplane.config import SkyplaneConfig
-<<<<<<< HEAD
-from skyplane.utils import imports, logger
-=======
 from skyplane.config_paths import config_path, gcp_config_path
 from skyplane.utils import logger, imports
->>>>>>> c15a6f7d
 from skyplane.utils.retry import retry_backoff
 
 
