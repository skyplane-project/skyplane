--- conflicted
+++ resolved
@@ -230,11 +230,7 @@
                         raise skyplane_exceptions.InsufficientVCPUException() from e
                     elif "Invalid IAM Instance Profile name" in str(e):
                         # TODO: suppress this
-<<<<<<< HEAD
-                        logger.warning(str(e))
-=======
                         logger.fs.info(str(e))
->>>>>>> df0e1f56
                     elif "InsufficientInstanceCapacity" in str(e):
                         # try another subnet
                         current_subnet_id = (current_subnet_id + 1) % len(subnets)
