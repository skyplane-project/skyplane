--- conflicted
+++ resolved
@@ -1,9 +1,6 @@
 import logging
-<<<<<<< HEAD
+import warnings
 import functools
-=======
-import warnings
->>>>>>> 0baab673
 from typing import Dict, Optional
 
 from cryptography.utils import CryptographyDeprecationWarning
