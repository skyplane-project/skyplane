import argparse
from multiprocessing import Manager
from pprint import pprint
import atexit
import json
import os
import signal
import sys
from multiprocessing import Event, Queue
from os import PathLike
from pathlib import Path
from typing import Dict, List

from skyplane.utils import logger

from skyplane.gateway.gateway_queue import GatewayQueue, GatewayANDQueue
from skyplane.gateway.chunk_store import ChunkStore
from skyplane.gateway.gateway_daemon_api import GatewayDaemonAPI
from skyplane.gateway.operators.gateway_operator import (
    GatewaySender,
    GatewayRandomDataGen,
    GatewayWriteLocal,
    GatewayObjStoreReadOperator,
    GatewayObjStoreWriteOperator,
    GatewayWaitReceiver,
)
from skyplane.gateway.operators.gateway_receiver import GatewayReceiver
from skyplane.utils import logger
from collections import defaultdict


# TODO: add default partition ID to main
# create gateway br
class GatewayDaemon:
    def __init__(
        self,
        region: str,
        chunk_dir: PathLike,
        max_incoming_ports=64,
        use_tls=True,
        use_e2ee=True,  # TODO: read from operator field
        use_compression=True,  # TODO: read from operator field
    ):
        # read gateway program
        gateway_program_path = Path(os.environ["GATEWAY_PROGRAM_FILE"]).expanduser()
        gateway_program = json.load(open(gateway_program_path, "r"))

        self.upload_id_map = Manager().dict()

        pprint(gateway_program)

        # read gateway info
        gateway_info_path = Path(os.environ["GATEWAY_INFO_FILE"]).expanduser()
        self.gateway_info = json.load(open(gateway_info_path, "r"))

        print("starting gateway daemon", gateway_program_path)
        pprint(gateway_program)
        assert len(gateway_program) > 0, f"Cannot have empty gateway program {gateway_program}"

        self.use_tls = use_tls

        # todo max_incoming_ports should be configurable rather than static
        self.region = region
        self.max_incoming_ports = max_incoming_ports

        # the chunk store managest the incoming queue of chunks and outgoing queue of chunk status updates
        self.chunk_store = ChunkStore(chunk_dir)

        self.error_event = Event()
        self.error_queue = Queue()
        if use_e2ee:
            e2ee_key_path = Path(os.environ["E2EE_KEY_FILE"]).expanduser()
            with open(e2ee_key_path, "rb") as f:
                self.e2ee_key_bytes = f.read()
            print("Server side E2EE key loaded: ", self.e2ee_key_bytes)
        else:
            self.e2ee_key_bytes = None

        # create gateway operators
        self.terminal_operators = defaultdict(list)  # track terminal operators per partition
        self.num_required_terminal = {}
        self.operators = self.create_gateway_operators(gateway_program)

        # single gateway receiver
        self.gateway_receiver = GatewayReceiver(
            "reciever",
            region=region,
            chunk_store=self.chunk_store,
            error_event=self.error_event,
            error_queue=self.error_queue,
            max_pending_chunks=max_incoming_ports,
            use_tls=self.use_tls,
            use_compression=use_compression,
            e2ee_key_bytes=self.e2ee_key_bytes,
        )

        # API server
        self.api_server = GatewayDaemonAPI(
            self.chunk_store,
            self.gateway_receiver,
            self.error_event,
            self.error_queue,
            terminal_operators=self.terminal_operators,
            num_required_terminal=self.num_required_terminal,
            upload_id_map=self.upload_id_map,
        )
        self.api_server.start()
        atexit.register(self.api_server.shutdown)
        logger.info(f"[gateway_daemon] API started at {self.api_server.url}")

    def print_operator_graph(self):
        def print_operator_graph_helper(partition, queue: GatewayQueue, prefix: str):
            if queue is None:
                return
            print(f"{prefix} {partition}: Input queue:", queue, "handles:", queue.get_handles())
            for handle in queue.get_handles():
                print(f"{prefix} {partition}: Operator {handle}")
                # TODO: causes error sometimes for mux_or
                next_queue = self.operators[handle].output_queue
                print_operator_graph_helper(partition, next_queue, prefix + "--")

        for partition, queue in self.chunk_store.chunk_requests.items():
            print(f"Partition {partition}, {queue}")
            print_operator_graph_helper(partition, queue, "")

    def create_gateway_operators(self, gateway_program: Dict):
        """Create a gateway plan from a gateway program"""

        operators = {}

        def create_output_queue(operator: Dict):
            # create output data queue
            if len(operator["children"]) == 0:
                return None
            print("get output queue", operator["op_type"], operator["children"][0]["op_type"])
            if operator["children"][0]["op_type"] == "mux_and":
                return GatewayANDQueue()
            return GatewayQueue()

        def get_child_operators(operator):
            if len(operator["children"]) == 0:
                return []
            if operator["children"][0]["op_type"] == "mux_and" or operator["children"][0]["op_type"] == "mux_or":
                return operator["children"][0]["children"]
            return operator["children"]

        def create_gateway_operators_helper(input_queue, program: List[Dict], partition_ids: List[str]):
            total_p = 0
            for op in program:
                handle = op["op_type"] + "_" + op["handle"]
                print(f"Input queue {input_queue}, adding handle {handle} (current handles {input_queue.get_handles()}")
                input_queue.register_handle(handle)

                # get child operators
                child_operators = get_child_operators(op)

                if op["op_type"] == "mux_or":
                    # parent must have been mux_and
                    assert isinstance(
                        input_queue, GatewayANDQueue
                    ), f"Parent must have been mux_and {handle}, instead was {input_queue} {gateway_program}"

                    # recurse to children with single queue
                    total_p += create_gateway_operators_helper(input_queue.get_handle_queue(handle), child_operators, partition_ids)
                    continue

                # create output data queue
                output_queue = create_output_queue(op)
                if isinstance(output_queue, GatewayANDQueue):
                    # update number of operations that must be completed
                    for partition in partition_ids:
                        self.num_required_terminal[str(partition)] = self.num_required_terminal[str(partition)] - 1 + len(child_operators)

                print(f"Input queue {input_queue} handle {handle}: created output queue {output_queue}")
                print(f"Input queue {input_queue} handle {handle}: has children {child_operators}")
                if output_queue is None:
                    # track what opeartors need to complete processing the chunk
                    for partition in partition_ids:
                        self.terminal_operators[str(partition)].append(handle)

                # create operators
                if op["op_type"] == "receive":
                    # wait for chunks from receiver
                    operators[handle] = GatewayWaitReceiver(
                        handle=handle,
                        region=self.region,
                        input_queue=input_queue,
                        output_queue=output_queue,
                        n_processes=1,  # dummy wait thread, not actual receiver
                        chunk_store=self.chunk_store,
                        error_event=self.error_event,
                        error_queue=self.error_queue,
                    )
                    total_p += 1
                elif op["op_type"] == "read_object_store":
                    operators[handle] = GatewayObjStoreReadOperator(
                        handle=handle,
                        region=self.region,
                        input_queue=input_queue,
                        output_queue=output_queue,
                        error_queue=self.error_queue,
                        error_event=self.error_event,
                        n_processes=op["num_connections"],
                        chunk_store=self.chunk_store,
                        bucket_name=op["bucket_name"],
                        bucket_region=op["bucket_region"],
                    )
                    total_p += op["num_connections"]
                elif op["op_type"] == "gen_data":
                    operators[handle] = GatewayRandomDataGen(
                        handle=handle,
                        region=self.region,
                        input_queue=input_queue,
                        output_queue=output_queue,
                        error_queue=self.error_queue,
                        error_event=self.error_event,
                        chunk_store=self.chunk_store,
                        size_mb=op["size_mb"],
                    )
                elif op["op_type"] == "send":
                    # TODO: handle private ips for GCP->GCP
                    target_gateway_info = self.gateway_info[op["target_gateway_id"]]
<<<<<<< HEAD
                    print("Gateway sender sending to ", target_gateway_info["public_ip_address"])
                    operators[handle] = GatewaySender(
                        handle,
                        region=self.region,
                        ip_addr=target_gateway_info["public_ip_address"],
=======
                    ip_addr = target_gateway_info["private_ip_address"] if op["private_ip"] else target_gateway_info["public_ip_address"]
                    print("Gateway sender sending to ", ip_addr, "private", op["private_ip"])
                    operators[handle] = GatewaySender(
                        handle,
                        region=self.region,
                        ip_addr=ip_addr,
>>>>>>> 4602d9ce
                        input_queue=input_queue,
                        output_queue=output_queue,
                        error_event=self.error_event,
                        error_queue=self.error_queue,
                        chunk_store=self.chunk_store,
                        use_tls=self.use_tls,
                        use_compression=op["compress"],
                        e2ee_key_bytes=self.e2ee_key_bytes,
                        n_processes=op["num_connections"],
                    )
                    total_p += op["num_connections"]
                elif op["op_type"] == "write_object_store":
                    operators[handle] = GatewayObjStoreWriteOperator(
                        handle=handle,
                        region=self.region,
                        input_queue=input_queue,
                        output_queue=output_queue,
                        error_queue=self.error_queue,
                        error_event=self.error_event,
                        n_processes=op["num_connections"],
                        chunk_store=self.chunk_store,
                        bucket_name=op["bucket_name"],
                        bucket_region=op["bucket_region"],
                        upload_id_map=self.upload_id_map,
                        prefix=op["key_prefix"],
                    )
                    total_p += op["num_connections"]
                elif op["op_type"] == "write_local":
                    operators[handle] = GatewayWriteLocal(
                        handle=handle,
                        region=self.region,
                        input_queue=input_queue,
                        output_queue=output_queue,
                        error_queue=self.error_queue,
                        error_event=self.error_event,
                        chunk_store=self.chunk_store,
                    )
                    total_p += 1
                else:
                    raise ValueError(f"Unsupported op_type {op['op_type']}")
                # recursively create for child operators
                total_p += create_gateway_operators_helper(output_queue, child_operators, partition_ids)
            return total_p

        pprint(gateway_program)

        # create operator tree for each partition
        total_p = 0
        for program_group in gateway_program:
            partitions = program_group["partitions"]
            program = program_group["value"]

            print("partitions", partitions)
            # create initial queue for partition
            if program[0]["op_type"] == "mux_and":
                queue = GatewayANDQueue()
                print(f"First operator is mux_and: queue {queue}")
                assert len(program) == 1, f"mux_and cannot have siblings"
                program = program[0]["children"]
                for partition in partitions:
                    self.num_required_terminal[str(partition)] = len(program)
            else:
                queue = GatewayQueue()
                print(f"First operator is ", program[0], "queue", queue)

                for partition in partitions:
                    self.num_required_terminal[str(partition)] = 1

            # link all partitions to same queue reference
            for partition in partitions:
                self.chunk_store.add_partition(str(partition), queue)

            # create DAG for this partition group
            total_p += create_gateway_operators_helper(
                self.chunk_store.chunk_requests[str(partition)],  # incoming chunk requests for partition
                program,  # single partition program
                partitions,
            )
        # print("TOTAL NUMBER OF PROCESSES", total_p)
        return operators

    def run(self):
        exit_flag = Event()

        def exit_handler(signum, frame):
            logger.warning("[gateway_daemon] Received signal {}. Exiting...".format(signum))
            exit_flag.set()
            for operator in self.operators.values():
                operator.stop_workers()
            sys.exit(0)

        for operator in self.operators.values():
            logger.info(f"[gateway_daemon] Starting gateway operator {operator.handle} workers")
            operator.start_workers()

        signal.signal(signal.SIGINT, exit_handler)
        signal.signal(signal.SIGTERM, exit_handler)

        logger.info("[gateway_daemon] Starting daemon loop")
        try:
            while not exit_flag.is_set() and not self.error_event.is_set():
                self.api_server.pull_chunk_status_queue()
        except Exception as e:
            self.error_queue.put(e)
            self.error_event.set()
            logger.error(f"[gateway_daemon] Exception in daemon loop: {e}")
            logger.exception(e)

        # shut down workers except for API to report status
        logger.info("[gateway_daemon] Exiting all workers except for API")
        for operator in self.operators.values():
            operator.stop_workers()
        logger.info("[gateway_daemon] Done")


if __name__ == "__main__":
    parser = argparse.ArgumentParser(description="Skyplane Gateway Daemon")
    parser.add_argument("--region", type=str, required=True, help="Region tag (provider:region")
    parser.add_argument("--chunk-dir", type=Path, default="/tmp/skyplane/chunks", help="Directory to store chunks")
    parser.add_argument("--disable-tls", action="store_true")
    parser.add_argument("--use-compression", action="store_true")  # TODO: remove
    parser.add_argument("--disable-e2ee", action="store_true")  # TODO: remove
    args = parser.parse_args()

    os.makedirs(args.chunk_dir)
    daemon = GatewayDaemon(
        region=args.region,
        chunk_dir=args.chunk_dir,
        use_tls=not args.disable_tls,
    )
    daemon.run()<|MERGE_RESOLUTION|>--- conflicted
+++ resolved
@@ -220,20 +220,12 @@
                 elif op["op_type"] == "send":
                     # TODO: handle private ips for GCP->GCP
                     target_gateway_info = self.gateway_info[op["target_gateway_id"]]
-<<<<<<< HEAD
-                    print("Gateway sender sending to ", target_gateway_info["public_ip_address"])
-                    operators[handle] = GatewaySender(
-                        handle,
-                        region=self.region,
-                        ip_addr=target_gateway_info["public_ip_address"],
-=======
                     ip_addr = target_gateway_info["private_ip_address"] if op["private_ip"] else target_gateway_info["public_ip_address"]
                     print("Gateway sender sending to ", ip_addr, "private", op["private_ip"])
                     operators[handle] = GatewaySender(
                         handle,
                         region=self.region,
                         ip_addr=ip_addr,
->>>>>>> 4602d9ce
                         input_queue=input_queue,
                         output_queue=output_queue,
                         error_event=self.error_event,
