--- conflicted
+++ resolved
@@ -149,13 +149,13 @@
         based on their quota limits and calculates the number of vms to launch in all regions by conservatively
         taking the minimum of all regions to stay consistent.
 
-        :param src_region_tag: the source region tag
-        :type src_region_tag: str
-        :param dst_region_tags: a list of the destination region tags
-        :type dst_region_tags: List[str]
+        :param src_region_tag: the source region tag (default: None)
+        :type src_region_tag: Optional[str]
+        :param dst_region_tags: a list of the destination region tags (defualt: None)
+        :type dst_region_tags: Optional[List[str]]
         """
         # One of them has to provided
-        assert src_region_tag is not None or dst_region_tags is not None
+        assert src_region_tag is not None or dst_region_tags is not None, "There needs to be at least one source or destination"
         src_tags = [src_region_tag] if src_region_tag is not None else []
         dst_tags = dst_region_tags or []
 
@@ -192,7 +192,6 @@
         # Dynammically calculate n_instances based on quota limits
         vm_types, n_instances = self._get_vm_type_and_instances(src_region_tag=src_region_tag, dst_region_tags=[dst_region_tag])
 
-        # TODO: use VM limits to determine how many instances to create in each region
         # TODO: support on-sided transfers but not requiring VMs to be created in source/destination regions
         for i in range(n_instances):
             plan.add_gateway(src_region_tag, vm_types[src_region_tag])
@@ -458,132 +457,7 @@
             plan.set_gateway_program(dst_region_tag, program)
         return plan
 
-<<<<<<< HEAD
-
-class DirectPlannerSourceOneSided(MulticastDirectPlanner):
-    """Planner that only creates VMs in the source region"""
-
-    def plan(self, jobs: List[TransferJob]) -> TopologyPlan:
-        src_region_tag = jobs[0].src_iface.region_tag()
-        dst_region_tags = [iface.region_tag() for iface in jobs[0].dst_ifaces]
-        # jobs must have same sources and destinations
-        for job in jobs[1:]:
-            assert job.src_iface.region_tag() == src_region_tag, "All jobs must have same source region"
-            assert [iface.region_tag() for iface in job.dst_ifaces] == dst_region_tags, "Add jobs must have same destination set"
-
-        plan = TopologyPlan(src_region_tag=src_region_tag, dest_region_tags=dst_region_tags)
-
-        # Dynammically calculate n_instances based on quota limits
-        vm_types, n_instances = self._get_vm_type_and_instances(src_region_tag=src_region_tag)
-
-        # TODO: support on-sided transfers but not requiring VMs to be created in source/destination regions
-        for i in range(n_instances):
-            plan.add_gateway(src_region_tag, vm_types[src_region_tag])
-
-        # initialize gateway programs per region
-        src_program = GatewayProgram()
-
-        # iterate through all jobs
-        for job in jobs:
-            src_bucket = job.src_iface.bucket()
-            src_region_tag = job.src_iface.region_tag()
-            src_provider = src_region_tag.split(":")[0]
-
-            # give each job a different partition id, so we can read/write to different buckets
-            partition_id = jobs.index(job)
-
-            # source region gateway program
-            obj_store_read = src_program.add_operator(
-                GatewayReadObjectStore(src_bucket, src_region_tag, self.n_connections), partition_id=partition_id
-            )
-            # send to all destination
-            mux_and = src_program.add_operator(GatewayMuxAnd(), parent_handle=obj_store_read, partition_id=partition_id)
-            dst_prefixes = job.dst_prefixes
-            for i in range(len(job.dst_ifaces)):
-                dst_iface = job.dst_ifaces[i]
-                dst_prefix = dst_prefixes[i]
-                dst_region_tag = dst_iface.region_tag()
-                dst_bucket = dst_iface.bucket()
-                dst_gateways = plan.get_region_gateways(dst_region_tag)
-
-                # special case where destination is same region as source
-                src_program.add_operator(
-                    GatewayWriteObjectStore(dst_bucket, dst_region_tag, self.n_connections, key_prefix=dst_prefix),
-                    parent_handle=mux_and,
-                    partition_id=partition_id,
-                )
-                # update cost per GB
-                plan.cost_per_gb += compute.CloudProvider.get_transfer_cost(src_region_tag, dst_region_tag)
-
-        # set gateway programs
-        plan.set_gateway_program(src_region_tag, src_program)
-        return plan
-
-
-class DirectPlannerDestOneSided(MulticastDirectPlanner):
-    """Planner that only creates instances in the destination region"""
-
-    def plan(self, jobs: List[TransferJob]) -> TopologyPlan:
-        # only create in destination region
-        src_region_tag = jobs[0].src_iface.region_tag()
-        dst_region_tags = [iface.region_tag() for iface in jobs[0].dst_ifaces]
-        # jobs must have same sources and destinations
-        for job in jobs[1:]:
-            assert job.src_iface.region_tag() == src_region_tag, "All jobs must have same source region"
-            assert [iface.region_tag() for iface in job.dst_ifaces] == dst_region_tags, "Add jobs must have same destination set"
-
-        plan = TopologyPlan(src_region_tag=src_region_tag, dest_region_tags=dst_region_tags)
-
-        # Dynammically calculate n_instances based on quota limits
-        vm_types, n_instances = self._get_vm_type_and_instances(dst_region_tags=dst_region_tags)
-
-        # TODO: support on-sided transfers but not requiring VMs to be created in source/destination regions
-        for i in range(n_instances):
-            for dst_region_tag in dst_region_tags:
-                plan.add_gateway(dst_region_tag, vm_types[dst_region_tag])
-
-        # initialize gateway programs per region
-        dst_program = {dst_region: GatewayProgram() for dst_region in dst_region_tags}
-
-        # iterate through all jobs
-        for job in jobs:
-            src_bucket = job.src_iface.bucket()
-            src_region_tag = job.src_iface.region_tag()
-            src_provider = src_region_tag.split(":")[0]
-
-            partition_id = jobs.index(job)
-
-            # send to all destination
-            dst_prefixes = job.dst_prefixes
-            for i in range(len(job.dst_ifaces)):
-                dst_iface = job.dst_ifaces[i]
-                dst_prefix = dst_prefixes[i]
-                dst_region_tag = dst_iface.region_tag()
-                dst_bucket = dst_iface.bucket()
-                dst_gateways = plan.get_region_gateways(dst_region_tag)
-
-                # source region gateway program
-                obj_store_read = dst_program[dst_region_tag].add_operator(
-                    GatewayReadObjectStore(src_bucket, src_region_tag, self.n_connections), partition_id=partition_id
-                )
-
-                dst_program[dst_region_tag].add_operator(
-                    GatewayWriteObjectStore(dst_bucket, dst_region_tag, self.n_connections, key_prefix=dst_prefix),
-                    parent_handle=obj_store_read,
-                    partition_id=partition_id,
-                )
-
-                # update cost per GB
-                plan.cost_per_gb += compute.CloudProvider.get_transfer_cost(src_region_tag, dst_region_tag)
-
-        # set gateway programs
-        for dst_region_tag, program in dst_program.items():
-            plan.set_gateway_program(dst_region_tag, program)
-        return plan
-
-
-=======
->>>>>>> 3e239a3f
+
 class UnicastILPPlanner(Planner):
     def plan(self, jobs: List[TransferJob]) -> TopologyPlan:
         raise NotImplementedError("ILP solver not implemented yet")
