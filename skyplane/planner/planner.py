--- conflicted
+++ resolved
@@ -265,29 +265,12 @@
 
 
 class MulticastDirectPlanner(Planner):
-<<<<<<< HEAD
-    def __init__(self, n_instances: int, n_connections: int, transfer_config: TransferConfig):
-        super().__init__(transfer_config)
-=======
     def __init__(self, n_instances: int, n_connections: int, transfer_config: TransferConfig, quota_limits_file: Optional[str] = None):
         super().__init__(transfer_config, quota_limits_file)
->>>>>>> ed52e189
         self.n_instances = n_instances
         self.n_connections = n_connections
         self.transfer_config = transfer_config
 
-<<<<<<< HEAD
-        # Loading the quota information, add ibm cloud when it is supported
-        # self.quota_limits = {}
-        # with self.transfer_config.aws_vcpu_file.open("r") as f:
-        #     self.quota_limits["aws"] = json.load(f)
-        # with self.transfer_config.gcp_vcpu_file.open("r") as f:
-        #     self.quota_limits["gcp"] = json.load(f)
-        # with self.transfer_config.azure_vcpu_file.open("r") as f:
-        #     self.quota_limits["azure"] = json.load(f)
-
-=======
->>>>>>> ed52e189
     def plan(self, jobs: List[TransferJob]) -> TopologyPlan:
         src_region_tag = jobs[0].src_iface.region_tag()
         dst_region_tags = [iface.region_tag() for iface in jobs[0].dst_ifaces]
@@ -510,10 +493,7 @@
         # set gateway programs
         for dst_region_tag, program in dst_program.items():
             plan.set_gateway_program(dst_region_tag, program)
-<<<<<<< HEAD
         return plan
-=======
-        return plan
 
 
 class UnicastILPPlanner(Planner):
@@ -533,5 +513,4 @@
 
 class MulticastSteinerTreePlanner(Planner):
     def plan(self, jobs: List[TransferJob]) -> TopologyPlan:
-        raise NotImplementedError("Steiner tree solver not implemented yet")
->>>>>>> ed52e189
+        raise NotImplementedError("Steiner tree solver not implemented yet")