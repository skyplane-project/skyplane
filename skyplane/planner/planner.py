--- conflicted
+++ resolved
@@ -269,19 +269,8 @@
 
         plan = TopologyPlan(src_region_tag=src_region_tag, dest_region_tags=dst_region_tags)
 
-<<<<<<< HEAD
-        # Dynammically calculate n_instances based on quota limits - do_parallel returns
-        # tuples of (vcpus, n_instances)
-        vm_info = do_parallel(self._calculate_vm_types, [src_region_tag] + dst_region_tags)  # type: ignore
-        vm_types = {v[0]: Planner._vcpus_to_vm(cloud_provider=v[0].split(":")[0], vcpus=v[1][0]) for v in vm_info}  # type: ignore
-
-        # Taking the minimum so that we can use the same number of instances for both source and destination
-        n_instances = min(self.n_instances, min(v[1][1] for v in vm_info))  # type: ignore
-        print("n_instances", n_instances)
-=======
         # Dynammically calculate n_instances based on quota limits
         vm_types, n_instances = self._get_vm_type_and_instances(src_region_tag=src_region_tag, dst_region_tags=dst_region_tags)
->>>>>>> ac4d589c
 
         # TODO: support on-sided transfers but not requiring VMs to be created in source/destination regions
         for i in range(n_instances):
