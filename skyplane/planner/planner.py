from collections import defaultdict
from importlib.resources import path
from typing import Dict, List, Optional, Tuple, Tuple
import os
import csv

from skyplane import compute
from skyplane.api.config import TransferConfig
from skyplane.utils import logger

from skyplane.planner.topology import TopologyPlan
from skyplane.gateway.gateway_program import (
    GatewayProgram,
    GatewayMuxOr,
    GatewayMuxAnd,
    GatewayReadObjectStore,
    GatewayWriteObjectStore,
    GatewayReceive,
    GatewaySend,
    GatewayGenData,
    GatewayWriteLocal,
)

from skyplane.api.transfer_job import TransferJob
import json

from skyplane.utils.fn import do_parallel
from skyplane.config_paths import config_path, azure_standardDv5_quota_path, aws_quota_path, gcp_quota_path
from skyplane.config import SkyplaneConfig


class Planner:
<<<<<<< HEAD
    def __init__(self, transfer_config: TransferConfig, quota_limits_file: Optional[str] = None):
=======
    def __init__(self, transfer_config: TransferConfig):
>>>>>>> 99db23ce
        self.transfer_config = transfer_config
        self.config = SkyplaneConfig.load_config(config_path)
        self.n_instances = self.config.get_flag("max_instances")

        # Loading the quota information, add ibm cloud when it is supported
        quota_limits = {}
        if quota_limits_file is not None:
            with open(quota_limits_file, "r") as f:
                quota_limits = json.load(f)
        else:
            if os.path.exists(aws_quota_path):
                with aws_quota_path.open("r") as f:
                    quota_limits["aws"] = json.load(f)
            if os.path.exists(azure_standardDv5_quota_path):
                with azure_standardDv5_quota_path.open("r") as f:
                    quota_limits["azure"] = json.load(f)
            if os.path.exists(gcp_quota_path):
                with gcp_quota_path.open("r") as f:
                    quota_limits["gcp"] = json.load(f)
        self.quota_limits = quota_limits

        # Loading the vcpu information - a dictionary of dictionaries
        # {"cloud_provider": {"instance_name": vcpu_cost}}
        self.vcpu_info = defaultdict(dict)
        with path("skyplane.data", "vcpu_info.csv") as file_path:
            with open(file_path, "r") as csvfile:
                reader = csv.reader(csvfile)
                next(reader)  # Skip the header row

                for row in reader:
                    instance_name, cloud_provider, vcpu_cost = row
                    vcpu_cost = int(vcpu_cost)
                    self.vcpu_info[cloud_provider][instance_name] = vcpu_cost

    def plan(self) -> TopologyPlan:
        raise NotImplementedError

    def _vm_to_vcpus(self, cloud_provider: str, vm: str) -> int:
        """Gets the vcpu_cost of the given vm instance (instance_name)

        :param cloud_provider: name of the cloud_provider
        :type cloud_provider: str
        :param instance_name: name of the vm instance
        :type instance_name: str
        """
        return self.vcpu_info[cloud_provider][vm]

    def _get_quota_limits_for(self, cloud_provider: str, region: str, spot: bool = False) -> Optional[int]:
        """Gets the quota info from the saved files. Returns None if quota_info isn't loaded during `skyplane init`
        or if the quota info doesn't include the region.

        :param cloud_provider: name of the cloud provider of the region
        :type cloud_provider: str
        :param region: name of the region for which to get the quota for
        :type region: int
        :param spot: whether to use spot specified by the user config (default: False)
        :type spot: bool
        """
        quota_limits = self.quota_limits.get(cloud_provider, None)
        if not quota_limits:
            # User needs to reinitialize to save the quota information
            return None
        if cloud_provider == "gcp":
            region_family = "-".join(region.split("-")[:2])
            if region_family in quota_limits:
                return quota_limits[region_family]
        elif cloud_provider == "azure":
            if region in quota_limits:
                return quota_limits[region]
        elif cloud_provider == "aws":
            for quota in quota_limits:
                if quota["region_name"] == region:
                    return quota["spot_standard_vcpus"] if spot else quota["on_demand_standard_vcpus"]
        return None

    def _calculate_vm_types(self, region_tag: str) -> Optional[Tuple[str, int]]:
        """Calculates the largest allowed vm type according to the regional quota limit as well as
        how many of these vm types can we launch to avoid QUOTA_EXCEEDED errors. Returns None if quota
        information wasn't properly loaded or allowed vcpu list is wrong.

        :param region_tag: tag of the node we are calculating the above for, example -> "aws:us-east-1"
        :type region_tag: str
        """
        cloud_provider, region = region_tag.split(":")

        # Get the quota limit
        quota_limit = self._get_quota_limits_for(
            cloud_provider=cloud_provider, region=region, spot=getattr(self.transfer_config, f"{cloud_provider}_use_spot_instances")
        )

        config_vm_type = getattr(self.transfer_config, f"{cloud_provider}_instance_class")

        # No quota limits (quota limits weren't initialized properly during skyplane init)
        if quota_limit is None:
            logger.warning(
                f"Quota limit file not found for {region_tag}. Try running `skyplane init --reinit-{cloud_provider}` to load the quota information"
            )
            # return default instance type and number of instances
            return config_vm_type, self.n_instances

        config_vcpus = self._vm_to_vcpus(cloud_provider, config_vm_type)
        if config_vcpus <= quota_limit:
            return config_vm_type, quota_limit // config_vcpus

        vm_type, vcpus = None, None
        for instance_name, vcpu_cost in sorted(self.vcpu_info[cloud_provider].items(), key=lambda x: x[1], reverse=True):
            if vcpu_cost <= quota_limit:
                vm_type, vcpus = instance_name, vcpu_cost
                break

        # shouldn't happen, but just in case we use more complicated vm types in the future
        if vm_type is None or vcpus is None:
            return None

        # number of instances allowed by the quota with the selected vm type
        n_instances = quota_limit // vcpus
        logger.warning(
            f"Falling back to instance class `{vm_type}` at {region_tag} "
            f"due to cloud vCPU limit of {quota_limit}. You can visit https://skyplane.org/en/latest/increase_vcpus.html "
            "to learn more about how to increase your cloud vCPU limits for any cloud provider."
        )
        return (vm_type, n_instances)

    def _get_vm_type_and_instances(self, src_region_tag: str, dst_region_tags: List[str]) -> Tuple[Dict[str, str], int]:
        """Dynamically calculates the vm type each region can use (both the source region and all destination regions)
        based on their quota limits and calculates the number of vms to launch in all regions by conservatively
        taking the minimum of all regions to stay consistent.

        :param src_region_tag: the source region tag (default: None)
        :type src_region_tag: Optional[str]
        :param dst_region_tags: a list of the destination region tags (defualt: None)
        :type dst_region_tags: Optional[List[str]]
        """

        # One of them has to provided
        # assert src_region_tag is not None or dst_region_tags is not None, "There needs to be at least one source or destination"
        src_tags = [src_region_tag]  # if src_region_tag is not None else []
        dst_tags = dst_region_tags  # or []

        assert len(src_region_tag.split(":")) == 2, f"Source region tag {src_region_tag} must be in the form of `cloud_provider:region`"
        assert (
            len(dst_region_tags[0].split(":")) == 2
        ), f"Destination region tag {dst_region_tags} must be in the form of `cloud_provider:region`"

        # do_parallel returns tuples of (region_tag, (vm_type, n_instances))
        vm_info = do_parallel(self._calculate_vm_types, src_tags + dst_tags)
        # Specifies the vm_type for each region
        vm_types = {v[0]: v[1][0] for v in vm_info}  # type: ignore
        # Taking the minimum so that we can use the same number of instances for both source and destination
        n_instances = min([self.n_instances] + [v[1][1] for v in vm_info])  # type: ignore
        return vm_types, n_instances


class UnicastDirectPlanner(Planner):
    # DO NOT USE THIS - broken for single-region transfers
<<<<<<< HEAD
    def __init__(self, n_instances: int, n_connections: int, transfer_config: TransferConfig, quota_limits_file: Optional[str] = None):
        super().__init__(transfer_config, quota_limits_file)
        self.n_instances = n_instances
        self.n_connections = n_connections
=======
    def __init__(self, n_instances: int, n_connections: int, transfer_config: TransferConfig):
        self.n_instances = n_instances
        self.n_connections = n_connections
        super().__init__(transfer_config)
>>>>>>> 99db23ce

    def plan(self, jobs: List[TransferJob]) -> TopologyPlan:
        # make sure only single destination
        for job in jobs:
            assert len(job.dst_ifaces) == 1, f"DirectPlanner only support single destination jobs, got {len(job.dst_ifaces)}"

        src_region_tag = jobs[0].src_iface.region_tag()
        dst_region_tag = jobs[0].dst_ifaces[0].region_tag()

        assert len(src_region_tag.split(":")) == 2, f"Source region tag {src_region_tag} must be in the form of `cloud_provider:region`"
        assert (
            len(dst_region_tag.split(":")) == 2
        ), f"Destination region tag {dst_region_tag} must be in the form of `cloud_provider:region`"

        # jobs must have same sources and destinations
        for job in jobs[1:]:
            assert job.src_iface.region_tag() == src_region_tag, "All jobs must have same source region"
            assert job.dst_ifaces[0].region_tag() == dst_region_tag, "All jobs must have same destination region"

        plan = TopologyPlan(src_region_tag=src_region_tag, dest_region_tags=[dst_region_tag])

        # Dynammically calculate n_instances based on quota limits
        vm_types, n_instances = self._get_vm_type_and_instances(src_region_tag=src_region_tag, dst_region_tags=[dst_region_tag])

        # TODO: support on-sided transfers but not requiring VMs to be created in source/destination regions
        for i in range(n_instances):
            plan.add_gateway(src_region_tag, vm_types[src_region_tag])
            plan.add_gateway(dst_region_tag, vm_types[dst_region_tag])

        # ids of gateways in dst region
        dst_gateways = plan.get_region_gateways(dst_region_tag)

        src_program = GatewayProgram()
        dst_program = GatewayProgram()

        for job in jobs:
            src_bucket = job.src_iface.bucket()
            dst_bucket = job.dst_ifaces[0].bucket()

            # give each job a different partition id, so we can read/write to different buckets
            partition_id = jobs.index(job)

            # source region gateway program
            obj_store_read = src_program.add_operator(
                GatewayReadObjectStore(src_bucket, src_region_tag, self.n_connections), partition_id=partition_id
            )
            mux_or = src_program.add_operator(GatewayMuxOr(), parent_handle=obj_store_read, partition_id=partition_id)
            for i in range(n_instances):
                src_program.add_operator(
                    GatewaySend(target_gateway_id=dst_gateways[i].gateway_id, region=src_region_tag, num_connections=self.n_connections),
                    parent_handle=mux_or,
                    partition_id=partition_id,
                )

            # dst region gateway program
            recv_op = dst_program.add_operator(GatewayReceive(), partition_id=partition_id)
            dst_program.add_operator(
                GatewayWriteObjectStore(dst_bucket, dst_region_tag, self.n_connections), parent_handle=recv_op, partition_id=partition_id
            )

            # update cost per GB
            plan.cost_per_gb += compute.CloudProvider.get_transfer_cost(src_region_tag, dst_region_tag)

        # set gateway programs
        plan.set_gateway_program(src_region_tag, src_program)
        plan.set_gateway_program(dst_region_tag, dst_program)

        return plan


class MulticastDirectPlanner(Planner):
<<<<<<< HEAD
    def __init__(self, n_instances: int, n_connections: int, transfer_config: TransferConfig, quota_limits_file: Optional[str] = None):
        super().__init__(transfer_config, quota_limits_file)
        self.n_instances = n_instances
        self.n_connections = n_connections
=======
    def __init__(self, n_instances: int, n_connections: int, transfer_config: TransferConfig):
        self.n_instances = n_instances
        self.n_connections = n_connections
        super().__init__(transfer_config)
>>>>>>> 99db23ce

    def plan(self, jobs: List[TransferJob]) -> TopologyPlan:
        src_region_tag = jobs[0].src_iface.region_tag()
        dst_region_tags = [iface.region_tag() for iface in jobs[0].dst_ifaces]

        # jobs must have same sources and destinations
        for job in jobs[1:]:
            assert job.src_iface.region_tag() == src_region_tag, "All jobs must have same source region"
            assert [iface.region_tag() for iface in job.dst_ifaces] == dst_region_tags, "Add jobs must have same destination set"

        plan = TopologyPlan(src_region_tag=src_region_tag, dest_region_tags=dst_region_tags)

        # Dynammically calculate n_instances based on quota limits
        if src_region_tag.split(":")[0] == "test":
            vm_types = None
            n_instances = self.n_instances
        else:
            vm_types, n_instances = self._get_vm_type_and_instances(src_region_tag=src_region_tag, dst_region_tags=dst_region_tags)

        # TODO: support on-sided transfers but not requiring VMs to be created in source/destination regions
        for i in range(n_instances):
            plan.add_gateway(src_region_tag, vm_types[src_region_tag] if vm_types else None)
            for dst_region_tag in dst_region_tags:
                plan.add_gateway(dst_region_tag, vm_types[dst_region_tag] if vm_types else None)

        # initialize gateway programs per region
        dst_program = {dst_region: GatewayProgram() for dst_region in dst_region_tags}
        src_program = GatewayProgram()

        # iterate through all jobs
        for job in jobs:
            src_bucket = job.src_iface.bucket()
            src_region_tag = job.src_iface.region_tag()
            src_provider = src_region_tag.split(":")[0]

            # give each job a different partition id, so we can read/write to different buckets
            partition_id = jobs.index(job)

            # source region gateway program
            obj_store_read = src_program.add_operator(
                GatewayReadObjectStore(src_bucket, src_region_tag, self.n_connections), partition_id=partition_id
            )

            # send to all destination
            mux_and = src_program.add_operator(GatewayMuxAnd(), parent_handle=obj_store_read, partition_id=partition_id)
            dst_prefixes = job.dst_prefixes
            for i in range(len(job.dst_ifaces)):
                dst_iface = job.dst_ifaces[i]
                dst_prefix = dst_prefixes[i]
                dst_region_tag = dst_iface.region_tag()
                dst_bucket = dst_iface.bucket()
                dst_gateways = plan.get_region_gateways(dst_region_tag)

                # special case where destination is same region as source
                if dst_region_tag == src_region_tag:
                    src_program.add_operator(
                        GatewayWriteObjectStore(dst_bucket, dst_region_tag, self.n_connections, key_prefix=dst_prefix),
                        parent_handle=mux_and,
                        partition_id=partition_id,
                    )
                    continue

                # can send to any gateway in region
                mux_or = src_program.add_operator(GatewayMuxOr(), parent_handle=mux_and, partition_id=partition_id)
                for i in range(n_instances):
                    private_ip = False
                    if dst_gateways[i].provider == "gcp" and src_provider == "gcp":
                        # print("Using private IP for GCP to GCP transfer", src_region_tag, dst_region_tag)
                        private_ip = True
                    src_program.add_operator(
                        GatewaySend(
                            target_gateway_id=dst_gateways[i].gateway_id,
                            region=dst_region_tag,
                            num_connections=int(self.n_connections / len(dst_gateways)),
                            private_ip=private_ip,
                        ),
                        parent_handle=mux_or,
                        partition_id=partition_id,
                    )

                # each gateway also recieves data from source
                recv_op = dst_program[dst_region_tag].add_operator(GatewayReceive(), partition_id=partition_id)
                dst_program[dst_region_tag].add_operator(
                    GatewayWriteObjectStore(dst_bucket, dst_region_tag, self.n_connections, key_prefix=dst_prefix),
                    parent_handle=recv_op,
                    partition_id=partition_id,
                )

                # update cost per GB
                plan.cost_per_gb += compute.CloudProvider.get_transfer_cost(src_region_tag, dst_region_tag)

        # set gateway programs
        plan.set_gateway_program(src_region_tag, src_program)
        for dst_region_tag, program in dst_program.items():
            if dst_region_tag != src_region_tag:  # don't overwrite
                plan.set_gateway_program(dst_region_tag, program)
        return plan


class DirectPlannerSourceOneSided(MulticastDirectPlanner):
    """Planner that only creates VMs in the source region"""

    def plan(self, jobs: List[TransferJob]) -> TopologyPlan:
        src_region_tag = jobs[0].src_iface.region_tag()
        dst_region_tags = [iface.region_tag() for iface in jobs[0].dst_ifaces]
        # jobs must have same sources and destinations
        for job in jobs[1:]:
            assert job.src_iface.region_tag() == src_region_tag, "All jobs must have same source region"
            assert [iface.region_tag() for iface in job.dst_ifaces] == dst_region_tags, "Add jobs must have same destination set"

        plan = TopologyPlan(src_region_tag=src_region_tag, dest_region_tags=dst_region_tags)

        # Dynammically calculate n_instances based on quota limits
        vm_types, n_instances = self._get_vm_type_and_instances(src_region_tag, dst_region_tags)

        # TODO: support on-sided transfers but not requiring VMs to be created in source/destination regions
        for i in range(n_instances):
            plan.add_gateway(src_region_tag, vm_types[src_region_tag])

        # initialize gateway programs per region
        src_program = GatewayProgram()

        # iterate through all jobs
        for job in jobs:
            src_bucket = job.src_iface.bucket()
            src_region_tag = job.src_iface.region_tag()
            src_provider = src_region_tag.split(":")[0]

            # give each job a different partition id, so we can read/write to different buckets
            partition_id = jobs.index(job)

            # source region gateway program
            obj_store_read = src_program.add_operator(
                GatewayReadObjectStore(src_bucket, src_region_tag, self.n_connections), partition_id=partition_id
            )
            # send to all destination
            mux_and = src_program.add_operator(GatewayMuxAnd(), parent_handle=obj_store_read, partition_id=partition_id)
            dst_prefixes = job.dst_prefixes
            for i in range(len(job.dst_ifaces)):
                dst_iface = job.dst_ifaces[i]
                dst_prefix = dst_prefixes[i]
                dst_region_tag = dst_iface.region_tag()
                dst_bucket = dst_iface.bucket()
                dst_gateways = plan.get_region_gateways(dst_region_tag)

                # special case where destination is same region as source
                src_program.add_operator(
                    GatewayWriteObjectStore(dst_bucket, dst_region_tag, self.n_connections, key_prefix=dst_prefix),
                    parent_handle=mux_and,
                    partition_id=partition_id,
                )
                # update cost per GB
                plan.cost_per_gb += compute.CloudProvider.get_transfer_cost(src_region_tag, dst_region_tag)

        # set gateway programs
        plan.set_gateway_program(src_region_tag, src_program)
        return plan


class DirectPlannerDestOneSided(MulticastDirectPlanner):
    """Planner that only creates instances in the destination region"""

    def plan(self, jobs: List[TransferJob]) -> TopologyPlan:
        # only create in destination region
        src_region_tag = jobs[0].src_iface.region_tag()
        dst_region_tags = [iface.region_tag() for iface in jobs[0].dst_ifaces]
        # jobs must have same sources and destinations
        for job in jobs[1:]:
            assert job.src_iface.region_tag() == src_region_tag, "All jobs must have same source region"
            assert [iface.region_tag() for iface in job.dst_ifaces] == dst_region_tags, "Add jobs must have same destination set"

        plan = TopologyPlan(src_region_tag=src_region_tag, dest_region_tags=dst_region_tags)

        # Dynammically calculate n_instances based on quota limits
        vm_types, n_instances = self._get_vm_type_and_instances(src_region_tag, dst_region_tags)

        # TODO: support on-sided transfers but not requiring VMs to be created in source/destination regions
        for i in range(n_instances):
            for dst_region_tag in dst_region_tags:
                plan.add_gateway(dst_region_tag, vm_types[dst_region_tag])

        # initialize gateway programs per region
        dst_program = {dst_region: GatewayProgram() for dst_region in dst_region_tags}

        # iterate through all jobs
        for job in jobs:
            src_bucket = job.src_iface.bucket()
            src_region_tag = job.src_iface.region_tag()
            src_provider = src_region_tag.split(":")[0]

            partition_id = jobs.index(job)

            # send to all destination
            dst_prefixes = job.dst_prefixes
            for i in range(len(job.dst_ifaces)):
                dst_iface = job.dst_ifaces[i]
                dst_prefix = dst_prefixes[i]
                dst_region_tag = dst_iface.region_tag()
                dst_bucket = dst_iface.bucket()
                dst_gateways = plan.get_region_gateways(dst_region_tag)

                # source region gateway program
                obj_store_read = dst_program[dst_region_tag].add_operator(
                    GatewayReadObjectStore(src_bucket, src_region_tag, self.n_connections), partition_id=partition_id
                )

                dst_program[dst_region_tag].add_operator(
                    GatewayWriteObjectStore(dst_bucket, dst_region_tag, self.n_connections, key_prefix=dst_prefix),
                    parent_handle=obj_store_read,
                    partition_id=partition_id,
                )

                # update cost per GB
                plan.cost_per_gb += compute.CloudProvider.get_transfer_cost(src_region_tag, dst_region_tag)

        # set gateway programs
        for dst_region_tag, program in dst_program.items():
            plan.set_gateway_program(dst_region_tag, program)
        return plan


class UnicastILPPlanner(Planner):
    def plan(self, jobs: List[TransferJob]) -> TopologyPlan:
        raise NotImplementedError("ILP solver not implemented yet")


class MulticastILPPlanner(Planner):
    def plan(self, jobs: List[TransferJob]) -> TopologyPlan:
        raise NotImplementedError("ILP solver not implemented yet")


class MulticastMDSTPlanner(Planner):
    def plan(self, jobs: List[TransferJob]) -> TopologyPlan:
        raise NotImplementedError("MDST solver not implemented yet")


class MulticastSteinerTreePlanner(Planner):
    def plan(self, jobs: List[TransferJob]) -> TopologyPlan:
        raise NotImplementedError("Steiner tree solver not implemented yet")<|MERGE_RESOLUTION|>--- conflicted
+++ resolved
@@ -17,8 +17,6 @@
     GatewayWriteObjectStore,
     GatewayReceive,
     GatewaySend,
-    GatewayGenData,
-    GatewayWriteLocal,
 )
 
 from skyplane.api.transfer_job import TransferJob
@@ -30,11 +28,7 @@
 
 
 class Planner:
-<<<<<<< HEAD
     def __init__(self, transfer_config: TransferConfig, quota_limits_file: Optional[str] = None):
-=======
-    def __init__(self, transfer_config: TransferConfig):
->>>>>>> 99db23ce
         self.transfer_config = transfer_config
         self.config = SkyplaneConfig.load_config(config_path)
         self.n_instances = self.config.get_flag("max_instances")
@@ -190,17 +184,10 @@
 
 class UnicastDirectPlanner(Planner):
     # DO NOT USE THIS - broken for single-region transfers
-<<<<<<< HEAD
     def __init__(self, n_instances: int, n_connections: int, transfer_config: TransferConfig, quota_limits_file: Optional[str] = None):
         super().__init__(transfer_config, quota_limits_file)
         self.n_instances = n_instances
         self.n_connections = n_connections
-=======
-    def __init__(self, n_instances: int, n_connections: int, transfer_config: TransferConfig):
-        self.n_instances = n_instances
-        self.n_connections = n_connections
-        super().__init__(transfer_config)
->>>>>>> 99db23ce
 
     def plan(self, jobs: List[TransferJob]) -> TopologyPlan:
         # make sure only single destination
@@ -272,17 +259,10 @@
 
 
 class MulticastDirectPlanner(Planner):
-<<<<<<< HEAD
     def __init__(self, n_instances: int, n_connections: int, transfer_config: TransferConfig, quota_limits_file: Optional[str] = None):
         super().__init__(transfer_config, quota_limits_file)
         self.n_instances = n_instances
         self.n_connections = n_connections
-=======
-    def __init__(self, n_instances: int, n_connections: int, transfer_config: TransferConfig):
-        self.n_instances = n_instances
-        self.n_connections = n_connections
-        super().__init__(transfer_config)
->>>>>>> 99db23ce
 
     def plan(self, jobs: List[TransferJob]) -> TopologyPlan:
         src_region_tag = jobs[0].src_iface.region_tag()
