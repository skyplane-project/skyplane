from collections import defaultdict
from importlib.resources import path
from typing import Dict, List, Optional, Tuple, Tuple
import os
import csv

from skyplane import compute
from skyplane.api.config import TransferConfig
from skyplane.utils import logger

from skyplane.planner.topology import TopologyPlan
from skyplane.gateway.gateway_program import (
    GatewayProgram,
    GatewayMuxOr,
    GatewayMuxAnd,
    GatewayReadObjectStore,
    GatewayWriteObjectStore,
    GatewayReceive,
    GatewaySend,
)

from skyplane.api.transfer_job import TransferJob
import json

from skyplane.utils.fn import do_parallel
from skyplane.config_paths import config_path, azure_standardDv5_quota_path, aws_quota_path, gcp_quota_path
from skyplane.config import SkyplaneConfig


class Planner:
    def __init__(self, transfer_config: TransferConfig, quota_limits_file: Optional[str] = None):
        self.transfer_config = transfer_config
        self.config = SkyplaneConfig.load_config(config_path)
        self.n_instances = self.config.get_flag("max_instances")

        # Loading the quota information, add ibm cloud when it is supported
        quota_limits = {}
        if quota_limits_file is not None:
            with open(quota_limits_file, "r") as f:
                quota_limits = json.load(f)
        else:
            if os.path.exists(aws_quota_path):
                with aws_quota_path.open("r") as f:
                    quota_limits["aws"] = json.load(f)
            if os.path.exists(azure_standardDv5_quota_path):
                with azure_standardDv5_quota_path.open("r") as f:
                    quota_limits["azure"] = json.load(f)
            if os.path.exists(gcp_quota_path):
                with gcp_quota_path.open("r") as f:
                    quota_limits["gcp"] = json.load(f)
        self.quota_limits = quota_limits

        # Loading the vcpu information - a dictionary of dictionaries
        # {"cloud_provider": {"instance_name": vcpu_cost}}
        self.vcpu_info = defaultdict(dict)
        with path("skyplane.data", "vcpu_info.csv") as file_path:
            with open(file_path, "r") as csvfile:
                reader = csv.reader(csvfile)
                next(reader)  # Skip the header row

                for row in reader:
                    instance_name, cloud_provider, vcpu_cost = row
                    vcpu_cost = int(vcpu_cost)
                    self.vcpu_info[cloud_provider][instance_name] = vcpu_cost

    def __init__(self, transfer_config: TransferConfig):
        self.transfer_config = transfer_config
        self.config = SkyplaneConfig.load_config(config_path)

        # Loading the quota information, add ibm cloud when it is supported
        self.quota_limits = {}
        if os.path.exists(aws_quota_path):
            with aws_quota_path.open("r") as f:
                self.quota_limits["aws"] = json.load(f)
        if os.path.exists(azure_standardDv5_quota_path):
            with azure_standardDv5_quota_path.open("r") as f:
                self.quota_limits["azure"] = json.load(f)
        if os.path.exists(gcp_quota_path):
            with gcp_quota_path.open("r") as f:
                self.quota_limits["gcp"] = json.load(f)

        # Loading the vcpu information - a dictionary of dictionaries
        # {"cloud_provider": {"instance_name": vcpu_cost}}
        self.vcpu_info = defaultdict(dict)
        with path("skyplane.data", "vcpu_info.csv") as file_path:
            with open(file_path, "r") as csvfile:
                reader = csv.reader(csvfile)
                next(reader)  # Skip the header row

                for row in reader:
                    instance_name, cloud_provider, vcpu_cost = row
                    vcpu_cost = int(vcpu_cost)
                    self.vcpu_info[cloud_provider][instance_name] = vcpu_cost

    def plan(self) -> TopologyPlan:
        raise NotImplementedError

    def _vm_to_vcpus(self, cloud_provider: str, vm: str) -> int:
        """Gets the vcpu_cost of the given vm instance (instance_name)

        :param cloud_provider: name of the cloud_provider
        :type cloud_provider: str
        :param instance_name: name of the vm instance
        :type instance_name: str
        """
        return self.vcpu_info[cloud_provider][vm]

    def _get_quota_limits_for(self, cloud_provider: str, region: str, spot: bool = False) -> Optional[int]:
        """Gets the quota info from the saved files. Returns None if quota_info isn't loaded during `skyplane init`
        or if the quota info doesn't include the region.

        :param cloud_provider: name of the cloud provider of the region
        :type cloud_provider: str
        :param region: name of the region for which to get the quota for
        :type region: int
        :param spot: whether to use spot specified by the user config (default: False)
        :type spot: bool
        """
<<<<<<< HEAD
        quota_limits = self.quota_limits[cloud_provider]
        if not quota_limits:
            # User needs to reinitialize to save the quota information
            logger.warning(f"Please run `skyplane init --reinit-{cloud_provider}` to load the quota information")
=======
        quota_limits = self.quota_limits.get(cloud_provider, None)
        if not quota_limits:
            # User needs to reinitialize to save the quota information
>>>>>>> 2916554c
            return None
        if cloud_provider == "gcp":
            region_family = "-".join(region.split("-")[:2])
            if region_family in quota_limits:
                return quota_limits[region_family]
        elif cloud_provider == "azure":
            if region in quota_limits:
                return quota_limits[region]
        elif cloud_provider == "aws":
            for quota in quota_limits:
                if quota["region_name"] == region:
                    return quota["spot_standard_vcpus"] if spot else quota["on_demand_standard_vcpus"]
        return None

    def _calculate_vm_types(self, region_tag: str) -> Optional[Tuple[str, int]]:
        """Calculates the largest allowed vm type according to the regional quota limit as well as
        how many of these vm types can we launch to avoid QUOTA_EXCEEDED errors. Returns None if quota
        information wasn't properly loaded or allowed vcpu list is wrong.

        :param region_tag: tag of the node we are calculating the above for, example -> "aws:us-east-1"
        :type region_tag: str
        """
        cloud_provider, region = region_tag.split(":")

        # Get the quota limit
        quota_limit = self._get_quota_limits_for(
            cloud_provider=cloud_provider, region=region, spot=getattr(self.transfer_config, f"{cloud_provider}_use_spot_instances")
        )

<<<<<<< HEAD
        # No quota limits (quota limits weren't initialized properly during skyplane init)
        if quota_limit is None:
            return None

        config_vm_type = getattr(self.transfer_config, f"{cloud_provider}_instance_class")
=======
        config_vm_type = getattr(self.transfer_config, f"{cloud_provider}_instance_class")

        # No quota limits (quota limits weren't initialized properly during skyplane init)
        if quota_limit is None:
            logger.warning(
                f"Quota limit file not found for {region_tag}. Try running `skyplane init --reinit-{cloud_provider}` to load the quota information"
            )
            # return default instance type and number of instances
            return config_vm_type, self.n_instances

>>>>>>> 2916554c
        config_vcpus = self._vm_to_vcpus(cloud_provider, config_vm_type)
        if config_vcpus <= quota_limit:
            return config_vm_type, quota_limit // config_vcpus

        vm_type, vcpus = None, None
        for instance_name, vcpu_cost in sorted(self.vcpu_info[cloud_provider].items(), key=lambda x: x[1], reverse=True):
            if vcpu_cost <= quota_limit:
                vm_type, vcpus = instance_name, vcpu_cost
                break

        # shouldn't happen, but just in case we use more complicated vm types in the future
<<<<<<< HEAD
        if vm_type is None or vcpus is None:
            return None
=======
        assert vm_type is not None and vcpus is not None
>>>>>>> 2916554c

        # number of instances allowed by the quota with the selected vm type
        n_instances = quota_limit // vcpus
        logger.warning(
            f"Falling back to instance class `{vm_type}` at {region_tag} "
            f"due to cloud vCPU limit of {quota_limit}. You can visit https://skyplane.org/en/latest/increase_vcpus.html "
            "to learn more about how to increase your cloud vCPU limits for any cloud provider."
        )
        return (vm_type, n_instances)

    def _get_vm_type_and_instances(
        self, src_region_tag: Optional[str] = None, dst_region_tags: Optional[List[str]] = None
    ) -> Tuple[Dict[str, str], int]:
        """Dynamically calculates the vm type each region can use (both the source region and all destination regions)
        based on their quota limits and calculates the number of vms to launch in all regions by conservatively
        taking the minimum of all regions to stay consistent.

        :param src_region_tag: the source region tag (default: None)
        :type src_region_tag: Optional[str]
        :param dst_region_tags: a list of the destination region tags (defualt: None)
        :type dst_region_tags: Optional[List[str]]
        """
<<<<<<< HEAD
        # One of them has to provided
        assert src_region_tag is not None or dst_region_tags is not None, "There needs to be at least one source or destination"
        src_tags = [src_region_tag] if src_region_tag is not None else []
        dst_tags = dst_region_tags or []
=======

        # One of them has to provided
        # assert src_region_tag is not None or dst_region_tags is not None, "There needs to be at least one source or destination"
        src_tags = [src_region_tag] if src_region_tag is not None else []
        dst_tags = dst_region_tags if dst_region_tags is not None else []

        if src_region_tag:
            assert len(src_region_tag.split(":")) == 2, f"Source region tag {src_region_tag} must be in the form of `cloud_provider:region`"
        if dst_region_tags:
            assert (
                len(dst_region_tags[0].split(":")) == 2
            ), f"Destination region tag {dst_region_tags} must be in the form of `cloud_provider:region`"
>>>>>>> 2916554c

        # do_parallel returns tuples of (region_tag, (vm_type, n_instances))
        vm_info = do_parallel(self._calculate_vm_types, src_tags + dst_tags)
        # Specifies the vm_type for each region
        vm_types = {v[0]: v[1][0] for v in vm_info}  # type: ignore
        # Taking the minimum so that we can use the same number of instances for both source and destination
        n_instances = min([self.n_instances] + [v[1][1] for v in vm_info])  # type: ignore
        return vm_types, n_instances


class UnicastDirectPlanner(Planner):
    # DO NOT USE THIS - broken for single-region transfers
<<<<<<< HEAD
    def __init__(self, n_instances: int, n_connections: int, transfer_config: TransferConfig):
        self.n_instances = n_instances
        self.n_connections = n_connections
        super().__init__(transfer_config)
=======
    def __init__(self, n_instances: int, n_connections: int, transfer_config: TransferConfig, quota_limits_file: Optional[str] = None):
        super().__init__(transfer_config, quota_limits_file)
        self.n_instances = n_instances
        self.n_connections = n_connections
>>>>>>> 2916554c

    def plan(self, jobs: List[TransferJob]) -> TopologyPlan:
        # make sure only single destination
        for job in jobs:
            assert len(job.dst_ifaces) == 1, f"DirectPlanner only support single destination jobs, got {len(job.dst_ifaces)}"

        src_region_tag = jobs[0].src_iface.region_tag()
        dst_region_tag = jobs[0].dst_ifaces[0].region_tag()

        assert len(src_region_tag.split(":")) == 2, f"Source region tag {src_region_tag} must be in the form of `cloud_provider:region`"
        assert (
            len(dst_region_tag.split(":")) == 2
        ), f"Destination region tag {dst_region_tag} must be in the form of `cloud_provider:region`"

        # jobs must have same sources and destinations
        for job in jobs[1:]:
            assert job.src_iface.region_tag() == src_region_tag, "All jobs must have same source region"
            assert job.dst_ifaces[0].region_tag() == dst_region_tag, "All jobs must have same destination region"

        plan = TopologyPlan(src_region_tag=src_region_tag, dest_region_tags=[dst_region_tag])

        # Dynammically calculate n_instances based on quota limits
        vm_types, n_instances = self._get_vm_type_and_instances(src_region_tag=src_region_tag, dst_region_tags=[dst_region_tag])

        # TODO: support on-sided transfers but not requiring VMs to be created in source/destination regions
        for i in range(n_instances):
            plan.add_gateway(src_region_tag, vm_types[src_region_tag])
            plan.add_gateway(dst_region_tag, vm_types[dst_region_tag])

        # ids of gateways in dst region
        dst_gateways = plan.get_region_gateways(dst_region_tag)

        src_program = GatewayProgram()
        dst_program = GatewayProgram()

        for job in jobs:
            src_bucket = job.src_iface.bucket()
            dst_bucket = job.dst_ifaces[0].bucket()

            # give each job a different partition id, so we can read/write to different buckets
            partition_id = job.uuid

            # source region gateway program
            obj_store_read = src_program.add_operator(
                GatewayReadObjectStore(src_bucket, src_region_tag, self.n_connections), partition_id=partition_id
            )
            mux_or = src_program.add_operator(GatewayMuxOr(), parent_handle=obj_store_read, partition_id=partition_id)
            for i in range(n_instances):
                src_program.add_operator(
                    GatewaySend(target_gateway_id=dst_gateways[i].gateway_id, region=src_region_tag, num_connections=self.n_connections),
                    parent_handle=mux_or,
                    partition_id=partition_id,
                )

            # dst region gateway program
            recv_op = dst_program.add_operator(GatewayReceive(), partition_id=partition_id)
            dst_program.add_operator(
                GatewayWriteObjectStore(dst_bucket, dst_region_tag, self.n_connections), parent_handle=recv_op, partition_id=partition_id
            )

            # update cost per GB
            plan.cost_per_gb += compute.CloudProvider.get_transfer_cost(src_region_tag, dst_region_tag)

        # set gateway programs
        plan.set_gateway_program(src_region_tag, src_program)
        plan.set_gateway_program(dst_region_tag, dst_program)

        return plan


class MulticastDirectPlanner(Planner):
<<<<<<< HEAD
    def __init__(self, n_instances: int, n_connections: int, transfer_config: TransferConfig):
        super().__init__(transfer_config)
        self.n_instances = n_instances
        self.n_connections = n_connections

        # Loading the quota information, add ibm cloud when it is supported
        self.quota_limits = {}
        with self.transfer_config.aws_vcpu_file.open("r") as f:
            self.quota_limits["aws"] = json.load(f)
        with self.transfer_config.gcp_vcpu_file.open("r") as f:
            self.quota_limits["gcp"] = json.load(f)
        with self.transfer_config.azure_vcpu_file.open("r") as f:
            self.quota_limits["azure"] = json.load(f)

=======
    def __init__(self, n_instances: int, n_connections: int, transfer_config: TransferConfig, quota_limits_file: Optional[str] = None):
        super().__init__(transfer_config, quota_limits_file)
        self.n_instances = n_instances
        self.n_connections = n_connections
>>>>>>> 2916554c

    def plan(self, jobs: List[TransferJob]) -> TopologyPlan:
        src_region_tag = jobs[0].src_iface.region_tag()
        dst_region_tags = [iface.region_tag() for iface in jobs[0].dst_ifaces]

        # jobs must have same sources and destinations
        for job in jobs[1:]:
            assert job.src_iface.region_tag() == src_region_tag, "All jobs must have same source region"
            assert [iface.region_tag() for iface in job.dst_ifaces] == dst_region_tags, "Add jobs must have same destination set"

        plan = TopologyPlan(src_region_tag=src_region_tag, dest_region_tags=dst_region_tags)

        # Dynammically calculate n_instances based on quota limits
<<<<<<< HEAD
        vm_types, n_instances = self._get_vm_type_and_instances(src_region_tag=src_region_tag, dst_region_tags=dst_region_tags)
=======
        if src_region_tag.split(":")[0] == "test":
            vm_types = None
            n_instances = self.n_instances
        else:
            vm_types, n_instances = self._get_vm_type_and_instances(src_region_tag=src_region_tag, dst_region_tags=dst_region_tags)
>>>>>>> 2916554c

        # TODO: support on-sided transfers but not requiring VMs to be created in source/destination regions
        for i in range(n_instances):
            plan.add_gateway(src_region_tag, vm_types[src_region_tag] if vm_types else None)
            for dst_region_tag in dst_region_tags:
                plan.add_gateway(dst_region_tag, vm_types[dst_region_tag] if vm_types else None)

        # initialize gateway programs per region
        dst_program = {dst_region: GatewayProgram() for dst_region in dst_region_tags}
        src_program = GatewayProgram()

        # iterate through all jobs
        for job in jobs:
            src_bucket = job.src_iface.bucket()
            src_region_tag = job.src_iface.region_tag()
            src_provider = src_region_tag.split(":")[0]

            # give each job a different partition id, so we can read/write to different buckets
            partition_id = job.uuid

            # source region gateway program
            obj_store_read = src_program.add_operator(
                GatewayReadObjectStore(src_bucket, src_region_tag, self.n_connections), partition_id=partition_id
            )

            # send to all destination
            mux_and = src_program.add_operator(GatewayMuxAnd(), parent_handle=obj_store_read, partition_id=partition_id)
            dst_prefixes = job.dst_prefixes
            for i in range(len(job.dst_ifaces)):
                dst_iface = job.dst_ifaces[i]
                dst_prefix = dst_prefixes[i]
                dst_region_tag = dst_iface.region_tag()
                dst_bucket = dst_iface.bucket()
                dst_gateways = plan.get_region_gateways(dst_region_tag)

                # special case where destination is same region as source
                if dst_region_tag == src_region_tag:
                    src_program.add_operator(
                        GatewayWriteObjectStore(dst_bucket, dst_region_tag, self.n_connections, key_prefix=dst_prefix),
                        parent_handle=mux_and,
                        partition_id=partition_id,
                    )
                    continue

                # can send to any gateway in region
                mux_or = src_program.add_operator(GatewayMuxOr(), parent_handle=mux_and, partition_id=partition_id)
                for i in range(n_instances):
                    private_ip = False
                    if dst_gateways[i].provider == "gcp" and src_provider == "gcp":
                        # print("Using private IP for GCP to GCP transfer", src_region_tag, dst_region_tag)
                        private_ip = True
                    src_program.add_operator(
                        GatewaySend(
                            target_gateway_id=dst_gateways[i].gateway_id,
                            region=dst_region_tag,
                            num_connections=int(self.n_connections / len(dst_gateways)),
                            private_ip=private_ip,
                        ),
                        parent_handle=mux_or,
                        partition_id=partition_id,
                    )

                # each gateway also recieves data from source
                recv_op = dst_program[dst_region_tag].add_operator(GatewayReceive(), partition_id=partition_id)
                dst_program[dst_region_tag].add_operator(
                    GatewayWriteObjectStore(dst_bucket, dst_region_tag, self.n_connections, key_prefix=dst_prefix),
                    parent_handle=recv_op,
                    partition_id=partition_id,
                )

                # update cost per GB
                plan.cost_per_gb += compute.CloudProvider.get_transfer_cost(src_region_tag, dst_region_tag)

        # set gateway programs
        plan.set_gateway_program(src_region_tag, src_program)
        for dst_region_tag, program in dst_program.items():
            if dst_region_tag != src_region_tag:  # don't overwrite
                plan.set_gateway_program(dst_region_tag, program)
        return plan


class DirectPlannerSourceOneSided(MulticastDirectPlanner):
    """Planner that only creates VMs in the source region"""

    def plan(self, jobs: List[TransferJob]) -> TopologyPlan:
        src_region_tag = jobs[0].src_iface.region_tag()
        dst_region_tags = [iface.region_tag() for iface in jobs[0].dst_ifaces]
        # jobs must have same sources and destinations
        for job in jobs[1:]:
            assert job.src_iface.region_tag() == src_region_tag, "All jobs must have same source region"
            assert [iface.region_tag() for iface in job.dst_ifaces] == dst_region_tags, "Add jobs must have same destination set"

        plan = TopologyPlan(src_region_tag=src_region_tag, dest_region_tags=dst_region_tags)

        # Dynammically calculate n_instances based on quota limits
        vm_types, n_instances = self._get_vm_type_and_instances(src_region_tag=src_region_tag)

        # TODO: support on-sided transfers but not requiring VMs to be created in source/destination regions
        for i in range(n_instances):
            plan.add_gateway(src_region_tag, vm_types[src_region_tag])

        # initialize gateway programs per region
        src_program = GatewayProgram()

        # iterate through all jobs
        for job in jobs:
            src_bucket = job.src_iface.bucket()
            src_region_tag = job.src_iface.region_tag()
            src_provider = src_region_tag.split(":")[0]

            # give each job a different partition id, so we can read/write to different buckets
            partition_id = job.uuid

            # source region gateway program
            obj_store_read = src_program.add_operator(
                GatewayReadObjectStore(src_bucket, src_region_tag, self.n_connections), partition_id=partition_id
            )
            # send to all destination
            mux_and = src_program.add_operator(GatewayMuxAnd(), parent_handle=obj_store_read, partition_id=partition_id)
            dst_prefixes = job.dst_prefixes
            for i in range(len(job.dst_ifaces)):
                dst_iface = job.dst_ifaces[i]
                dst_prefix = dst_prefixes[i]
                dst_region_tag = dst_iface.region_tag()
                dst_bucket = dst_iface.bucket()
                dst_gateways = plan.get_region_gateways(dst_region_tag)

                # special case where destination is same region as source
                src_program.add_operator(
                    GatewayWriteObjectStore(dst_bucket, dst_region_tag, self.n_connections, key_prefix=dst_prefix),
                    parent_handle=mux_and,
                    partition_id=partition_id,
                )
                # update cost per GB
                plan.cost_per_gb += compute.CloudProvider.get_transfer_cost(src_region_tag, dst_region_tag)

        # set gateway programs
        plan.set_gateway_program(src_region_tag, src_program)
        return plan


class DirectPlannerDestOneSided(MulticastDirectPlanner):
    """Planner that only creates instances in the destination region"""

    def plan(self, jobs: List[TransferJob]) -> TopologyPlan:
        # only create in destination region
        src_region_tag = jobs[0].src_iface.region_tag()
        dst_region_tags = [iface.region_tag() for iface in jobs[0].dst_ifaces]
        # jobs must have same sources and destinations
        for job in jobs[1:]:
            assert job.src_iface.region_tag() == src_region_tag, "All jobs must have same source region"
            assert [iface.region_tag() for iface in job.dst_ifaces] == dst_region_tags, "Add jobs must have same destination set"

        plan = TopologyPlan(src_region_tag=src_region_tag, dest_region_tags=dst_region_tags)

        # Dynammically calculate n_instances based on quota limits
        vm_types, n_instances = self._get_vm_type_and_instances(dst_region_tags=dst_region_tags)

        # TODO: support on-sided transfers but not requiring VMs to be created in source/destination regions
        for i in range(n_instances):
            for dst_region_tag in dst_region_tags:
                plan.add_gateway(dst_region_tag, vm_types[dst_region_tag])

        # initialize gateway programs per region
        dst_program = {dst_region: GatewayProgram() for dst_region in dst_region_tags}

        # iterate through all jobs
        for job in jobs:
            src_bucket = job.src_iface.bucket()
            src_region_tag = job.src_iface.region_tag()
            src_provider = src_region_tag.split(":")[0]

            partition_id = job.uuid

            # send to all destination
            dst_prefixes = job.dst_prefixes
            for i in range(len(job.dst_ifaces)):
                dst_iface = job.dst_ifaces[i]
                dst_prefix = dst_prefixes[i]
                dst_region_tag = dst_iface.region_tag()
                dst_bucket = dst_iface.bucket()
                dst_gateways = plan.get_region_gateways(dst_region_tag)

                # source region gateway program
                obj_store_read = dst_program[dst_region_tag].add_operator(
                    GatewayReadObjectStore(src_bucket, src_region_tag, self.n_connections), partition_id=partition_id
                )

                dst_program[dst_region_tag].add_operator(
                    GatewayWriteObjectStore(dst_bucket, dst_region_tag, self.n_connections, key_prefix=dst_prefix),
                    parent_handle=obj_store_read,
                    partition_id=partition_id,
                )

                # update cost per GB
                plan.cost_per_gb += compute.CloudProvider.get_transfer_cost(src_region_tag, dst_region_tag)

        # set gateway programs
        for dst_region_tag, program in dst_program.items():
            plan.set_gateway_program(dst_region_tag, program)
        return plan<|MERGE_RESOLUTION|>--- conflicted
+++ resolved
@@ -116,16 +116,9 @@
         :param spot: whether to use spot specified by the user config (default: False)
         :type spot: bool
         """
-<<<<<<< HEAD
-        quota_limits = self.quota_limits[cloud_provider]
-        if not quota_limits:
-            # User needs to reinitialize to save the quota information
-            logger.warning(f"Please run `skyplane init --reinit-{cloud_provider}` to load the quota information")
-=======
         quota_limits = self.quota_limits.get(cloud_provider, None)
         if not quota_limits:
             # User needs to reinitialize to save the quota information
->>>>>>> 2916554c
             return None
         if cloud_provider == "gcp":
             region_family = "-".join(region.split("-")[:2])
@@ -155,13 +148,6 @@
             cloud_provider=cloud_provider, region=region, spot=getattr(self.transfer_config, f"{cloud_provider}_use_spot_instances")
         )
 
-<<<<<<< HEAD
-        # No quota limits (quota limits weren't initialized properly during skyplane init)
-        if quota_limit is None:
-            return None
-
-        config_vm_type = getattr(self.transfer_config, f"{cloud_provider}_instance_class")
-=======
         config_vm_type = getattr(self.transfer_config, f"{cloud_provider}_instance_class")
 
         # No quota limits (quota limits weren't initialized properly during skyplane init)
@@ -172,7 +158,6 @@
             # return default instance type and number of instances
             return config_vm_type, self.n_instances
 
->>>>>>> 2916554c
         config_vcpus = self._vm_to_vcpus(cloud_provider, config_vm_type)
         if config_vcpus <= quota_limit:
             return config_vm_type, quota_limit // config_vcpus
@@ -184,12 +169,7 @@
                 break
 
         # shouldn't happen, but just in case we use more complicated vm types in the future
-<<<<<<< HEAD
-        if vm_type is None or vcpus is None:
-            return None
-=======
         assert vm_type is not None and vcpus is not None
->>>>>>> 2916554c
 
         # number of instances allowed by the quota with the selected vm type
         n_instances = quota_limit // vcpus
@@ -212,12 +192,6 @@
         :param dst_region_tags: a list of the destination region tags (defualt: None)
         :type dst_region_tags: Optional[List[str]]
         """
-<<<<<<< HEAD
-        # One of them has to provided
-        assert src_region_tag is not None or dst_region_tags is not None, "There needs to be at least one source or destination"
-        src_tags = [src_region_tag] if src_region_tag is not None else []
-        dst_tags = dst_region_tags or []
-=======
 
         # One of them has to provided
         # assert src_region_tag is not None or dst_region_tags is not None, "There needs to be at least one source or destination"
@@ -230,7 +204,6 @@
             assert (
                 len(dst_region_tags[0].split(":")) == 2
             ), f"Destination region tag {dst_region_tags} must be in the form of `cloud_provider:region`"
->>>>>>> 2916554c
 
         # do_parallel returns tuples of (region_tag, (vm_type, n_instances))
         vm_info = do_parallel(self._calculate_vm_types, src_tags + dst_tags)
@@ -243,17 +216,10 @@
 
 class UnicastDirectPlanner(Planner):
     # DO NOT USE THIS - broken for single-region transfers
-<<<<<<< HEAD
-    def __init__(self, n_instances: int, n_connections: int, transfer_config: TransferConfig):
-        self.n_instances = n_instances
-        self.n_connections = n_connections
-        super().__init__(transfer_config)
-=======
     def __init__(self, n_instances: int, n_connections: int, transfer_config: TransferConfig, quota_limits_file: Optional[str] = None):
         super().__init__(transfer_config, quota_limits_file)
         self.n_instances = n_instances
         self.n_connections = n_connections
->>>>>>> 2916554c
 
     def plan(self, jobs: List[TransferJob]) -> TopologyPlan:
         # make sure only single destination
@@ -325,27 +291,10 @@
 
 
 class MulticastDirectPlanner(Planner):
-<<<<<<< HEAD
-    def __init__(self, n_instances: int, n_connections: int, transfer_config: TransferConfig):
-        super().__init__(transfer_config)
-        self.n_instances = n_instances
-        self.n_connections = n_connections
-
-        # Loading the quota information, add ibm cloud when it is supported
-        self.quota_limits = {}
-        with self.transfer_config.aws_vcpu_file.open("r") as f:
-            self.quota_limits["aws"] = json.load(f)
-        with self.transfer_config.gcp_vcpu_file.open("r") as f:
-            self.quota_limits["gcp"] = json.load(f)
-        with self.transfer_config.azure_vcpu_file.open("r") as f:
-            self.quota_limits["azure"] = json.load(f)
-
-=======
     def __init__(self, n_instances: int, n_connections: int, transfer_config: TransferConfig, quota_limits_file: Optional[str] = None):
         super().__init__(transfer_config, quota_limits_file)
         self.n_instances = n_instances
         self.n_connections = n_connections
->>>>>>> 2916554c
 
     def plan(self, jobs: List[TransferJob]) -> TopologyPlan:
         src_region_tag = jobs[0].src_iface.region_tag()
@@ -359,15 +308,11 @@
         plan = TopologyPlan(src_region_tag=src_region_tag, dest_region_tags=dst_region_tags)
 
         # Dynammically calculate n_instances based on quota limits
-<<<<<<< HEAD
-        vm_types, n_instances = self._get_vm_type_and_instances(src_region_tag=src_region_tag, dst_region_tags=dst_region_tags)
-=======
         if src_region_tag.split(":")[0] == "test":
             vm_types = None
             n_instances = self.n_instances
         else:
             vm_types, n_instances = self._get_vm_type_and_instances(src_region_tag=src_region_tag, dst_region_tags=dst_region_tags)
->>>>>>> 2916554c
 
         # TODO: support on-sided transfers but not requiring VMs to be created in source/destination regions
         for i in range(n_instances):
@@ -568,4 +513,5 @@
         # set gateway programs
         for dst_region_tag, program in dst_program.items():
             plan.set_gateway_program(dst_region_tag, program)
+
         return plan