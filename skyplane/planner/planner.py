<<<<<<< HEAD
from collections import defaultdict
from importlib.resources import path
from pathlib import Path
from typing import Dict, List, Optional, Tuple, Tuple
import os
import csv

from skyplane import compute
from skyplane.api.config import TransferConfig
from skyplane.utils import logger

=======
import functools
from importlib.resources import path
from typing import List, Optional, Tuple
import numpy as np
import collections
import pandas as pd
from skyplane.planner.solver_ilp import ThroughputSolverILP
from skyplane.planner.solver import ThroughputProblem, BroadcastProblem, BroadcastSolution, GBIT_PER_GBYTE
from skyplane import compute
>>>>>>> 7592f5f2
from skyplane.planner.topology import TopologyPlan
from skyplane.gateway.gateway_program import (
    GatewayProgram,
    GatewayMuxOr,
    GatewayMuxAnd,
    GatewayReadObjectStore,
    GatewayWriteObjectStore,
    GatewayReceive,
    GatewaySend,
    GatewayEncrypt,
    GatewayDecrypt,
    GatewayCompress,
    GatewayDecompress,
)
import networkx as nx
from skyplane.api.transfer_job import TransferJob
<<<<<<< HEAD
import json

from skyplane.utils.fn import do_parallel
from skyplane.config_paths import config_path, azure_standardDv5_quota_path, aws_quota_path, gcp_quota_path
from skyplane.config import SkyplaneConfig


class Planner:
    def __init__(self, transfer_config: TransferConfig, quota_limits_file: Optional[str] = None):
        self.transfer_config = transfer_config
        self.config = SkyplaneConfig.load_config(config_path)
        self.n_instances = self.config.get_flag("max_instances")

        # Loading the quota information, add ibm cloud when it is supported
        quota_limits = {}
        if quota_limits_file is not None:
            with open(quota_limits_file, "r") as f:
                quota_limits = json.load(f)
        else:
            if os.path.exists(aws_quota_path):
                with aws_quota_path.open("r") as f:
                    quota_limits["aws"] = json.load(f)
            if os.path.exists(azure_standardDv5_quota_path):
                with azure_standardDv5_quota_path.open("r") as f:
                    quota_limits["azure"] = json.load(f)
            if os.path.exists(gcp_quota_path):
                with gcp_quota_path.open("r") as f:
                    quota_limits["gcp"] = json.load(f)
        self.quota_limits = quota_limits

        # Loading the vcpu information - a dictionary of dictionaries
        # {"cloud_provider": {"instance_name": vcpu_cost}}
        self.vcpu_info = defaultdict(dict)
        with path("skyplane.data", "vcpu_info.csv") as file_path:
            with open(file_path, "r") as csvfile:
                reader = csv.reader(csvfile)
                next(reader)  # Skip the header row

                for row in reader:
                    instance_name, cloud_provider, vcpu_cost = row
                    vcpu_cost = int(vcpu_cost)
                    self.vcpu_info[cloud_provider][instance_name] = vcpu_cost

    def plan(self) -> TopologyPlan:
        raise NotImplementedError

    def _vm_to_vcpus(self, cloud_provider: str, vm: str) -> int:
        """Gets the vcpu_cost of the given vm instance (instance_name)

        :param cloud_provider: name of the cloud_provider
        :type cloud_provider: str
        :param instance_name: name of the vm instance
        :type instance_name: str
        """
        return self.vcpu_info[cloud_provider][vm]

    def _get_quota_limits_for(self, cloud_provider: str, region: str, spot: bool = False) -> Optional[int]:
        """Gets the quota info from the saved files. Returns None if quota_info isn't loaded during `skyplane init`
        or if the quota info doesn't include the region.

        :param cloud_provider: name of the cloud provider of the region
        :type cloud_provider: str
        :param region: name of the region for which to get the quota for
        :type region: int
        :param spot: whether to use spot specified by the user config (default: False)
        :type spot: bool
        """
        quota_limits = self.quota_limits.get(cloud_provider, None)
        if not quota_limits:
            # User needs to reinitialize to save the quota information
            return None
        if cloud_provider == "gcp":
            region_family = "-".join(region.split("-")[:2])
            if region_family in quota_limits:
                return quota_limits[region_family]
        elif cloud_provider == "azure":
            if region in quota_limits:
                return quota_limits[region]
        elif cloud_provider == "aws":
            for quota in quota_limits:
                if quota["region_name"] == region:
                    return quota["spot_standard_vcpus"] if spot else quota["on_demand_standard_vcpus"]
        return None

    def _calculate_vm_types(self, region_tag: str) -> Optional[Tuple[str, int]]:
        """Calculates the largest allowed vm type according to the regional quota limit as well as
        how many of these vm types can we launch to avoid QUOTA_EXCEEDED errors. Returns None if quota
        information wasn't properly loaded or allowed vcpu list is wrong.

        :param region_tag: tag of the node we are calculating the above for, example -> "aws:us-east-1"
        :type region_tag: str
        """
        cloud_provider, region = region_tag.split(":")

        # Get the quota limit
        quota_limit = self._get_quota_limits_for(
            cloud_provider=cloud_provider, region=region, spot=getattr(self.transfer_config, f"{cloud_provider}_use_spot_instances")
        )

        config_vm_type = getattr(self.transfer_config, f"{cloud_provider}_instance_class")

        # No quota limits (quota limits weren't initialized properly during skyplane init)
        if quota_limit is None:
            logger.warning(
                f"Quota limit file not found for {region_tag}. Try running `skyplane init --reinit-{cloud_provider}` to load the quota information"
            )
            # return default instance type and number of instances
            return config_vm_type, self.n_instances

        config_vcpus = self._vm_to_vcpus(cloud_provider, config_vm_type)
        if config_vcpus <= quota_limit:
            return config_vm_type, quota_limit // config_vcpus

        vm_type, vcpus = None, None
        for instance_name, vcpu_cost in sorted(self.vcpu_info[cloud_provider].items(), key=lambda x: x[1], reverse=True):
            if vcpu_cost <= quota_limit:
                vm_type, vcpus = instance_name, vcpu_cost
                break

        # shouldn't happen, but just in case we use more complicated vm types in the future
        assert vm_type is not None and vcpus is not None

        # number of instances allowed by the quota with the selected vm type
        n_instances = quota_limit // vcpus
        logger.warning(
            f"Falling back to instance class `{vm_type}` at {region_tag} "
            f"due to cloud vCPU limit of {quota_limit}. You can visit https://skyplane.org/en/latest/increase_vcpus.html "
            "to learn more about how to increase your cloud vCPU limits for any cloud provider."
        )
        return (vm_type, n_instances)

    def _get_vm_type_and_instances(
        self, src_region_tag: Optional[str] = None, dst_region_tags: Optional[List[str]] = None
    ) -> Tuple[Dict[str, str], int]:
        """Dynamically calculates the vm type each region can use (both the source region and all destination regions)
        based on their quota limits and calculates the number of vms to launch in all regions by conservatively
        taking the minimum of all regions to stay consistent.

        :param src_region_tag: the source region tag (default: None)
        :type src_region_tag: Optional[str]
        :param dst_region_tags: a list of the destination region tags (defualt: None)
        :type dst_region_tags: Optional[List[str]]
        """

        # One of them has to provided
        # assert src_region_tag is not None or dst_region_tags is not None, "There needs to be at least one source or destination"
        src_tags = [src_region_tag] if src_region_tag is not None else []
        dst_tags = dst_region_tags if dst_region_tags is not None else []

        if src_region_tag:
            assert len(src_region_tag.split(":")) == 2, f"Source region tag {src_region_tag} must be in the form of `cloud_provider:region`"
        if dst_region_tags:
            assert (
                len(dst_region_tags[0].split(":")) == 2
            ), f"Destination region tag {dst_region_tags} must be in the form of `cloud_provider:region`"

        # do_parallel returns tuples of (region_tag, (vm_type, n_instances))
        vm_info = do_parallel(self._calculate_vm_types, src_tags + dst_tags)
        # Specifies the vm_type for each region
        vm_types = {v[0]: v[1][0] for v in vm_info}  # type: ignore
        # Taking the minimum so that we can use the same number of instances for both source and destination
        n_instances = min([self.n_instances] + [v[1][1] for v in vm_info])  # type: ignore
        return vm_types, n_instances


class UnicastDirectPlanner(Planner):
    # DO NOT USE THIS - broken for single-region transfers
    def __init__(self, n_instances: int, n_connections: int, transfer_config: TransferConfig, quota_limits_file: Optional[str] = None):
        super().__init__(transfer_config, quota_limits_file)
        self.n_instances = n_instances
        self.n_connections = n_connections
=======
from pathlib import Path
from importlib.resources import files
from random import sample


class Planner:
    def __init__(self, n_instances: int, n_connections: int, n_partitions: Optional[int] = 1):
        self.n_instances = n_instances
        self.n_connections = n_connections
        self.n_partitions = n_partitions

    def logical_plan(self) -> nx.DiGraph:
        # create logical plan in nx.DiGraph format
        raise NotImplementedError
>>>>>>> 7592f5f2

    def plan(self, jobs: List[TransferJob]) -> TopologyPlan:
        # create physical plan in TopologyPlan format
        raise NotImplementedError

    def verify_job_src_dsts(self, jobs: List[TransferJob], multicast=False) -> Tuple[str, List[str]]:
        src_region_tag = jobs[0].src_iface.region_tag()
<<<<<<< HEAD
        dst_region_tag = jobs[0].dst_ifaces[0].region_tag()

        assert len(src_region_tag.split(":")) == 2, f"Source region tag {src_region_tag} must be in the form of `cloud_provider:region`"
        assert (
            len(dst_region_tag.split(":")) == 2
        ), f"Destination region tag {dst_region_tag} must be in the form of `cloud_provider:region`"

        # jobs must have same sources and destinations
        for job in jobs[1:]:
            assert job.src_iface.region_tag() == src_region_tag, "All jobs must have same source region"
            assert job.dst_ifaces[0].region_tag() == dst_region_tag, "All jobs must have same destination region"

        plan = TopologyPlan(src_region_tag=src_region_tag, dest_region_tags=[dst_region_tag])

        # Dynammically calculate n_instances based on quota limits
        vm_types, n_instances = self._get_vm_type_and_instances(src_region_tag=src_region_tag, dst_region_tags=[dst_region_tag])

        # TODO: support on-sided transfers but not requiring VMs to be created in source/destination regions
        for i in range(n_instances):
            plan.add_gateway(src_region_tag, vm_types[src_region_tag])
            plan.add_gateway(dst_region_tag, vm_types[dst_region_tag])

        # ids of gateways in dst region
        dst_gateways = plan.get_region_gateways(dst_region_tag)

        src_program = GatewayProgram()
        dst_program = GatewayProgram()

        e2ee_key_file = "e2ee_key"
        with open(e2ee_key_file, "rb") as f:
            self.e2ee_key_bytes = f.read()

        for job in jobs:
            src_bucket = job.src_iface.bucket()
            dst_bucket = job.dst_ifaces[0].bucket()

            # give each job a different partition id, so we can read/write to different buckets
            partition_id = job.uuid

            # source region gateway program
            obj_store_read = src_program.add_operator(
                GatewayReadObjectStore(src_bucket, src_region_tag, self.n_connections), partition_id=partition_id
            )
            mux_or = src_program.add_operator(GatewayMuxOr(), parent_handle=obj_store_read, partition_id=partition_id)
            for i in range(n_instances):
                compress_op = dst_program[dst_region_tag].add_operator(
                    GatewayCompress(compress=self.transfer_config.use_compression),
                    parent_handle=mux_or,
                    partition_id=partition_id,
                )  
                encrypt_op = dst_program[dst_region_tag].add_operator(
                    GatewayEncrypt(encrypt=self.transfer_config.use_e2ee, e2ee_key_bytes=self.e2ee_key_bytes),
                    parent_handle=compress_op,
                    partition_id=partition_id,
                )
                src_program.add_operator(
                    GatewaySend(
                        target_gateway_id=dst_gateways[i].gateway_id,
                        region=src_region_tag,
                        num_connections=self.n_connections,
                        compress=True,
                        encrypt=True,
                    ),
                    parent_handle=encrypt_op,
                    partition_id=partition_id,
                )

            # dst region gateway program
            recv_op = dst_program.add_operator(GatewayReceive(decompress=True, decrypt=True), partition_id=partition_id)
            decrypt_op = dst_program[dst_region_tag].add_operator(
                GatewayDecrypt(decrypt=self.transfer_config.use_e2ee, e2ee_key_bytes=self.e2ee_key_bytes),
                parent_handle=recv_op,
                partition_id=partition_id,
            )
            decompress_op = dst_program[dst_region_tag].add_operator(
                GatewayDecompress(decompress=self.transfer_config.use_compression),
                parent_handle=decrypt_op,
                partition_id=partition_id,
            )
            dst_program.add_operator(
                GatewayWriteObjectStore(dst_bucket, dst_region_tag, self.n_connections), parent_handle=decompress_op, partition_id=partition_id
=======

        if multicast:
            # multicast checking
            dst_region_tags = [iface.region_tag() for iface in jobs[0].dst_ifaces]

            # jobs must have same sources and destinations
            for job in jobs[1:]:
                assert job.src_iface.region_tag() == src_region_tag, "All jobs must have same source region"
                assert [iface.region_tag() for iface in job.dst_ifaces] == dst_region_tags, "Add jobs must have same destination set"
        else:
            # unicast checking
            for job in jobs:
                assert len(job.dst_ifaces) == 1, f"DirectPlanner only support single destination jobs, got {len(job.dst_ifaces)}"

            # jobs must have same sources and destinations
            dst_region_tag = jobs[0].dst_ifaces[0].region_tag()
            for job in jobs[1:]:
                assert job.src_iface.region_tag() == src_region_tag, "All jobs must have same source region"
                assert job.dst_ifaces[0].region_tag() == dst_region_tag, "All jobs must have same destination region"
            dst_region_tags = [dst_region_tag]

        return src_region_tag, dst_region_tags

    @functools.lru_cache(maxsize=None)
    def make_nx_graph(self, tp_grid_path: Optional[Path] = files("skyplane.data") / "throughput.csv") -> nx.DiGraph:
        # create throughput / cost graph for all regions for planner
        G = nx.DiGraph()
        throughput = pd.read_csv(tp_grid_path)
        for _, row in throughput.iterrows():
            if row["src_region"] == row["dst_region"]:
                continue
            G.add_edge(row["src_region"], row["dst_region"], cost=None, throughput=row["throughput_sent"] / 1e9)

        for edge in G.edges.data():
            if edge[-1]["cost"] is None:
                edge[-1]["cost"] = compute.CloudProvider.get_transfer_cost(edge[0], edge[1])

        assert all([edge[-1]["cost"] is not None for edge in G.edges.data()])
        return G

    def add_src_or_overlay_operator(
        self,
        solution_graph: nx.DiGraph,
        gateway_program: GatewayProgram,
        region: str,
        partition_ids: List[int],
        partition_offset: int,
        plan: TopologyPlan,
        bucket_info: Optional[Tuple[str, str]] = None,
        dst_op: Optional[GatewayReceive] = None,
    ) -> bool:
        """
        :param solution_graph: nx.DiGraph of solution
        :param gateway_program: GatewayProgram of region to add operator to
        :param region: region to add operator to
        :param partition_ids: list of partition ids to add operator to
        :param partition_offset: offset of partition ids
        :param plan: TopologyPlan of solution [for getting gateway ids]
        :param bucket_info: tuple of (bucket_name, bucket_region) for object store
        :param dst_op: if None, then this is either the source node or a overlay node; otherwise, this is the destination overlay node
        """
        # partition_ids are set of ids that follow the same path from the out edges of the region
        any_id = partition_ids[0] - partition_offset
        next_regions = set([edge[1] for edge in g.out_edges(region, data=True) if str(any_id) in edge[-1]["partitions"]])

        # if partition_ids does not have a next region, then we cannot add an operator
        if len(next_regions) == 0:
            print(
                f"Region {region}, any id: {any_id}, partition ids: {partition_ids}, has no next region to forward data to: {g.out_edges(region, data=True)}"
            )
            return

        # identify if this is a destination overlay node or not
        if dst_op is None:
            # source node or overlay node
            # TODO: add generate data locally operator
            if bucket_info is None:
                receive_op = GatewayReceive()
            else:
                receive_op = GatewayReadObjectStore(
                    bucket_name=bucket_info[0], bucket_region=bucket_info[1], num_connections=self.n_connections
                )
        else:
            # destination overlay node, dst_op is the parent node
            receive_op = dst_op

        # find set of regions to send to for all partitions in partition_ids
        g = solution_graph
        region_to_id_map = {}
        for next_region in next_regions:
            region_to_id_map[next_region] = []
            for i in range(solution_graph.nodes[next_region]["num_vms"]):
                region_to_id_map[next_region].append(plan.get_region_gateways(next_region)[i].gateway_id)

        # use muxand or muxor for partition_id
        operation = "MUX_AND" if len(next_regions) > 1 else "MUX_OR"
        mux_op = GatewayMuxAnd() if len(next_regions) > 1 else GatewayMuxOr()

        # non-dst node: add receive_op into gateway program
        if dst_op is None:
            gateway_program.add_operator(op=receive_op, partition_id=tuple(partition_ids))

        # MUX_AND: send this partition to multiple regions
        if operation == "MUX_AND":
            if dst_op is not None and dst_op.op_type == "mux_and":
                mux_op = receive_op
            else:  # do not add any nested mux_and if dst_op parent is mux_and
                gateway_program.add_operator(op=mux_op, parent_handle=receive_op.handle, partition_id=tuple(partition_ids))

            for next_region, next_region_ids in region_to_id_map.items():
                send_ops = [
                    GatewaySend(target_gateway_id=id, region=next_region, num_connections=self.n_connections) for id in next_region_ids
                ]

                # if there is more than one region to forward data to, add MUX_OR
                if len(next_region_ids) > 1:
                    mux_or_op = GatewayMuxOr()
                    gateway_program.add_operator(op=mux_or_op, parent_handle=mux_op.handle, partition_id=tuple(partition_ids))
                    gateway_program.add_operators(ops=send_ops, parent_handle=mux_or_op.handle, partition_id=tuple(partition_ids))
                else:
                    # otherwise, the parent of send_op is mux_op ("MUX_AND")
                    assert len(send_ops) == 1
                    gateway_program.add_operator(op=send_ops[0], parent_handle=mux_op.handle, partition_id=tuple(partition_ids))
        else:
            # only send this partition to a single region
            assert len(region_to_id_map) == 1
            next_region = list(region_to_id_map.keys())[0]
            ids = [id for next_region_ids in region_to_id_map.values() for id in next_region_ids]
            send_ops = [GatewaySend(target_gateway_id=id, region=next_region, num_connections=self.n_connections) for id in ids]

            # if num of gateways > 1, then connect to MUX_OR
            if len(ids) > 1:
                gateway_program.add_operator(op=mux_op, parent_handle=receive_op.handle, partition_id=tuple(partition_ids))
                gateway_program.add_operators(ops=send_ops, parent_handle=mux_op.handle)
            else:
                gateway_program.add_operators(ops=send_ops, parent_handle=receive_op.handle, partition_id=tuple(partition_ids))

        return True

    def add_dst_operator(
        self,
        solution_graph,
        gateway_program: GatewayProgram,
        region: str,
        partition_ids: List[int],
        partition_offset: int,
        plan: TopologyPlan,
        obj_store: Tuple[str, str] = None,
    ):
        # operator that receives data
        receive_op = GatewayReceive()
        gateway_program.add_operator(receive_op, partition_id=tuple(partition_ids))

        # operator that writes to the object store
        write_op = GatewayWriteObjectStore(bucket_name=obj_store[0], bucket_region=obj_store[1], num_connections=self.n_connections)

        g = solution_graph

        # partition_ids are ids that follow the same path from the out edges of the region
        any_id = partition_ids[0] - partition_offset
        next_regions = set([edge[1] for edge in g.out_edges(region, data=True) if str(any_id) in edge[-1]["partitions"]])

        # if no regions to forward data to, write to the object store
        if len(next_regions) == 0:
            gateway_program.add_operator(write_op, parent_handle=receive_op.handle, partition_id=tuple(partition_ids))

        # otherwise, receive and write to the object store, then forward data to next regions
        else:
            mux_and_op = GatewayMuxAnd()
            # receive and write
            gateway_program.add_operator(mux_and_op, parent_handle=receive_op.handle, partition_id=tuple(partition_ids))
            gateway_program.add_operator(write_op, parent_handle=mux_and_op.handle, partition_id=tuple(partition_ids))

            # forward: destination nodes are also forwarders
            self.add_src_or_overlay_operator(
                solution_graph, gateway_program, region, partition_ids, partition_offset, plan, dst_op=mux_and_op
>>>>>>> 7592f5f2
            )

    def logical_plan_to_topology_plan(self, jobs: List[TransferJob], solution_graph: nx.graph) -> TopologyPlan:
        """
        Given a logical plan, construct a gateway program for each region in the logical plan for the given jobs.
        """
        # get source and destination regions
        src_ifaces, dst_ifaces = [job.src_iface for job in jobs], [job.dst_ifaces for job in jobs]
        src_region_tag = src_ifaces[0].region_tag()
        dst_region_tags = [dst_iface.region_tag() for dst_iface in dst_ifaces[0]]

        # map from the node to the gateway program
        region_to_gateway_program = {region: GatewayProgram() for region in solution_graph.nodes}

        # construct TopologyPlan for all the regions in solution_graph
        overlay_region_tags = [node for node in solution_graph.nodes if node != src_region_tag and node not in dst_region_tags]
        plan = TopologyPlan(src_region_tag=src_region_tag, dest_region_tags=dst_region_tags, overlay_region_tags=overlay_region_tags)
        for node in solution_graph.nodes:
            plan.add_gateway(node)

        # iterate through all the jobs
        for i in range(len(src_ifaces)):
            src_bucket = src_ifaces[i].bucket()
            dst_buckets = {dst_iface[i].region_tag(): dst_iface[i].bucket() for dst_iface in dst_ifaces}

            # iterate through all the regions in the solution graph
            for node in solution_graph.nodes:
                node_gateway_program = region_to_gateway_program[node]
                partition_to_next_regions = {}

                # give each job a different partition offset i, so we can read/write to different buckets
                for j in range(i, i + self.n_partitions):
                    partition_to_next_regions[j] = set(
                        [edge[1] for edge in solution_graph.out_edges(node, data=True) if str(j) in edge[-1]["partitions"]]
                    )

                keys_per_set = collections.defaultdict(list)
                for key, value in partition_to_next_regions.items():
                    keys_per_set[frozenset(value)].append(key)

                list_of_partitions = list(keys_per_set.values())

                # source node: read from object store or generate random data, then forward data
                for partitions in list_of_partitions:
                    if node == src_region_tag:
                        self.add_src_or_overlay_operator(
                            solution_graph,
                            node_gateway_program,
                            node,
                            partitions,
                            partition_offset=i,
                            plan=plan,
                            obj_store=(src_bucket, node),
                        )

                    # dst receive data, write to object store, forward data if needed
                    elif node in dst_region_tags:
                        dst_bucket = dst_buckets[node]
                        self.add_dst_operator(
                            solution_graph,
                            node_gateway_program,
                            node,
                            partitions,
                            partition_offset=i,
                            plan=plan,
                            obj_store=(dst_bucket, node),
                        )

                    # overlay node only forward data
                    else:
                        self.add_src_or_overlay_operator(
                            solution_graph, node_gateway_program, node, partitions, partition_offset=i, plan=plan, obj_store=None
                        )
            region_to_gateway_program[node] = node_gateway_program
            assert len(region_to_gateway_program) > 0, f"Empty gateway program {node}"

        for node in solution_graph.nodes:
            plan.set_gateway_program(node, region_to_gateway_program[node])

        for edge in solution_graph.edges.data():
            src_region, dst_region = edge[0], edge[1]
            plan.cost_per_gb += compute.CloudProvider.get_transfer_cost(src_region, dst_region) * (
                len(edge[-1]["partitions"]) / self.n_partitions
            )

        return plan


class MulticastDirectPlanner(Planner):
<<<<<<< HEAD
    def __init__(self, n_instances: int, n_connections: int, transfer_config: TransferConfig, quota_limits_file: Optional[str] = None):
        super().__init__(transfer_config, quota_limits_file)
        self.n_instances = n_instances
        self.n_connections = n_connections

    def plan(self, jobs: List[TransferJob]) -> TopologyPlan:
        src_region_tag = jobs[0].src_iface.region_tag()
        dst_region_tags = [iface.region_tag() for iface in jobs[0].dst_ifaces]

        # jobs must have same sources and destinations
        for job in jobs[1:]:
            assert job.src_iface.region_tag() == src_region_tag, "All jobs must have same source region"
            assert [iface.region_tag() for iface in job.dst_ifaces] == dst_region_tags, "Add jobs must have same destination set"

        plan = TopologyPlan(src_region_tag=src_region_tag, dest_region_tags=dst_region_tags)

        # Dynammically calculate n_instances based on quota limits
        if src_region_tag.split(":")[0] == "test":
            vm_types = None
            n_instances = self.n_instances
        else:
            vm_types, n_instances = self._get_vm_type_and_instances(src_region_tag=src_region_tag, dst_region_tags=dst_region_tags)

        # TODO: support on-sided transfers but not requiring VMs to be created in source/destination regions
        for i in range(n_instances):
            plan.add_gateway(src_region_tag, vm_types[src_region_tag] if vm_types else None)
            for dst_region_tag in dst_region_tags:
                plan.add_gateway(dst_region_tag, vm_types[dst_region_tag] if vm_types else None)

        # initialize gateway programs per region
        dst_program = {dst_region: GatewayProgram() for dst_region in dst_region_tags}
        src_program = GatewayProgram()

        e2ee_key_file = "e2ee_key"
        with open(f"/tmp/{e2ee_key_file}", 'rb') as f:
            self.e2ee_key_bytes = f.read()

        # iterate through all jobs
        for job in jobs:
            src_bucket = job.src_iface.bucket()
            src_region_tag = job.src_iface.region_tag()
            src_provider = src_region_tag.split(":")[0]

            # give each job a different partition id, so we can read/write to different buckets
            partition_id = job.uuid

            # source region gateway program
            obj_store_read = src_program.add_operator(
                GatewayReadObjectStore(src_bucket, src_region_tag, self.n_connections), partition_id=partition_id
            )

            # send to all destination
            mux_and = src_program.add_operator(GatewayMuxAnd(), parent_handle=obj_store_read, partition_id=partition_id)
            dst_prefixes = job.dst_prefixes
            for i in range(len(job.dst_ifaces)):
                dst_iface = job.dst_ifaces[i]
                dst_prefix = dst_prefixes[i]
                dst_region_tag = dst_iface.region_tag()
                dst_bucket = dst_iface.bucket()
                dst_gateways = plan.get_region_gateways(dst_region_tag)

                # special case where destination is same region as source
                if dst_region_tag == src_region_tag:
                    src_program.add_operator(
                        GatewayWriteObjectStore(dst_bucket, dst_region_tag, self.n_connections, key_prefix=dst_prefix),
                        parent_handle=mux_and,
                        partition_id=partition_id,
                    )
                    continue

                # can send to any gateway in region
                mux_or = src_program.add_operator(GatewayMuxOr(), parent_handle=mux_and, partition_id=partition_id)
                for i in range(n_instances):
                    private_ip = False
                    if dst_gateways[i].provider == "gcp" and src_provider == "gcp":
                        # print("Using private IP for GCP to GCP transfer", src_region_tag, dst_region_tag)
                        private_ip = True
                    compress_op = dst_program[dst_region_tag].add_operator(
                        GatewayCompress(compress=self.transfer_config.use_compression),
                        parent_handle=mux_or,
                        partition_id=partition_id,
                    )  
                    encrypt_op = dst_program[dst_region_tag].add_operator(
                        GatewayEncrypt(encrypt=self.transfer_config.use_e2ee, e2ee_key_bytes=self.e2ee_key_bytes),
                        parent_handle=compress_op,
                        partition_id=partition_id,
                    )
                    src_program.add_operator(
                        GatewaySend(
                            target_gateway_id=dst_gateways[i].gateway_id,
                            region=dst_region_tag,
                            num_connections=int(self.n_connections / len(dst_gateways)),
                            private_ip=private_ip,
                            compress=self.transfer_config.use_compression,
                            encrypt=self.transfer_config.use_e2ee,
                        ),
                        parent_handle=encrypt_op,
                        partition_id=partition_id,
                    )

                # each gateway also recieves data from source
                recv_op = dst_program[dst_region_tag].add_operator(
                    GatewayReceive(),
                    partition_id=partition_id,
                )
                decrypt_op = dst_program[dst_region_tag].add_operator(
                    GatewayDecrypt(decrypt=self.transfer_config.use_e2ee),
                    parent_handle=recv_op,
                    partition_id=partition_id,
                )
                decompress_op = dst_program[dst_region_tag].add_operator(
                    GatewayDecompress(decompress=self.transfer_config.use_compression),
                    parent_handle=decrypt_op,
                    partition_id=partition_id,
                )
                dst_program[dst_region_tag].add_operator(
                    GatewayWriteObjectStore(dst_bucket, dst_region_tag, self.n_connections, key_prefix=dst_prefix),
                    parent_handle=decompress_op,
                    partition_id=partition_id,
                )
=======
    def __init__(self, n_instances: int, n_connections: int, n_partitions: Optional[int] = 1):
        super().__init__(n_instances, n_connections, n_partitions)

    def logical_plan(self, src_region: str, dst_regions: List[str]) -> nx.DiGraph:
        graph = nx.DiGraph()
        graph.add_node(src_region)
        for dst_region in dst_regions:
            graph.add_node(dst_region)
            graph.add_edge(src_region, dst_region, partitions=[str(i) for i in range(self.n_partitions)])

        for node in graph.nodes:
            graph.nodes[node]["num_vms"] = self.n_instances
        return graph

    def plan(self, jobs: List[TransferJob]) -> TopologyPlan:
        src_region_tag, dst_region_tags = self.verify_job_src_dsts(jobs)
        solution_graph = self.logical_plan(src_region_tag, dst_region_tags)
        return self.logical_plan_to_topology_plan(jobs, solution_graph)


class MulticastILPPlanner(Planner):
    def __init__(
        self,
        n_instances: int,
        n_connections: int,
        target_time: Optional[float] = 10000,
        n_partitions: Optional[int] = 1,
        aws_only: bool = False,
        gcp_only: bool = False,
        azure_only: bool = False,
    ):
        super().__init__(n_instances, n_connections, n_partitions)
        self.target_time = target_time
        self.aws_only = aws_only
        self.gcp_only = gcp_only
        self.azure_only = azure_only
        self.G = super().make_nx_graph()

    def multicast_solution_to_nxgraph(self, solution: BroadcastSolution) -> nx.DiGraph:
        """
        Convert ILP solution to logical plan in nx graph
        """
        v_result = solution.var_instances_per_region
        result = np.array(solution.var_edge_partitions)
        result_g = nx.DiGraph()  # solution nx graph
        for i in range(result.shape[0]):
            edge = solution.var_edges[i]
            partitions = [str(partition_i) for partition_i in range(result.shape[1]) if result[i][partition_i] > 0.5]

            if len(partitions) == 0:
                continue

            src_node, dst_node = edge[0], edge[1]
            result_g.add_edge(
                src_node,
                dst_node,
                partitions=partitions,
                throughput=self.G[src_node][dst_node]["throughput"],
                cost=self.G[src_node][dst_node]["cost"],
            )

        for i in range(len(v_result)):
            num_vms = int(v_result[i])
            node = solution.var_nodes[i]
            if node in result_g.nodes:
                result_g.nodes[node]["num_vms"] = num_vms

    def logical_plan(
        self,
        src_region: str,
        dst_regions: List[str],
        gbyte_to_transfer: int = 1,
        filter_node: bool = False,
        filter_edge: bool = False,
        solver_verbose: bool = False,
        save_lp_path: Optional[str] = None,
    ) -> nx.DiGraph:
        import cvxpy as cp

        if solver is None:
            solver = cp.GUROBI

        problem = BroadcastProblem(
            src=src_region,
            dsts=dst_regions,
            gbyte_to_transfer=gbyte_to_transfer,
            instance_limit=self.n_instances,
            num_partitions=self.n_partitions,
            required_time_budget=self.target_time,
        )

        g = self.G

        # node-approximation
        if filter_node:
            src_dst_li = [problem.src] + problem.dsts
            sampled = [i for i in sample(list(self.G.nodes), 15) if i not in src_dst_li]
            g = g.subgraph(src_dst_li + sampled).copy()
            print(f"Filter node (only use): {src_dst_li + sampled}")

        cost = np.array([e[2] for e in g.edges(data="cost")])
        tp = np.array([e[2] for e in g.edges(data="throughput")])

        edges = list(g.edges)
        nodes = list(g.nodes)
        num_edges, num_nodes = len(edges), len(nodes)
        num_dest = len(problem.dsts)
        print(f"Num edges: {num_edges}, num nodes: {num_nodes}, num dest: {num_dest}, runtime budget: {problem.required_time_budget}s")

        partition_size_gb = problem.gbyte_to_transfer / problem.num_partitions
        partition_size_gbit = partition_size_gb * GBIT_PER_GBYTE
        print("Partition size (gbit): ", partition_size_gbit)

        # define variables
        p = cp.Variable((num_edges, problem.num_partitions), boolean=True)  # whether edge is carrying partition
        n = cp.Variable((num_nodes), boolean=True)  # whether node transfers partition
        f = cp.Variable((num_nodes * problem.num_partitions, num_nodes + 1), integer=True)  # enforce flow conservation
        v = cp.Variable((num_nodes), integer=True)  # number of VMs per region

        # define objective
        egress_cost = cp.sum(cost @ p) * partition_size_gb
        instance_cost = cp.sum(v) * (problem.cost_per_instance_hr / 3600) * problem.required_time_budget
        tot_cost = egress_cost + instance_cost
        obj = cp.Minimize(tot_cost)

        # define constants
        constraints = []

        # constraints on VM per region
        for i in range(num_nodes):
            constraints.append(v[i] <= problem.instance_limit)
            constraints.append(v[i] >= 0)

        # constraints to enforce flow between source/dest nodes
        for c in range(problem.num_partitions):
            for i in range(num_nodes):
                for j in range(num_nodes + 1):
                    if i != j:
                        if j != num_nodes:
                            edge = (nodes[i], nodes[j])

                            constraints.append(f[c * num_nodes + i][j] <= p[edges.index(edge)][c] * num_dest)
                            # p = 0 -> f <= 0
                            # p = 1 -> f <= num_dest
                            constraints.append(f[c * num_nodes + i][j] >= (p[edges.index(edge)][c] - 1) * (num_dest + 1) + 1)
                            # p = 0 -> f >= -(num_dest)
                            # p = 1 -> f >= 1

                            constraints.append(f[c * num_nodes + i][j] == -f[c * num_nodes + j][i])

                        # capacity constraint for special node
                        else:
                            if nodes[i] in problem.dsts:  # only connected to destination nodes
                                constraints.append(f[c * num_nodes + i][j] <= 1)
                            else:
                                constraints.append(f[c * num_nodes + i][j] <= 0)
                    else:
                        constraints.append(f[c * num_nodes + i][i] == 0)

                # flow conservation
                if nodes[i] != problem.src and i != num_nodes + 1:
                    constraints.append(cp.sum(f[c * num_nodes + i]) == 0)

            # source must have outgoing flow
            constraints.append(cp.sum(f[c * num_nodes + nodes.index(problem.src), :]) == num_dest)

            # special node (connected to all destinations) must recieve all flow
            constraints.append(cp.sum(f[c * num_nodes : (c + 1) * num_nodes, -1]) == num_dest)

        # node contained if edge is contained
        for edge in edges:
            constraints.append(n[nodes.index(edge[0])] >= cp.max(p[edges.index(edge)]))
            constraints.append(n[nodes.index(edge[1])] >= cp.max(p[edges.index(edge)]))

        # edge approximation
        if filter_edge:
            for edge in edges:
                if edge[0] != problem.src and edge[1] not in problem.dsts:
                    # cannot be in graph
                    constraints.append(p[edges.index(edge)] == 0)

        # throughput constraint
        for edge_i in range(num_edges):
            node_i = nodes.index(edge[0])
            constraints.append(cp.sum(p[edge_i] * partition_size_gbit) <= problem.required_time_budget * tp[edge_i] * v[node_i])

        # instance limits
        for node in nodes:
            region = node.split(":")[0]
            if region == "aws":
                ingress_limit_gbps, egress_limit_gbps = problem.aws_instance_throughput_limit
            elif region == "gcp":
                ingress_limit_gbps, egress_limit_gbps = problem.gcp_instance_throughput_limit
            elif region == "azure":
                ingress_limit_gbps, egress_limit_gbps = problem.azure_instance_throughput_limit
            elif region == "cloudflare":  # TODO: not supported yet in the tput / cost graph
                ingress_limit_gbps, egress_limit_gbps = 1, 1

            node_i = nodes.index(node)
            # egress
            i = np.zeros(num_edges)
            for e in g.edges:
                if e[0] == node:  # edge goes to dest
                    i[edges.index(e)] = 1

            constraints.append(cp.sum(i @ p) * partition_size_gbit <= problem.required_time_budget * egress_limit_gbps * v[node_i])

            # ingress
            i = np.zeros(num_edges)
            for e in g.edges:
                # edge goes to dest
                if e[1] == node:
                    i[edges.index(e)] = 1
            constraints.append(cp.sum(i @ p) * partition_size_gbit <= problem.required_time_budget * ingress_limit_gbps * v[node_i])

        print("Define problem done.")

        # solve
        prob = cp.Problem(obj, constraints)
        if solver == cp.GUROBI or solver == "gurobi":
            solver_options = {}
            solver_options["Threads"] = 1
            if save_lp_path:
                solver_options["ResultFile"] = str(save_lp_path)
            if not solver_verbose:
                solver_options["OutputFlag"] = 0
            cost = prob.solve(verbose=solver_verbose, qcp=True, solver=cp.GUROBI, reoptimize=True, **solver_options)
        elif solver == cp.CBC or solver == "cbc":
            solver_options = {}
            solver_options["maximumSeconds"] = 60
            solver_options["numberThreads"] = 1
            cost = prob.solve(verbose=solver_verbose, solver=cp.CBC, **solver_options)
        else:
            cost = prob.solve(solver=solver, verbose=solver_verbose)

        if prob.status == "optimal":
            solution = BroadcastSolution(
                problem=problem,
                is_feasible=True,
                var_edges=edges,
                var_nodes=nodes,
                var_edge_partitions=p.value,
                var_node_transfer_partitions=n.value,
                var_instances_per_region=v.value,
                var_flow=f.value,
                cost_egress=egress_cost.value,
                cost_instance=instance_cost.value,
                cost_total=tot_cost.value,
            )
        else:
            solution = BroadcastSolution(problem=problem, is_feasible=False, extra_data=dict(status=prob.status))
>>>>>>> 7592f5f2

        return self.multicast_solution_to_nxgraph(solution)

<<<<<<< HEAD
        # set gateway programs
        plan.set_gateway_program(src_region_tag, src_program)
        for dst_region_tag, program in dst_program.items():
            if dst_region_tag != src_region_tag:  # don't overwrite
                plan.set_gateway_program(dst_region_tag, program)
        return plan
=======
    def plan(self, jobs: List[TransferJob]) -> TopologyPlan:
        src_region_tag, dst_region_tags = self.verify_job_src_dsts(jobs, multicast=True)
        solution_graph = self.logical_plan(src_region_tag, dst_region_tags)
        return self.logical_plan_to_topology_plan(jobs, solution_graph)

>>>>>>> 7592f5f2

class MulticastMDSTPlanner(Planner):
    def __init__(self, n_instances: int, n_connections: int, n_partitions: Optional[int] = 1):
        super().__init__(n_instances, n_connections, n_partitions)
        self.G = super().make_nx_graph()

<<<<<<< HEAD
class DirectPlannerSourceOneSided(MulticastDirectPlanner):
    """Planner that only creates VMs in the source region"""

    def plan(self, jobs: List[TransferJob]) -> TopologyPlan:
        src_region_tag = jobs[0].src_iface.region_tag()
        dst_region_tags = [iface.region_tag() for iface in jobs[0].dst_ifaces]
        # jobs must have same sources and destinations
        for job in jobs[1:]:
            assert job.src_iface.region_tag() == src_region_tag, "All jobs must have same source region"
            assert [iface.region_tag() for iface in job.dst_ifaces] == dst_region_tags, "Add jobs must have same destination set"
=======
    def logical_plan(self, src_region: str, dst_regions: List[str]) -> nx.DiGraph:
        h = self.G.copy()
        h.remove_edges_from(list(h.in_edges(src_region)) + list(nx.selfloop_edges(h)))

        DST_graph = nx.algorithms.tree.Edmonds(h.subgraph([src_region] + dst_regions))
        opt_DST = DST_graph.find_optimum(attr="cost", kind="min", preserve_attrs=True, style="arborescence")

        # Construct MDST graph
        MDST_graph = nx.DiGraph()
        for edge in list(opt_DST.edges()):
            s, d = edge[0], edge[1]
            MDST_graph.add_edge(s, d, partitions=[str(i) for i in list(range(self.num_partitions))])

        for node in MDST_graph.nodes:
            MDST_graph.nodes[node]["num_vms"] = self.n_instances

        return MDST_graph

    def plan(self, jobs: List[TransferJob]) -> TopologyPlan:
        src_region_tag, dst_region_tags = self.verify_job_src_dsts(jobs, multicast=True)
        solution_graph = self.logical_plan(src_region_tag, dst_region_tags)
        return self.logical_plan_to_topology_plan(jobs, solution_graph)
>>>>>>> 7592f5f2

        plan = TopologyPlan(src_region_tag=src_region_tag, dest_region_tags=dst_region_tags)

<<<<<<< HEAD
        # Dynammically calculate n_instances based on quota limits
        vm_types, n_instances = self._get_vm_type_and_instances(src_region_tag=src_region_tag)

        # TODO: support on-sided transfers but not requiring VMs to be created in source/destination regions
        for i in range(n_instances):
            plan.add_gateway(src_region_tag, vm_types[src_region_tag])
=======
class UnicastDirectPlanner(Planner):
    def __init__(self, n_instances: int, n_connections: int, n_partitions: Optional[int] = 1):
        super().__init__(n_instances, n_connections, n_partitions)

    def logical_plan(self, src_region: str, dst_regions: List[str]) -> nx.DiGraph:
        graph = nx.DiGraph()
        graph.add_node(src_region)
        for dst_region in dst_regions:
            graph.add_node(dst_region)
            graph.add_edge(src_region, dst_region, partitions=[str(i) for i in range(self.n_partitions)])

        for node in graph.nodes:
            graph.nodes[node]["num_vms"] = self.n_instances

        return graph

    def plan(self, jobs: List[TransferJob]) -> TopologyPlan:
        src_region_tag, dst_region_tag = self.verify_job_src_dsts(jobs)
        solution_graph = self.logical_plan(src_region_tag, dst_region_tag)
        return self.logical_plan_to_topology_plan(jobs, solution_graph)
>>>>>>> 7592f5f2

        # initialize gateway programs per region
        src_program = GatewayProgram()

<<<<<<< HEAD
        # iterate through all jobs
        for job in jobs:
            src_bucket = job.src_iface.bucket()
            src_region_tag = job.src_iface.region_tag()
            src_provider = src_region_tag.split(":")[0]

            # give each job a different partition id, so we can read/write to different buckets
            partition_id = job.uuid

            # source region gateway program
            obj_store_read = src_program.add_operator(
                GatewayReadObjectStore(src_bucket, src_region_tag, self.n_connections), partition_id=partition_id
            )
            # send to all destination
            mux_and = src_program.add_operator(GatewayMuxAnd(), parent_handle=obj_store_read, partition_id=partition_id)
            dst_prefixes = job.dst_prefixes
            for i in range(len(job.dst_ifaces)):
                dst_iface = job.dst_ifaces[i]
                dst_prefix = dst_prefixes[i]
                dst_region_tag = dst_iface.region_tag()
                dst_bucket = dst_iface.bucket()
                dst_gateways = plan.get_region_gateways(dst_region_tag)
=======
class UnicastILPPlanner(Planner):
    def __init__(self, n_instances: int, n_connections: int, required_throughput_gbits: float, n_partitions: Optional[int] = 1):
        super().__init__(n_instances, n_connections, n_partitions)
        self.solver_required_throughput_gbits = required_throughput_gbits

    def logical_plan(self, src_region: str, dst_regions: List[str]) -> nx.DiGraph:
        problem = ThroughputProblem(
            src=src_region,
            dst=dst_regions,
            required_throughput_gbits=self.solver_required_throughput_gbits,
            gbyte_to_transfer=1,
            instance_limit=self.n_instances,
        )

        with path("skyplane.data", "throughput.csv") as solver_throughput_grid:
            tput = ThroughputSolverILP(solver_throughput_grid)
        solution = tput.solve_min_cost(problem)

        if not solution.is_feasible:
            raise RuntimeError("No feasible solution found")

        return tput.to_replication_topology(solution)

    def plan(self, jobs: List[TransferJob]) -> TopologyPlan:
        src_region_tag, dst_region_tag = self.verify_job_src_dsts(jobs)
        solution_graph = self.logical_plan(src_region_tag, dst_region_tag)
        return self.logical_plan_to_topology_plan(jobs, solution_graph)
>>>>>>> 7592f5f2

                # special case where destination is same region as source
                src_program.add_operator(
                    GatewayWriteObjectStore(dst_bucket, dst_region_tag, self.n_connections, key_prefix=dst_prefix),
                    parent_handle=mux_and,
                    partition_id=partition_id,
                )
                # update cost per GB
                plan.cost_per_gb += compute.CloudProvider.get_transfer_cost(src_region_tag, dst_region_tag)

        # set gateway programs
        plan.set_gateway_program(src_region_tag, src_program)
        return plan

<<<<<<< HEAD

class DirectPlannerDestOneSided(MulticastDirectPlanner):
    """Planner that only creates instances in the destination region"""

    def plan(self, jobs: List[TransferJob]) -> TopologyPlan:
        # only create in destination region
        src_region_tag = jobs[0].src_iface.region_tag()
        dst_region_tags = [iface.region_tag() for iface in jobs[0].dst_ifaces]
        # jobs must have same sources and destinations
        for job in jobs[1:]:
            assert job.src_iface.region_tag() == src_region_tag, "All jobs must have same source region"
            assert [iface.region_tag() for iface in job.dst_ifaces] == dst_region_tags, "Add jobs must have same destination set"

        plan = TopologyPlan(src_region_tag=src_region_tag, dest_region_tags=dst_region_tags)

        # Dynammically calculate n_instances based on quota limits
        vm_types, n_instances = self._get_vm_type_and_instances(dst_region_tags=dst_region_tags)

        # TODO: support on-sided transfers but not requiring VMs to be created in source/destination regions
        for i in range(n_instances):
            for dst_region_tag in dst_region_tags:
                plan.add_gateway(dst_region_tag, vm_types[dst_region_tag])

        # initialize gateway programs per region
        dst_program = {dst_region: GatewayProgram() for dst_region in dst_region_tags}

        # iterate through all jobs
        for job in jobs:
            src_bucket = job.src_iface.bucket()
            src_region_tag = job.src_iface.region_tag()
            src_provider = src_region_tag.split(":")[0]

            partition_id = job.uuid

            # send to all destination
            dst_prefixes = job.dst_prefixes
            for i in range(len(job.dst_ifaces)):
                dst_iface = job.dst_ifaces[i]
                dst_prefix = dst_prefixes[i]
                dst_region_tag = dst_iface.region_tag()
                dst_bucket = dst_iface.bucket()
                dst_gateways = plan.get_region_gateways(dst_region_tag)

                # source region gateway program
                obj_store_read = dst_program[dst_region_tag].add_operator(
                    GatewayReadObjectStore(src_bucket, src_region_tag, self.n_connections), partition_id=partition_id
                )

                dst_program[dst_region_tag].add_operator(
                    GatewayWriteObjectStore(dst_bucket, dst_region_tag, self.n_connections, key_prefix=dst_prefix),
                    parent_handle=obj_store_read,
                    partition_id=partition_id,
                )

                # update cost per GB
                plan.cost_per_gb += compute.CloudProvider.get_transfer_cost(src_region_tag, dst_region_tag)

        # set gateway programs
        for dst_region_tag, program in dst_program.items():
            plan.set_gateway_program(dst_region_tag, program)
        return plan
=======
class UnicastRONSolverPlanner(Planner):
    def __init__(self, n_instances: int, n_connections: int, required_throughput_gbits: float, n_partitions: Optional[int] = 1):
        super().__init__(n_instances, n_connections, n_partitions)
        self.solver_required_throughput_gbits = required_throughput_gbits

    def logical_plan(self, src_region: str, dst_regions: List[str]) -> nx.DiGraph:
        raise NotImplementedError("RON solver not implemented yet")

    def plan(self, jobs: List[TransferJob]) -> TopologyPlan:
        raise NotImplementedError("RON solver not implemented yet")
>>>>>>> 7592f5f2
<|MERGE_RESOLUTION|>--- conflicted
+++ resolved
@@ -1,26 +1,16 @@
-<<<<<<< HEAD
 from collections import defaultdict
-from importlib.resources import path
-from pathlib import Path
-from typing import Dict, List, Optional, Tuple, Tuple
 import os
 import csv
-
-from skyplane import compute
 from skyplane.api.config import TransferConfig
 from skyplane.utils import logger
-
-=======
-import functools
 from importlib.resources import path
-from typing import List, Optional, Tuple
+from typing import Dict, List, Optional, Tuple
 import numpy as np
 import collections
-import pandas as pd
+from skyplane.planner.solver import ThroughputProblem, BroadcastProblem, \
+    BroadcastSolution, GBIT_PER_GBYTE, ThroughputSolution, ThroughputSolver
 from skyplane.planner.solver_ilp import ThroughputSolverILP
-from skyplane.planner.solver import ThroughputProblem, BroadcastProblem, BroadcastSolution, GBIT_PER_GBYTE
 from skyplane import compute
->>>>>>> 7592f5f2
 from skyplane.planner.topology import TopologyPlan
 from skyplane.gateway.gateway_program import (
     GatewayProgram,
@@ -30,26 +20,41 @@
     GatewayWriteObjectStore,
     GatewayReceive,
     GatewaySend,
-    GatewayEncrypt,
-    GatewayDecrypt,
     GatewayCompress,
     GatewayDecompress,
+    GatewayEncrypt,
+    GatewayDecrypt
 )
 import networkx as nx
+import math
 from skyplane.api.transfer_job import TransferJob
-<<<<<<< HEAD
 import json
+import functools
 
 from skyplane.utils.fn import do_parallel
 from skyplane.config_paths import config_path, azure_standardDv5_quota_path, aws_quota_path, gcp_quota_path
 from skyplane.config import SkyplaneConfig
+from pathlib import Path
+from random import sample
+import matplotlib.pyplot as plt
 
 
 class Planner:
-    def __init__(self, transfer_config: TransferConfig, quota_limits_file: Optional[str] = None):
+    def __init__(self, 
+                 transfer_config: TransferConfig,
+                 n_instances:int, 
+                 n_connections: int, 
+                 n_partitions: int = 1,
+                 quota_limits_file: Optional[str] = None,
+                 tp_grid_path: Optional[Path] = Path("skyplane.data", "throughput.csv")):
         self.transfer_config = transfer_config
         self.config = SkyplaneConfig.load_config(config_path)
-        self.n_instances = self.config.get_flag("max_instances")
+        self.n_instances = n_instances
+        self.n_connections = n_connections
+        self.n_partitions = n_partitions
+        self.solution_graph = None
+        self.regions = None
+        self.tp_grid_path = tp_grid_path
 
         # Loading the quota information, add ibm cloud when it is supported
         quota_limits = {}
@@ -81,7 +86,8 @@
                     vcpu_cost = int(vcpu_cost)
                     self.vcpu_info[cloud_provider][instance_name] = vcpu_cost
 
-    def plan(self) -> TopologyPlan:
+    def plan(self, jobs: List[TransferJob]) -> TopologyPlan:
+        # create physical plan in TopologyPlan format
         raise NotImplementedError
 
     def _vm_to_vcpus(self, cloud_provider: str, vm: str) -> int:
@@ -134,7 +140,8 @@
 
         # Get the quota limit
         quota_limit = self._get_quota_limits_for(
-            cloud_provider=cloud_provider, region=region, spot=getattr(self.transfer_config, f"{cloud_provider}_use_spot_instances")
+            cloud_provider=cloud_provider, region=region,
+            spot=getattr(self.transfer_config, f"{cloud_provider}_use_spot_instances")
         )
 
         config_vm_type = getattr(self.transfer_config, f"{cloud_provider}_instance_class")
@@ -152,7 +159,8 @@
             return config_vm_type, quota_limit // config_vcpus
 
         vm_type, vcpus = None, None
-        for instance_name, vcpu_cost in sorted(self.vcpu_info[cloud_provider].items(), key=lambda x: x[1], reverse=True):
+        for instance_name, vcpu_cost in sorted(self.vcpu_info[cloud_provider].items(), key=lambda x: x[1],
+                                               reverse=True):
             if vcpu_cost <= quota_limit:
                 vm_type, vcpus = instance_name, vcpu_cost
                 break
@@ -170,7 +178,7 @@
         return (vm_type, n_instances)
 
     def _get_vm_type_and_instances(
-        self, src_region_tag: Optional[str] = None, dst_region_tags: Optional[List[str]] = None
+            self, src_region_tag: Optional[str] = None, dst_region_tags: Optional[List[str]] = None
     ) -> Tuple[Dict[str, str], int]:
         """Dynamically calculates the vm type each region can use (both the source region and all destination regions)
         based on their quota limits and calculates the number of vms to launch in all regions by conservatively
@@ -188,10 +196,11 @@
         dst_tags = dst_region_tags if dst_region_tags is not None else []
 
         if src_region_tag:
-            assert len(src_region_tag.split(":")) == 2, f"Source region tag {src_region_tag} must be in the form of `cloud_provider:region`"
+            assert len(src_region_tag.split(
+                ":")) == 2, f"Source region tag {src_region_tag} must be in the form of `cloud_provider:region`"
         if dst_region_tags:
             assert (
-                len(dst_region_tags[0].split(":")) == 2
+                    len(dst_region_tags[0].split(":")) == 2
             ), f"Destination region tag {dst_region_tags} must be in the form of `cloud_provider:region`"
 
         # do_parallel returns tuples of (region_tag, (vm_type, n_instances))
@@ -202,42 +211,14 @@
         n_instances = min([self.n_instances] + [v[1][1] for v in vm_info])  # type: ignore
         return vm_types, n_instances
 
-
-class UnicastDirectPlanner(Planner):
-    # DO NOT USE THIS - broken for single-region transfers
-    def __init__(self, n_instances: int, n_connections: int, transfer_config: TransferConfig, quota_limits_file: Optional[str] = None):
-        super().__init__(transfer_config, quota_limits_file)
-        self.n_instances = n_instances
-        self.n_connections = n_connections
-=======
-from pathlib import Path
-from importlib.resources import files
-from random import sample
-
-
-class Planner:
-    def __init__(self, n_instances: int, n_connections: int, n_partitions: Optional[int] = 1):
-        self.n_instances = n_instances
-        self.n_connections = n_connections
-        self.n_partitions = n_partitions
-
-    def logical_plan(self) -> nx.DiGraph:
-        # create logical plan in nx.DiGraph format
-        raise NotImplementedError
->>>>>>> 7592f5f2
-
-    def plan(self, jobs: List[TransferJob]) -> TopologyPlan:
-        # create physical plan in TopologyPlan format
-        raise NotImplementedError
-
     def verify_job_src_dsts(self, jobs: List[TransferJob], multicast=False) -> Tuple[str, List[str]]:
         src_region_tag = jobs[0].src_iface.region_tag()
-<<<<<<< HEAD
         dst_region_tag = jobs[0].dst_ifaces[0].region_tag()
 
-        assert len(src_region_tag.split(":")) == 2, f"Source region tag {src_region_tag} must be in the form of `cloud_provider:region`"
+        assert len(src_region_tag.split(
+            ":")) == 2, f"Source region tag {src_region_tag} must be in the form of `cloud_provider:region`"
         assert (
-            len(dst_region_tag.split(":")) == 2
+                len(dst_region_tag.split(":")) == 2
         ), f"Destination region tag {dst_region_tag} must be in the form of `cloud_provider:region`"
 
         # jobs must have same sources and destinations
@@ -248,74 +229,14 @@
         plan = TopologyPlan(src_region_tag=src_region_tag, dest_region_tags=[dst_region_tag])
 
         # Dynammically calculate n_instances based on quota limits
-        vm_types, n_instances = self._get_vm_type_and_instances(src_region_tag=src_region_tag, dst_region_tags=[dst_region_tag])
+        vm_types, n_instances = self._get_vm_type_and_instances(src_region_tag=src_region_tag,
+                                                                dst_region_tags=[dst_region_tag])
 
         # TODO: support on-sided transfers but not requiring VMs to be created in source/destination regions
         for i in range(n_instances):
             plan.add_gateway(src_region_tag, vm_types[src_region_tag])
             plan.add_gateway(dst_region_tag, vm_types[dst_region_tag])
 
-        # ids of gateways in dst region
-        dst_gateways = plan.get_region_gateways(dst_region_tag)
-
-        src_program = GatewayProgram()
-        dst_program = GatewayProgram()
-
-        e2ee_key_file = "e2ee_key"
-        with open(e2ee_key_file, "rb") as f:
-            self.e2ee_key_bytes = f.read()
-
-        for job in jobs:
-            src_bucket = job.src_iface.bucket()
-            dst_bucket = job.dst_ifaces[0].bucket()
-
-            # give each job a different partition id, so we can read/write to different buckets
-            partition_id = job.uuid
-
-            # source region gateway program
-            obj_store_read = src_program.add_operator(
-                GatewayReadObjectStore(src_bucket, src_region_tag, self.n_connections), partition_id=partition_id
-            )
-            mux_or = src_program.add_operator(GatewayMuxOr(), parent_handle=obj_store_read, partition_id=partition_id)
-            for i in range(n_instances):
-                compress_op = dst_program[dst_region_tag].add_operator(
-                    GatewayCompress(compress=self.transfer_config.use_compression),
-                    parent_handle=mux_or,
-                    partition_id=partition_id,
-                )  
-                encrypt_op = dst_program[dst_region_tag].add_operator(
-                    GatewayEncrypt(encrypt=self.transfer_config.use_e2ee, e2ee_key_bytes=self.e2ee_key_bytes),
-                    parent_handle=compress_op,
-                    partition_id=partition_id,
-                )
-                src_program.add_operator(
-                    GatewaySend(
-                        target_gateway_id=dst_gateways[i].gateway_id,
-                        region=src_region_tag,
-                        num_connections=self.n_connections,
-                        compress=True,
-                        encrypt=True,
-                    ),
-                    parent_handle=encrypt_op,
-                    partition_id=partition_id,
-                )
-
-            # dst region gateway program
-            recv_op = dst_program.add_operator(GatewayReceive(decompress=True, decrypt=True), partition_id=partition_id)
-            decrypt_op = dst_program[dst_region_tag].add_operator(
-                GatewayDecrypt(decrypt=self.transfer_config.use_e2ee, e2ee_key_bytes=self.e2ee_key_bytes),
-                parent_handle=recv_op,
-                partition_id=partition_id,
-            )
-            decompress_op = dst_program[dst_region_tag].add_operator(
-                GatewayDecompress(decompress=self.transfer_config.use_compression),
-                parent_handle=decrypt_op,
-                partition_id=partition_id,
-            )
-            dst_program.add_operator(
-                GatewayWriteObjectStore(dst_bucket, dst_region_tag, self.n_connections), parent_handle=decompress_op, partition_id=partition_id
-=======
-
         if multicast:
             # multicast checking
             dst_region_tags = [iface.region_tag() for iface in jobs[0].dst_ifaces]
@@ -323,11 +244,13 @@
             # jobs must have same sources and destinations
             for job in jobs[1:]:
                 assert job.src_iface.region_tag() == src_region_tag, "All jobs must have same source region"
-                assert [iface.region_tag() for iface in job.dst_ifaces] == dst_region_tags, "Add jobs must have same destination set"
+                assert [iface.region_tag() for iface in
+                        job.dst_ifaces] == dst_region_tags, "Add jobs must have same destination set"
         else:
             # unicast checking
             for job in jobs:
-                assert len(job.dst_ifaces) == 1, f"DirectPlanner only support single destination jobs, got {len(job.dst_ifaces)}"
+                assert len(
+                    job.dst_ifaces) == 1, f"DirectPlanner only support single destination jobs, got {len(job.dst_ifaces)}"
 
             # jobs must have same sources and destinations
             dst_region_tag = jobs[0].dst_ifaces[0].region_tag()
@@ -339,32 +262,57 @@
         return src_region_tag, dst_region_tags
 
     @functools.lru_cache(maxsize=None)
-    def make_nx_graph(self, tp_grid_path: Optional[Path] = files("skyplane.data") / "throughput.csv") -> nx.DiGraph:
+    def make_nx_graph(self) -> nx.DiGraph:
         # create throughput / cost graph for all regions for planner
         G = nx.DiGraph()
-        throughput = pd.read_csv(tp_grid_path)
-        for _, row in throughput.iterrows():
-            if row["src_region"] == row["dst_region"]:
-                continue
-            G.add_edge(row["src_region"], row["dst_region"], cost=None, throughput=row["throughput_sent"] / 1e9)
+        dataSolver = ThroughputSolver(self.tp_grid_path)
+        self.regions = dataSolver.get_regions()
+        for i, src in enumerate(self.regions):
+            for j, dst in enumerate(self.regions):
+                if i != j:
+                    throughput_grid = dataSolver.get_path_throughput(src, dst) if dataSolver.get_path_throughput(src,dst) is not None else 0
+                    G.add_edge(self.regions[i], self.regions[j], cost=None, throughput=throughput_grid / 1e9)
 
         for edge in G.edges.data():
             if edge[-1]["cost"] is None:
-                edge[-1]["cost"] = compute.CloudProvider.get_transfer_cost(edge[0], edge[1])
+                edge[-1]["cost"] = dataSolver.get_path_cost(edge[0], edge[1])
 
         assert all([edge[-1]["cost"] is not None for edge in G.edges.data()])
         return G
 
+    def add_src_operator(self,
+            solution_graph: nx.DiGraph,
+            gateway_program: GatewayProgram,
+            region: str,
+            partition_ids: List[int],
+            plan: TopologyPlan,
+            bucket_info: Optional[Tuple[str, str]] = None,
+            dst_op: Optional[GatewayReceive] = None,
+    ) -> bool:
+        return self.add_src_or_overlay_operator( solution_graph, gateway_program, region, partition_ids, plan, bucket_info, dst_op, is_src=True)
+
+    def add_overlay_operator(self,
+            solution_graph: nx.DiGraph,
+            gateway_program: GatewayProgram,
+            region: str,
+            partition_ids: List[int],
+            plan: TopologyPlan,
+            bucket_info: Optional[Tuple[str, str]] = None,
+            dst_op: Optional[GatewayReceive] = None,
+    ) -> bool:
+        return self.add_src_or_overlay_operator( solution_graph, gateway_program, region, partition_ids, plan, bucket_info, dst_op, is_src=False)
+
+
     def add_src_or_overlay_operator(
-        self,
-        solution_graph: nx.DiGraph,
-        gateway_program: GatewayProgram,
-        region: str,
-        partition_ids: List[int],
-        partition_offset: int,
-        plan: TopologyPlan,
-        bucket_info: Optional[Tuple[str, str]] = None,
-        dst_op: Optional[GatewayReceive] = None,
+            self,
+            solution_graph: nx.DiGraph,
+            gateway_program: GatewayProgram,
+            region: str,
+            partition_ids: List[int],
+            plan: TopologyPlan,
+            bucket_info: Optional[Tuple[str, str]] = None,
+            dst_op: Optional[GatewayReceive] = None,
+            is_src: bool = False
     ) -> bool:
         """
         :param solution_graph: nx.DiGraph of solution
@@ -377,15 +325,18 @@
         :param dst_op: if None, then this is either the source node or a overlay node; otherwise, this is the destination overlay node
         """
         # partition_ids are set of ids that follow the same path from the out edges of the region
-        any_id = partition_ids[0] - partition_offset
-        next_regions = set([edge[1] for edge in g.out_edges(region, data=True) if str(any_id) in edge[-1]["partitions"]])
+        # any_id = partition_ids[0] - partition_offset
+        any_id = partition_ids[0]
+        # g = self.make_nx_graph()
+        next_regions = set(
+            [edge[1] for edge in solution_graph.out_edges(region, data=True) if str(any_id) in edge[-1]["partitions"]])
 
         # if partition_ids does not have a next region, then we cannot add an operator
         if len(next_regions) == 0:
             print(
-                f"Region {region}, any id: {any_id}, partition ids: {partition_ids}, has no next region to forward data to: {g.out_edges(region, data=True)}"
+                f"Region {region}, any id: {any_id}, partition ids: {partition_ids}, has no next region to forward data to: {solution_graph.out_edges(region, data=True)}"
             )
-            return
+            return False
 
         # identify if this is a destination overlay node or not
         if dst_op is None:
@@ -402,7 +353,6 @@
             receive_op = dst_op
 
         # find set of regions to send to for all partitions in partition_ids
-        g = solution_graph
         region_to_id_map = {}
         for next_region in next_regions:
             region_to_id_map[next_region] = []
@@ -416,70 +366,116 @@
         # non-dst node: add receive_op into gateway program
         if dst_op is None:
             gateway_program.add_operator(op=receive_op, partition_id=tuple(partition_ids))
-
+            
         # MUX_AND: send this partition to multiple regions
         if operation == "MUX_AND":
+            if is_src and self.transfer_config.use_e2ee:
+                e2ee_key_file = "e2ee_key"
+                with open(f"/tmp/{e2ee_key_file}", 'rb') as f:
+                    e2ee_key_bytes = f.read()
+            
             if dst_op is not None and dst_op.op_type == "mux_and":
                 mux_op = receive_op
             else:  # do not add any nested mux_and if dst_op parent is mux_and
-                gateway_program.add_operator(op=mux_op, parent_handle=receive_op.handle, partition_id=tuple(partition_ids))
+                gateway_program.add_operator(op=mux_op, parent_handle=receive_op.handle,
+                                             partition_id=tuple(partition_ids))
 
             for next_region, next_region_ids in region_to_id_map.items():
                 send_ops = [
-                    GatewaySend(target_gateway_id=id, region=next_region, num_connections=self.n_connections) for id in next_region_ids
+                    GatewaySend(target_gateway_id=id, region=next_region, num_connections=self.n_connections) for id in
+                    next_region_ids
                 ]
 
                 # if there is more than one region to forward data to, add MUX_OR
                 if len(next_region_ids) > 1:
                     mux_or_op = GatewayMuxOr()
-                    gateway_program.add_operator(op=mux_or_op, parent_handle=mux_op.handle, partition_id=tuple(partition_ids))
-                    gateway_program.add_operators(ops=send_ops, parent_handle=mux_or_op.handle, partition_id=tuple(partition_ids))
+                    gateway_program.add_operator(op=mux_or_op, parent_handle=mux_op.handle,
+                                                 partition_id=tuple(partition_ids))
+                    if is_src:
+                        for id in next_region_ids:
+                            compress_op = GatewayCompress(compress=self.transfer_config.use_compression)
+                            gateway_program.add_operator(op=compress_op, parent_handle=mux_or_op.handle,
+                                                 partition_id=tuple(partition_ids))
+                            encrypt_op = GatewayEncrypt(encrypt=self.transfer_config.use_e2ee, e2ee_key_bytes=e2ee_key_bytes)
+                            gateway_program.add_operator(op=encrypt_op, parent_handle=encrypt_op.handle,
+                                                 partition_id=tuple(partition_ids))
+                            send_op = GatewaySend(target_gateway_id=id, region=next_region, num_connections=self.n_connections)
+                            gateway_program.add_operator(ops=send_op, parent_handle=encrypt_op.handle,
+                                                        partition_id=tuple(partition_ids))
                 else:
                     # otherwise, the parent of send_op is mux_op ("MUX_AND")
                     assert len(send_ops) == 1
-                    gateway_program.add_operator(op=send_ops[0], parent_handle=mux_op.handle, partition_id=tuple(partition_ids))
+                    if is_src:
+                        compress_op = GatewayCompress(compress=self.transfer_config.use_compression)
+                        gateway_program.add_operator(op=compress_op, parent_handle=mux_op.handle,
+                                                partition_id=tuple(partition_ids))
+                        encrypt_op = GatewayEncrypt(encrypt=self.transfer_config.use_e2ee, e2ee_key_bytes=e2ee_key_bytes)
+                        gateway_program.add_operator(op=encrypt_op, parent_handle=compress_op.handle,
+                                                partition_id=tuple(partition_ids))
+
+                    gateway_program.add_operator(op=send_ops[0], parent_handle=encrypt_op.handle if is_src else mux_op.handle,
+                                                 partition_id=tuple(partition_ids))
         else:
             # only send this partition to a single region
             assert len(region_to_id_map) == 1
             next_region = list(region_to_id_map.keys())[0]
             ids = [id for next_region_ids in region_to_id_map.values() for id in next_region_ids]
-            send_ops = [GatewaySend(target_gateway_id=id, region=next_region, num_connections=self.n_connections) for id in ids]
+            send_ops = [GatewaySend(target_gateway_id=id, region=next_region, num_connections=self.n_connections) for id
+                        in
+                        ids]
 
             # if num of gateways > 1, then connect to MUX_OR
             if len(ids) > 1:
-                gateway_program.add_operator(op=mux_op, parent_handle=receive_op.handle, partition_id=tuple(partition_ids))
+                gateway_program.add_operator(op=mux_op, parent_handle=receive_op.handle,
+                                             partition_id=tuple(partition_ids))
                 gateway_program.add_operators(ops=send_ops, parent_handle=mux_op.handle)
             else:
-                gateway_program.add_operators(ops=send_ops, parent_handle=receive_op.handle, partition_id=tuple(partition_ids))
+                gateway_program.add_operators(ops=send_ops, parent_handle=receive_op.handle,
+                                              partition_id=tuple(partition_ids))
 
         return True
 
     def add_dst_operator(
-        self,
-        solution_graph,
-        gateway_program: GatewayProgram,
-        region: str,
-        partition_ids: List[int],
-        partition_offset: int,
-        plan: TopologyPlan,
-        obj_store: Tuple[str, str] = None,
+            self,
+            solution_graph,
+            gateway_program: GatewayProgram,
+            region: str,
+            partition_ids: List[int],
+            partition_offset: int,
+            plan: TopologyPlan,
+            obj_store: Tuple[str, str] = None,
     ):
         # operator that receives data
         receive_op = GatewayReceive()
         gateway_program.add_operator(receive_op, partition_id=tuple(partition_ids))
 
         # operator that writes to the object store
-        write_op = GatewayWriteObjectStore(bucket_name=obj_store[0], bucket_region=obj_store[1], num_connections=self.n_connections)
+        write_op = GatewayWriteObjectStore(bucket_name=obj_store[0], bucket_region=obj_store[1],
+                                           num_connections=self.n_connections)
 
         g = solution_graph
 
-        # partition_ids are ids that follow the same path from the out edges of the region
-        any_id = partition_ids[0] - partition_offset
-        next_regions = set([edge[1] for edge in g.out_edges(region, data=True) if str(any_id) in edge[-1]["partitions"]])
+        # partition_ids are ids that follow the same path from the out edges of the region     
+        # any_id = partition_ids[0] - partition_offset
+        any_id = partition_ids[0]
+        next_regions = set(
+            [edge[1] for edge in g.out_edges(region, data=True) if str(any_id) in edge[-1]["partitions"]])
 
         # if no regions to forward data to, write to the object store
         if len(next_regions) == 0:
-            gateway_program.add_operator(write_op, parent_handle=receive_op.handle, partition_id=tuple(partition_ids))
+            if self.transfer_config.use_e2ee:
+                e2ee_key_file = "e2ee_key"
+                with open(f"/tmp/{e2ee_key_file}", 'rb') as f:
+                    e2ee_key_bytes = f.read()
+                
+            decrypt_op = GatewayDecrypt(decrypt=self.transfer_config.use_e2ee, e2ee_key_bytes=e2ee_key_bytes)
+            gateway_program.add_operator(op=decrypt_op, parent_handle=receive_op.handle,
+                                    partition_id=tuple(partition_ids))
+            decompress_op = GatewayCompress(compress=self.transfer_config.use_compression)
+            gateway_program.add_operator(op=decompress_op, parent_handle=decrypt_op.handle,
+                                    partition_id=tuple(partition_ids))
+            
+            gateway_program.add_operator(write_op, parent_handle=decompress_op.handle, partition_id=tuple(partition_ids))
 
         # otherwise, receive and write to the object store, then forward data to next regions
         else:
@@ -490,8 +486,7 @@
 
             # forward: destination nodes are also forwarders
             self.add_src_or_overlay_operator(
-                solution_graph, gateway_program, region, partition_ids, partition_offset, plan, dst_op=mux_and_op
->>>>>>> 7592f5f2
+                solution_graph, gateway_program, region, partition_ids, partition_offset, plan, dst_op=mux_and_op, is_src=False
             )
 
     def logical_plan_to_topology_plan(self, jobs: List[TransferJob], solution_graph: nx.graph) -> TopologyPlan:
@@ -507,10 +502,14 @@
         region_to_gateway_program = {region: GatewayProgram() for region in solution_graph.nodes}
 
         # construct TopologyPlan for all the regions in solution_graph
-        overlay_region_tags = [node for node in solution_graph.nodes if node != src_region_tag and node not in dst_region_tags]
-        plan = TopologyPlan(src_region_tag=src_region_tag, dest_region_tags=dst_region_tags, overlay_region_tags=overlay_region_tags)
+        overlay_region_tags = [node for node in solution_graph.nodes if
+                               node != src_region_tag and node not in dst_region_tags]
+        plan = TopologyPlan(src_region_tag=src_region_tag, dest_region_tags=dst_region_tags,
+                            overlay_region_tags=overlay_region_tags)
+
         for node in solution_graph.nodes:
-            plan.add_gateway(node)
+            for i in range(solution_graph.nodes[node]["num_vms"]):
+                plan.add_gateway(node)
 
         # iterate through all the jobs
         for i in range(len(src_ifaces)):
@@ -523,10 +522,9 @@
                 partition_to_next_regions = {}
 
                 # give each job a different partition offset i, so we can read/write to different buckets
-                for j in range(i, i + self.n_partitions):
-                    partition_to_next_regions[j] = set(
-                        [edge[1] for edge in solution_graph.out_edges(node, data=True) if str(j) in edge[-1]["partitions"]]
-                    )
+                partition_to_next_regions[jobs[i].uuid] = set(
+                        [edge[1] for edge in solution_graph.out_edges(node, data=True)
+                         if str(jobs[i].uuid) in edge[-1]["partitions"]])
 
                 keys_per_set = collections.defaultdict(list)
                 for key, value in partition_to_next_regions.items():
@@ -537,14 +535,14 @@
                 # source node: read from object store or generate random data, then forward data
                 for partitions in list_of_partitions:
                     if node == src_region_tag:
-                        self.add_src_or_overlay_operator(
+                        self.add_src_operator(
                             solution_graph,
                             node_gateway_program,
                             node,
                             partitions,
                             partition_offset=i,
                             plan=plan,
-                            obj_store=(src_bucket, node),
+                            bucket_info=(src_bucket, src_region_tag)
                         )
 
                     # dst receive data, write to object store, forward data if needed
@@ -562,8 +560,8 @@
 
                     # overlay node only forward data
                     else:
-                        self.add_src_or_overlay_operator(
-                            solution_graph, node_gateway_program, node, partitions, partition_offset=i, plan=plan, obj_store=None
+                        self.add_overlay_operator(
+                            solution_graph, node_gateway_program, node, partitions, partition_offset=i, plan=plan
                         )
             region_to_gateway_program[node] = node_gateway_program
             assert len(region_to_gateway_program) > 0, f"Empty gateway program {node}"
@@ -574,18 +572,37 @@
         for edge in solution_graph.edges.data():
             src_region, dst_region = edge[0], edge[1]
             plan.cost_per_gb += compute.CloudProvider.get_transfer_cost(src_region, dst_region) * (
-                len(edge[-1]["partitions"]) / self.n_partitions
-            )
+                    len(edge[-1]["partitions"]) / self.n_partitions)
 
         return plan
 
+    def draw_nxgrapg(self, save_fig=True):
+        if self.solution_graph is None:
+            raise Exception('please run plan method first to get nx_graph')
+        nx.draw(self.solution_graph, with_labels=True)
+        if save_fig:
+            os.makedirs('graph', exist_ok=True)
+            plt.savefig(f'graph/figure.png')
+        else:
+            plt.show()
+
+    def draw_di_graph(self, di_graph, save_name = "test.png"):
+        # Specify the edges you want here
+        pos = nx.spring_layout(di_graph)
+        nx.draw_networkx_nodes(di_graph, pos, node_size = 50)
+        nx.draw_networkx_labels(di_graph, pos, font_size = 8)
+        nx.draw_networkx_edges(di_graph, pos, edgelist=di_graph.edges(), edge_color='blue', arrows=True)
+
+        plt.savefig(save_name)
+
 
 class MulticastDirectPlanner(Planner):
-<<<<<<< HEAD
-    def __init__(self, n_instances: int, n_connections: int, transfer_config: TransferConfig, quota_limits_file: Optional[str] = None):
-        super().__init__(transfer_config, quota_limits_file)
-        self.n_instances = n_instances
-        self.n_connections = n_connections
+    def __init__(self, transfer_config: TransferConfig,
+                 n_instances: int,
+                 n_connections: int,
+                 n_partitions: int,
+                 quota_limits_file: Optional[str] = None):
+        super().__init__(transfer_config, n_instances, n_connections, n_partitions, quota_limits_file)
 
     def plan(self, jobs: List[TransferJob]) -> TopologyPlan:
         src_region_tag = jobs[0].src_iface.region_tag()
@@ -594,7 +611,8 @@
         # jobs must have same sources and destinations
         for job in jobs[1:]:
             assert job.src_iface.region_tag() == src_region_tag, "All jobs must have same source region"
-            assert [iface.region_tag() for iface in job.dst_ifaces] == dst_region_tags, "Add jobs must have same destination set"
+            assert [iface.region_tag() for iface in
+                    job.dst_ifaces] == dst_region_tags, "Add jobs must have same destination set"
 
         plan = TopologyPlan(src_region_tag=src_region_tag, dest_region_tags=dst_region_tags)
 
@@ -603,7 +621,8 @@
             vm_types = None
             n_instances = self.n_instances
         else:
-            vm_types, n_instances = self._get_vm_type_and_instances(src_region_tag=src_region_tag, dst_region_tags=dst_region_tags)
+            vm_types, n_instances = self._get_vm_type_and_instances(src_region_tag=src_region_tag,
+                                                                    dst_region_tags=dst_region_tags)
 
         # TODO: support on-sided transfers but not requiring VMs to be created in source/destination regions
         for i in range(n_instances):
@@ -615,10 +634,6 @@
         dst_program = {dst_region: GatewayProgram() for dst_region in dst_region_tags}
         src_program = GatewayProgram()
 
-        e2ee_key_file = "e2ee_key"
-        with open(f"/tmp/{e2ee_key_file}", 'rb') as f:
-            self.e2ee_key_bytes = f.read()
-
         # iterate through all jobs
         for job in jobs:
             src_bucket = job.src_iface.bucket()
@@ -630,11 +645,11 @@
 
             # source region gateway program
             obj_store_read = src_program.add_operator(
-                GatewayReadObjectStore(src_bucket, src_region_tag, self.n_connections), partition_id=partition_id
-            )
+                GatewayReadObjectStore(src_bucket, src_region_tag, self.n_connections), partition_id=(partition_id,))
 
             # send to all destination
-            mux_and = src_program.add_operator(GatewayMuxAnd(), parent_handle=obj_store_read, partition_id=partition_id)
+            mux_and = src_program.add_operator(GatewayMuxAnd(), parent_handle=obj_store_read,
+                                               partition_id=(partition_id,))
             dst_prefixes = job.dst_prefixes
             for i in range(len(job.dst_ifaces)):
                 dst_iface = job.dst_ifaces[i]
@@ -648,27 +663,18 @@
                     src_program.add_operator(
                         GatewayWriteObjectStore(dst_bucket, dst_region_tag, self.n_connections, key_prefix=dst_prefix),
                         parent_handle=mux_and,
-                        partition_id=partition_id,
+                        partition_id=(partition_id,)
                     )
                     continue
 
                 # can send to any gateway in region
-                mux_or = src_program.add_operator(GatewayMuxOr(), parent_handle=mux_and, partition_id=partition_id)
+                mux_or = src_program.add_operator(GatewayMuxOr(), parent_handle=mux_and, partition_id=(partition_id,))
                 for i in range(n_instances):
                     private_ip = False
-                    if dst_gateways[i].provider == "gcp" and src_provider == "gcp":
+                    # TODO pcnl openstack|tencent|hw|ali|cloudflare|ibm|gcp|azure|aws
+                    if dst_gateways[i].provider == src_provider and src_provider in {"gcp", "openstack"}:
                         # print("Using private IP for GCP to GCP transfer", src_region_tag, dst_region_tag)
                         private_ip = True
-                    compress_op = dst_program[dst_region_tag].add_operator(
-                        GatewayCompress(compress=self.transfer_config.use_compression),
-                        parent_handle=mux_or,
-                        partition_id=partition_id,
-                    )  
-                    encrypt_op = dst_program[dst_region_tag].add_operator(
-                        GatewayEncrypt(encrypt=self.transfer_config.use_e2ee, e2ee_key_bytes=self.e2ee_key_bytes),
-                        parent_handle=compress_op,
-                        partition_id=partition_id,
-                    )
                     src_program.add_operator(
                         GatewaySend(
                             target_gateway_id=dst_gateways[i].gateway_id,
@@ -678,68 +684,177 @@
                             compress=self.transfer_config.use_compression,
                             encrypt=self.transfer_config.use_e2ee,
                         ),
-                        parent_handle=encrypt_op,
-                        partition_id=partition_id,
+                        parent_handle=mux_or,
+                        partition_id=(partition_id,),
                     )
 
                 # each gateway also recieves data from source
                 recv_op = dst_program[dst_region_tag].add_operator(
-                    GatewayReceive(),
-                    partition_id=partition_id,
-                )
-                decrypt_op = dst_program[dst_region_tag].add_operator(
-                    GatewayDecrypt(decrypt=self.transfer_config.use_e2ee),
-                    parent_handle=recv_op,
-                    partition_id=partition_id,
-                )
-                decompress_op = dst_program[dst_region_tag].add_operator(
-                    GatewayDecompress(decompress=self.transfer_config.use_compression),
-                    parent_handle=decrypt_op,
+                    GatewayReceive(decompress=self.transfer_config.use_compression, decrypt=self.transfer_config.use_e2ee),
                     partition_id=partition_id,
                 )
                 dst_program[dst_region_tag].add_operator(
                     GatewayWriteObjectStore(dst_bucket, dst_region_tag, self.n_connections, key_prefix=dst_prefix),
-                    parent_handle=decompress_op,
+                    parent_handle=recv_op,
+                    partition_id=(partition_id,),
+                )
+
+                # update cost per GB
+                plan.cost_per_gb += compute.CloudProvider.get_transfer_cost(src_region_tag, dst_region_tag)
+
+        # set gateway programs
+        plan.set_gateway_program(src_region_tag, src_program)
+        for dst_region_tag, program in dst_program.items():
+            if dst_region_tag != src_region_tag:  # don't overwrite
+                plan.set_gateway_program(dst_region_tag, program)
+        return plan
+
+
+class DirectPlannerSourceOneSided(MulticastDirectPlanner):
+    """Planner that only creates VMs in the source region"""
+
+    def plan(self, jobs: List[TransferJob]) -> TopologyPlan:
+        src_region_tag = jobs[0].src_iface.region_tag()
+        dst_region_tags = [iface.region_tag() for iface in jobs[0].dst_ifaces]
+        # jobs must have same sources and destinations
+        for job in jobs[1:]:
+            assert job.src_iface.region_tag() == src_region_tag, "All jobs must have same source region"
+            assert [iface.region_tag() for iface in
+                    job.dst_ifaces] == dst_region_tags, "Add jobs must have same destination set"
+
+        plan = TopologyPlan(src_region_tag=src_region_tag, dest_region_tags=dst_region_tags)
+
+        # Dynammically calculate n_instances based on quota limits
+        vm_types, n_instances = self._get_vm_type_and_instances(src_region_tag=src_region_tag)
+
+        # TODO: support on-sided transfers but not requiring VMs to be created in source/destination regions
+        for i in range(n_instances):
+            plan.add_gateway(src_region_tag, vm_types[src_region_tag])
+
+        # initialize gateway programs per region
+        src_program = GatewayProgram()
+
+        # iterate through all jobs
+        for job in jobs:
+            src_bucket = job.src_iface.bucket()
+            src_region_tag = job.src_iface.region_tag()
+            src_provider = src_region_tag.split(":")[0]
+
+            # give each job a different partition id, so we can read/write to different buckets
+            partition_id = job.uuid
+
+            # source region gateway program
+            obj_store_read = src_program.add_operator(
+                GatewayReadObjectStore(src_bucket, src_region_tag, self.n_connections), partition_id=(partition_id,)
+            )
+            # send to all destination
+            mux_and = src_program.add_operator(GatewayMuxAnd(), parent_handle=obj_store_read,
+                                               partition_id=(partition_id,))
+            dst_prefixes = job.dst_prefixes
+            for i in range(len(job.dst_ifaces)):
+                dst_iface = job.dst_ifaces[i]
+                dst_prefix = dst_prefixes[i]
+                dst_region_tag = dst_iface.region_tag()
+                dst_bucket = dst_iface.bucket()
+                dst_gateways = plan.get_region_gateways(dst_region_tag)
+
+                # special case where destination is same region as source
+                src_program.add_operator(
+                    GatewayWriteObjectStore(dst_bucket, dst_region_tag, self.n_connections, key_prefix=dst_prefix),
+                    parent_handle=mux_and,
+                    partition_id=(partition_id,),
+                )
+                # update cost per GB
+                plan.cost_per_gb += compute.CloudProvider.get_transfer_cost(src_region_tag, dst_region_tag)
+
+        # set gateway programs
+        plan.set_gateway_program(src_region_tag, src_program)
+        return plan
+
+
+class DirectPlannerDestOneSided(MulticastDirectPlanner):
+    """Planner that only creates instances in the destination region"""
+
+    def plan(self, jobs: List[TransferJob]) -> TopologyPlan:
+        # only create in destination region
+        src_region_tag = jobs[0].src_iface.region_tag()
+        dst_region_tags = [iface.region_tag() for iface in jobs[0].dst_ifaces]
+        # jobs must have same sources and destinations
+        for job in jobs[1:]:
+            assert job.src_iface.region_tag() == src_region_tag, "All jobs must have same source region"
+            assert [iface.region_tag() for iface in
+                    job.dst_ifaces] == dst_region_tags, "Add jobs must have same destination set"
+
+        plan = TopologyPlan(src_region_tag=src_region_tag, dest_region_tags=dst_region_tags)
+        # TODO: use VM limits to determine how many instances to create in each region
+        # TODO: support on-sided transfers but not requiring VMs to be created in source/destination regions
+        for i in range(self.n_instances):
+            for dst_region_tag in dst_region_tags:
+                plan.add_gateway(dst_region_tag)
+
+        # initialize gateway programs per region
+        dst_program = {dst_region: GatewayProgram() for dst_region in dst_region_tags}
+
+        # iterate through all jobs
+        for job in jobs:
+            src_bucket = job.src_iface.bucket()
+            src_region_tag = job.src_iface.region_tag()
+            src_provider = src_region_tag.split(":")[0]
+
+            partition_id = jobs.index(job)
+
+            # send to all destination
+            dst_prefixes = job.dst_prefixes
+            for i in range(len(job.dst_ifaces)):
+                dst_iface = job.dst_ifaces[i]
+                dst_prefix = dst_prefixes[i]
+                dst_region_tag = dst_iface.region_tag()
+                dst_bucket = dst_iface.bucket()
+                dst_gateways = plan.get_region_gateways(dst_region_tag)
+
+                # source region gateway program
+                obj_store_read = dst_program[dst_region_tag].add_operator(
+                    GatewayReadObjectStore(src_bucket, src_region_tag, self.n_connections), partition_id=partition_id
+                )
+
+                dst_program[dst_region_tag].add_operator(
+                    GatewayWriteObjectStore(dst_bucket, dst_region_tag, self.n_connections, key_prefix=dst_prefix),
+                    parent_handle=obj_store_read,
                     partition_id=partition_id,
                 )
-=======
-    def __init__(self, n_instances: int, n_connections: int, n_partitions: Optional[int] = 1):
-        super().__init__(n_instances, n_connections, n_partitions)
-
-    def logical_plan(self, src_region: str, dst_regions: List[str]) -> nx.DiGraph:
-        graph = nx.DiGraph()
-        graph.add_node(src_region)
-        for dst_region in dst_regions:
-            graph.add_node(dst_region)
-            graph.add_edge(src_region, dst_region, partitions=[str(i) for i in range(self.n_partitions)])
-
-        for node in graph.nodes:
-            graph.nodes[node]["num_vms"] = self.n_instances
-        return graph
-
-    def plan(self, jobs: List[TransferJob]) -> TopologyPlan:
-        src_region_tag, dst_region_tags = self.verify_job_src_dsts(jobs)
-        solution_graph = self.logical_plan(src_region_tag, dst_region_tags)
-        return self.logical_plan_to_topology_plan(jobs, solution_graph)
+
+                # update cost per GB
+                plan.cost_per_gb += compute.CloudProvider.get_transfer_cost(src_region_tag, dst_region_tag)
+
+        # set gateway programs
+        for dst_region_tag, program in dst_program.items():
+            plan.set_gateway_program(dst_region_tag, program)
+        return plan
 
 
 class MulticastILPPlanner(Planner):
     def __init__(
-        self,
-        n_instances: int,
-        n_connections: int,
-        target_time: Optional[float] = 10000,
-        n_partitions: Optional[int] = 1,
-        aws_only: bool = False,
-        gcp_only: bool = False,
-        azure_only: bool = False,
+            self,
+            transfer_config: TransferConfig,
+            n_instances: int,
+            n_connections: int,
+            n_partitions: int,
+            target_time,
+            gbyte_to_transfer: int,
+            filter_node: bool = False,
+            filter_edge: bool = False,
+            solver_verbose: bool = False,
+            save_lp_path: Optional[str] = None,
     ):
-        super().__init__(n_instances, n_connections, n_partitions)
+        super().__init__(transfer_config, n_connections, n_partitions)
         self.target_time = target_time
-        self.aws_only = aws_only
-        self.gcp_only = gcp_only
-        self.azure_only = azure_only
         self.G = super().make_nx_graph()
+        self.gbyte_to_transfer = gbyte_to_transfer
+        self.filter_node = filter_node
+        self.filter_edge = filter_edge
+        self.solver_verbose = solver_verbose
+        self.save_lp_path = save_lp_path
+        self.n_instances = n_instances
 
     def multicast_solution_to_nxgraph(self, solution: BroadcastSolution) -> nx.DiGraph:
         """
@@ -770,25 +885,20 @@
             if node in result_g.nodes:
                 result_g.nodes[node]["num_vms"] = num_vms
 
+        return result_g
+
     def logical_plan(
-        self,
-        src_region: str,
-        dst_regions: List[str],
-        gbyte_to_transfer: int = 1,
-        filter_node: bool = False,
-        filter_edge: bool = False,
-        solver_verbose: bool = False,
-        save_lp_path: Optional[str] = None,
+            self,
+            src_region: str,
+            dst_regions: List[str],
     ) -> nx.DiGraph:
         import cvxpy as cp
-
-        if solver is None:
-            solver = cp.GUROBI
+        solver = cp.CBC
 
         problem = BroadcastProblem(
             src=src_region,
             dsts=dst_regions,
-            gbyte_to_transfer=gbyte_to_transfer,
+            gbyte_to_transfer=self.gbyte_to_transfer,
             instance_limit=self.n_instances,
             num_partitions=self.n_partitions,
             required_time_budget=self.target_time,
@@ -797,7 +907,7 @@
         g = self.G
 
         # node-approximation
-        if filter_node:
+        if self.filter_node:
             src_dst_li = [problem.src] + problem.dsts
             sampled = [i for i in sample(list(self.G.nodes), 15) if i not in src_dst_li]
             g = g.subgraph(src_dst_li + sampled).copy()
@@ -847,7 +957,8 @@
                             constraints.append(f[c * num_nodes + i][j] <= p[edges.index(edge)][c] * num_dest)
                             # p = 0 -> f <= 0
                             # p = 1 -> f <= num_dest
-                            constraints.append(f[c * num_nodes + i][j] >= (p[edges.index(edge)][c] - 1) * (num_dest + 1) + 1)
+                            constraints.append(
+                                f[c * num_nodes + i][j] >= (p[edges.index(edge)][c] - 1) * (num_dest + 1) + 1)
                             # p = 0 -> f >= -(num_dest)
                             # p = 1 -> f >= 1
 
@@ -870,7 +981,7 @@
             constraints.append(cp.sum(f[c * num_nodes + nodes.index(problem.src), :]) == num_dest)
 
             # special node (connected to all destinations) must recieve all flow
-            constraints.append(cp.sum(f[c * num_nodes : (c + 1) * num_nodes, -1]) == num_dest)
+            constraints.append(cp.sum(f[c * num_nodes: (c + 1) * num_nodes, -1]) == num_dest)
 
         # node contained if edge is contained
         for edge in edges:
@@ -878,7 +989,7 @@
             constraints.append(n[nodes.index(edge[1])] >= cp.max(p[edges.index(edge)]))
 
         # edge approximation
-        if filter_edge:
+        if self.filter_edge:
             for edge in edges:
                 if edge[0] != problem.src and edge[1] not in problem.dsts:
                     # cannot be in graph
@@ -887,7 +998,8 @@
         # throughput constraint
         for edge_i in range(num_edges):
             node_i = nodes.index(edge[0])
-            constraints.append(cp.sum(p[edge_i] * partition_size_gbit) <= problem.required_time_budget * tp[edge_i] * v[node_i])
+            constraints.append(
+                cp.sum(p[edge_i] * partition_size_gbit) <= problem.required_time_budget * tp[edge_i] * v[node_i])
 
         # instance limits
         for node in nodes:
@@ -900,6 +1012,8 @@
                 ingress_limit_gbps, egress_limit_gbps = problem.azure_instance_throughput_limit
             elif region == "cloudflare":  # TODO: not supported yet in the tput / cost graph
                 ingress_limit_gbps, egress_limit_gbps = 1, 1
+            else:
+                raise Exception('region limit gbps is not given')
 
             node_i = nodes.index(node)
             # egress
@@ -908,7 +1022,8 @@
                 if e[0] == node:  # edge goes to dest
                     i[edges.index(e)] = 1
 
-            constraints.append(cp.sum(i @ p) * partition_size_gbit <= problem.required_time_budget * egress_limit_gbps * v[node_i])
+            constraints.append(
+                cp.sum(i @ p) * partition_size_gbit <= problem.required_time_budget * egress_limit_gbps * v[node_i])
 
             # ingress
             i = np.zeros(num_edges)
@@ -916,7 +1031,8 @@
                 # edge goes to dest
                 if e[1] == node:
                     i[edges.index(e)] = 1
-            constraints.append(cp.sum(i @ p) * partition_size_gbit <= problem.required_time_budget * ingress_limit_gbps * v[node_i])
+            constraints.append(
+                cp.sum(i @ p) * partition_size_gbit <= problem.required_time_budget * ingress_limit_gbps * v[node_i])
 
         print("Define problem done.")
 
@@ -925,18 +1041,19 @@
         if solver == cp.GUROBI or solver == "gurobi":
             solver_options = {}
             solver_options["Threads"] = 1
-            if save_lp_path:
-                solver_options["ResultFile"] = str(save_lp_path)
-            if not solver_verbose:
+            if self.save_lp_path:
+                solver_options["ResultFile"] = str(self.save_lp_path)
+            if not self.solver_verbose:
                 solver_options["OutputFlag"] = 0
-            cost = prob.solve(verbose=solver_verbose, qcp=True, solver=cp.GUROBI, reoptimize=True, **solver_options)
+            cost = prob.solve(verbose=self.solver_verbose, qcp=True, solver=cp.GUROBI, reoptimize=True,
+                              **solver_options)
         elif solver == cp.CBC or solver == "cbc":
             solver_options = {}
             solver_options["maximumSeconds"] = 60
             solver_options["numberThreads"] = 1
-            cost = prob.solve(verbose=solver_verbose, solver=cp.CBC, **solver_options)
+            cost = prob.solve(verbose=self.solver_verbose, solver=cp.CBC, **solver_options)
         else:
-            cost = prob.solve(solver=solver, verbose=solver_verbose)
+            cost = prob.solve(solver=solver, verbose=self.solver_verbose)
 
         if prob.status == "optimal":
             solution = BroadcastSolution(
@@ -954,42 +1071,26 @@
             )
         else:
             solution = BroadcastSolution(problem=problem, is_feasible=False, extra_data=dict(status=prob.status))
->>>>>>> 7592f5f2
+
+        if not solution.is_feasible:
+            raise Exception('no feasible solution found')
 
         return self.multicast_solution_to_nxgraph(solution)
 
-<<<<<<< HEAD
-        # set gateway programs
-        plan.set_gateway_program(src_region_tag, src_program)
-        for dst_region_tag, program in dst_program.items():
-            if dst_region_tag != src_region_tag:  # don't overwrite
-                plan.set_gateway_program(dst_region_tag, program)
-        return plan
-=======
     def plan(self, jobs: List[TransferJob]) -> TopologyPlan:
         src_region_tag, dst_region_tags = self.verify_job_src_dsts(jobs, multicast=True)
+        # src_provider, src_region = src_region_tag.split(":")
+        # dst_regions = [dst_region_tag.split(":")[1] for dst_region_tag in dst_region_tags]
         solution_graph = self.logical_plan(src_region_tag, dst_region_tags)
+        self.solution_graph = solution_graph
         return self.logical_plan_to_topology_plan(jobs, solution_graph)
 
->>>>>>> 7592f5f2
 
 class MulticastMDSTPlanner(Planner):
-    def __init__(self, n_instances: int, n_connections: int, n_partitions: Optional[int] = 1):
-        super().__init__(n_instances, n_connections, n_partitions)
+    def __init__(self, transfer_config, n_instances: int, n_connections: int, n_partitions:int):
+        super().__init__(transfer_config, n_instances, n_connections, n_partitions)
         self.G = super().make_nx_graph()
 
-<<<<<<< HEAD
-class DirectPlannerSourceOneSided(MulticastDirectPlanner):
-    """Planner that only creates VMs in the source region"""
-
-    def plan(self, jobs: List[TransferJob]) -> TopologyPlan:
-        src_region_tag = jobs[0].src_iface.region_tag()
-        dst_region_tags = [iface.region_tag() for iface in jobs[0].dst_ifaces]
-        # jobs must have same sources and destinations
-        for job in jobs[1:]:
-            assert job.src_iface.region_tag() == src_region_tag, "All jobs must have same source region"
-            assert [iface.region_tag() for iface in job.dst_ifaces] == dst_region_tags, "Add jobs must have same destination set"
-=======
     def logical_plan(self, src_region: str, dst_regions: List[str]) -> nx.DiGraph:
         h = self.G.copy()
         h.remove_edges_from(list(h.in_edges(src_region)) + list(nx.selfloop_edges(h)))
@@ -1001,7 +1102,7 @@
         MDST_graph = nx.DiGraph()
         for edge in list(opt_DST.edges()):
             s, d = edge[0], edge[1]
-            MDST_graph.add_edge(s, d, partitions=[str(i) for i in list(range(self.num_partitions))])
+            MDST_graph.add_edge(s, d, partitions=[str(i) for i in list(range(self.n_partitions))])
 
         for node in MDST_graph.nodes:
             MDST_graph.nodes[node]["num_vms"] = self.n_instances
@@ -1010,75 +1111,23 @@
 
     def plan(self, jobs: List[TransferJob]) -> TopologyPlan:
         src_region_tag, dst_region_tags = self.verify_job_src_dsts(jobs, multicast=True)
+        # src_provider, src_region = src_region_tag.split(":")
+        # dst_regions = [dst_region_tag.split(":")[1] for dst_region_tag in dst_region_tags]
         solution_graph = self.logical_plan(src_region_tag, dst_region_tags)
+        self.solution_graph = solution_graph
         return self.logical_plan_to_topology_plan(jobs, solution_graph)
->>>>>>> 7592f5f2
-
-        plan = TopologyPlan(src_region_tag=src_region_tag, dest_region_tags=dst_region_tags)
-
-<<<<<<< HEAD
-        # Dynammically calculate n_instances based on quota limits
-        vm_types, n_instances = self._get_vm_type_and_instances(src_region_tag=src_region_tag)
-
-        # TODO: support on-sided transfers but not requiring VMs to be created in source/destination regions
-        for i in range(n_instances):
-            plan.add_gateway(src_region_tag, vm_types[src_region_tag])
-=======
-class UnicastDirectPlanner(Planner):
-    def __init__(self, n_instances: int, n_connections: int, n_partitions: Optional[int] = 1):
-        super().__init__(n_instances, n_connections, n_partitions)
-
-    def logical_plan(self, src_region: str, dst_regions: List[str]) -> nx.DiGraph:
-        graph = nx.DiGraph()
-        graph.add_node(src_region)
-        for dst_region in dst_regions:
-            graph.add_node(dst_region)
-            graph.add_edge(src_region, dst_region, partitions=[str(i) for i in range(self.n_partitions)])
-
-        for node in graph.nodes:
-            graph.nodes[node]["num_vms"] = self.n_instances
-
-        return graph
-
-    def plan(self, jobs: List[TransferJob]) -> TopologyPlan:
-        src_region_tag, dst_region_tag = self.verify_job_src_dsts(jobs)
-        solution_graph = self.logical_plan(src_region_tag, dst_region_tag)
-        return self.logical_plan_to_topology_plan(jobs, solution_graph)
->>>>>>> 7592f5f2
-
-        # initialize gateway programs per region
-        src_program = GatewayProgram()
-
-<<<<<<< HEAD
-        # iterate through all jobs
-        for job in jobs:
-            src_bucket = job.src_iface.bucket()
-            src_region_tag = job.src_iface.region_tag()
-            src_provider = src_region_tag.split(":")[0]
-
-            # give each job a different partition id, so we can read/write to different buckets
-            partition_id = job.uuid
-
-            # source region gateway program
-            obj_store_read = src_program.add_operator(
-                GatewayReadObjectStore(src_bucket, src_region_tag, self.n_connections), partition_id=partition_id
-            )
-            # send to all destination
-            mux_and = src_program.add_operator(GatewayMuxAnd(), parent_handle=obj_store_read, partition_id=partition_id)
-            dst_prefixes = job.dst_prefixes
-            for i in range(len(job.dst_ifaces)):
-                dst_iface = job.dst_ifaces[i]
-                dst_prefix = dst_prefixes[i]
-                dst_region_tag = dst_iface.region_tag()
-                dst_bucket = dst_iface.bucket()
-                dst_gateways = plan.get_region_gateways(dst_region_tag)
-=======
+    
 class UnicastILPPlanner(Planner):
-    def __init__(self, n_instances: int, n_connections: int, required_throughput_gbits: float, n_partitions: Optional[int] = 1):
-        super().__init__(n_instances, n_connections, n_partitions)
+    def __init__(self, required_throughput_gbits, *args, **kwargs):
+        super().__init__(*args, **kwargs)
         self.solver_required_throughput_gbits = required_throughput_gbits
-
-    def logical_plan(self, src_region: str, dst_regions: List[str]) -> nx.DiGraph:
+        self.G = super().make_nx_graph()
+
+    def logical_plan(self, src_region: str, dst_regions: List[str], jobs) -> nx.DiGraph:
+
+        if isinstance(dst_regions, List):
+            dst_regions = dst_regions[0]
+
         problem = ThroughputProblem(
             src=src_region,
             dst=dst_regions,
@@ -1089,103 +1138,73 @@
 
         with path("skyplane.data", "throughput.csv") as solver_throughput_grid:
             tput = ThroughputSolverILP(solver_throughput_grid)
+        # solver = tput.choose_solver()
         solution = tput.solve_min_cost(problem)
 
         if not solution.is_feasible:
             raise RuntimeError("No feasible solution found")
 
-        return tput.to_replication_topology(solution)
+        regions = tput.get_regions()
+        return self.unicast_solution_to_nxgraph(solution, regions, jobs)
+
+    def unicast_solution_to_nxgraph(self, solution: ThroughputSolution, regions, jobs) -> nx.DiGraph:
+        """
+        Convert ILP solution to logical plan in nx graph
+        """
+        v_result = solution.var_instances_per_region
+        result_g = nx.DiGraph()  # solution nx graph
+        for i, src_node in enumerate(regions):
+            for j, dst_node in enumerate(regions):
+                if solution.var_edge_flow_gigabits[i, j] > 0:
+                    result_g.add_edge(
+                        src_node,
+                        dst_node,
+                        partitions=[jobs[0].uuid],
+                        throughput=self.G[src_node][dst_node]["throughput"],
+                        cost=self.G[src_node][dst_node]["cost"],
+                        num_conn=int(solution.var_conn[i][j])
+                    )
+        for i in range(len(v_result)):
+            num_vms = math.ceil(v_result[i])
+            node = regions[i]
+            if node in result_g.nodes:
+                result_g.nodes[node]["num_vms"] = num_vms
+
+        return result_g
 
     def plan(self, jobs: List[TransferJob]) -> TopologyPlan:
-        src_region_tag, dst_region_tag = self.verify_job_src_dsts(jobs)
-        solution_graph = self.logical_plan(src_region_tag, dst_region_tag)
+        src_region_tag, dst_region_tags = self.verify_job_src_dsts(jobs)
+        # src_provider, src_region = src_region_tag.split(":")
+        # dst_regions = [dst_region_tag.split(":")[1] for dst_region_tag in dst_region_tags]
+        solution_graph = self.logical_plan(src_region_tag, dst_region_tags, jobs)
+        self.solution_graph = solution_graph
         return self.logical_plan_to_topology_plan(jobs, solution_graph)
->>>>>>> 7592f5f2
-
-                # special case where destination is same region as source
-                src_program.add_operator(
-                    GatewayWriteObjectStore(dst_bucket, dst_region_tag, self.n_connections, key_prefix=dst_prefix),
-                    parent_handle=mux_and,
-                    partition_id=partition_id,
-                )
-                # update cost per GB
-                plan.cost_per_gb += compute.CloudProvider.get_transfer_cost(src_region_tag, dst_region_tag)
-
-        # set gateway programs
-        plan.set_gateway_program(src_region_tag, src_program)
-        return plan
-
-<<<<<<< HEAD
-
-class DirectPlannerDestOneSided(MulticastDirectPlanner):
-    """Planner that only creates instances in the destination region"""
+
+class UnicastDirectPlanner(Planner):
+
+    def __init__(self, transfer_config: TransferConfig,
+                 n_instances: int,
+                 n_connections: int,
+                 n_partitions: Optional[int] = 1,
+                 quota_limits_file: Optional[str] = None):
+        super().__init__(transfer_config, n_instances, n_connections, n_partitions, quota_limits_file)
+
+    def logical_plan(self, src_region: str, dst_regions: List[str], jobs) -> nx.DiGraph:
+        graph = nx.DiGraph()
+        graph.add_node(src_region)
+        for dst_region in dst_regions:
+            graph.add_node(dst_region)
+            graph.add_edge(src_region, dst_region, partitions=[jobs[0].uuid])
+
+        for node in graph.nodes:
+            graph.nodes[node]["num_vms"] = self.n_instances
+
+        return graph
 
     def plan(self, jobs: List[TransferJob]) -> TopologyPlan:
-        # only create in destination region
-        src_region_tag = jobs[0].src_iface.region_tag()
-        dst_region_tags = [iface.region_tag() for iface in jobs[0].dst_ifaces]
-        # jobs must have same sources and destinations
-        for job in jobs[1:]:
-            assert job.src_iface.region_tag() == src_region_tag, "All jobs must have same source region"
-            assert [iface.region_tag() for iface in job.dst_ifaces] == dst_region_tags, "Add jobs must have same destination set"
-
-        plan = TopologyPlan(src_region_tag=src_region_tag, dest_region_tags=dst_region_tags)
-
-        # Dynammically calculate n_instances based on quota limits
-        vm_types, n_instances = self._get_vm_type_and_instances(dst_region_tags=dst_region_tags)
-
-        # TODO: support on-sided transfers but not requiring VMs to be created in source/destination regions
-        for i in range(n_instances):
-            for dst_region_tag in dst_region_tags:
-                plan.add_gateway(dst_region_tag, vm_types[dst_region_tag])
-
-        # initialize gateway programs per region
-        dst_program = {dst_region: GatewayProgram() for dst_region in dst_region_tags}
-
-        # iterate through all jobs
-        for job in jobs:
-            src_bucket = job.src_iface.bucket()
-            src_region_tag = job.src_iface.region_tag()
-            src_provider = src_region_tag.split(":")[0]
-
-            partition_id = job.uuid
-
-            # send to all destination
-            dst_prefixes = job.dst_prefixes
-            for i in range(len(job.dst_ifaces)):
-                dst_iface = job.dst_ifaces[i]
-                dst_prefix = dst_prefixes[i]
-                dst_region_tag = dst_iface.region_tag()
-                dst_bucket = dst_iface.bucket()
-                dst_gateways = plan.get_region_gateways(dst_region_tag)
-
-                # source region gateway program
-                obj_store_read = dst_program[dst_region_tag].add_operator(
-                    GatewayReadObjectStore(src_bucket, src_region_tag, self.n_connections), partition_id=partition_id
-                )
-
-                dst_program[dst_region_tag].add_operator(
-                    GatewayWriteObjectStore(dst_bucket, dst_region_tag, self.n_connections, key_prefix=dst_prefix),
-                    parent_handle=obj_store_read,
-                    partition_id=partition_id,
-                )
-
-                # update cost per GB
-                plan.cost_per_gb += compute.CloudProvider.get_transfer_cost(src_region_tag, dst_region_tag)
-
-        # set gateway programs
-        for dst_region_tag, program in dst_program.items():
-            plan.set_gateway_program(dst_region_tag, program)
-        return plan
-=======
-class UnicastRONSolverPlanner(Planner):
-    def __init__(self, n_instances: int, n_connections: int, required_throughput_gbits: float, n_partitions: Optional[int] = 1):
-        super().__init__(n_instances, n_connections, n_partitions)
-        self.solver_required_throughput_gbits = required_throughput_gbits
-
-    def logical_plan(self, src_region: str, dst_regions: List[str]) -> nx.DiGraph:
-        raise NotImplementedError("RON solver not implemented yet")
-
-    def plan(self, jobs: List[TransferJob]) -> TopologyPlan:
-        raise NotImplementedError("RON solver not implemented yet")
->>>>>>> 7592f5f2
+        src_region_tag, dst_region_tags = self.verify_job_src_dsts(jobs)
+        # src_provider, src_region = src_region_tag.split(":")
+        # dst_regions = [dst_region_tag.split(":")[1] for dst_region_tag in dst_region_tags]
+        solution_graph = self.logical_plan(src_region_tag, dst_region_tags, jobs)
+        self.solution_graph = solution_graph
+        return self.logical_plan_to_topology_plan(jobs, solution_graph)
