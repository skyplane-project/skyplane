--- conflicted
+++ resolved
@@ -30,28 +30,12 @@
 
 
 class Planner:
-<<<<<<< HEAD
-    def __init__(self, transfer_config: TransferConfig):
-=======
     def __init__(self, transfer_config: TransferConfig, quota_limits_file: Optional[str] = None):
->>>>>>> 085e7488
         self.transfer_config = transfer_config
         self.config = SkyplaneConfig.load_config(config_path)
         self.n_instances = self.config.get_flag("max_instances")
 
         # Loading the quota information, add ibm cloud when it is supported
-<<<<<<< HEAD
-        self.quota_limits = {}
-        if os.path.exists(aws_quota_path):
-            with aws_quota_path.open("r") as f:
-                self.quota_limits["aws"] = json.load(f)
-        if os.path.exists(azure_standardDv5_quota_path):
-            with azure_standardDv5_quota_path.open("r") as f:
-                self.quota_limits["azure"] = json.load(f)
-        if os.path.exists(gcp_quota_path):
-            with gcp_quota_path.open("r") as f:
-                self.quota_limits["gcp"] = json.load(f)
-=======
         quota_limits = {}
         if quota_limits_file is not None:
             with open(quota_limits_file, "r") as f:
@@ -67,7 +51,6 @@
                 with gcp_quota_path.open("r") as f:
                     quota_limits["gcp"] = json.load(f)
         self.quota_limits = quota_limits
->>>>>>> 085e7488
 
         # Loading the vcpu information - a dictionary of dictionaries
         # {"cloud_provider": {"instance_name": vcpu_cost}}
@@ -106,16 +89,9 @@
         :param spot: whether to use spot specified by the user config (default: False)
         :type spot: bool
         """
-<<<<<<< HEAD
-        quota_limits = self.quota_limits[cloud_provider]
-        if not quota_limits:
-            # User needs to reinitialize to save the quota information
-            logger.warning(f"Please run `skyplane init --reinit-{cloud_provider}` to load the quota information")
-=======
         quota_limits = self.quota_limits.get(cloud_provider, None)
         if not quota_limits:
             # User needs to reinitialize to save the quota information
->>>>>>> 085e7488
             return None
         if cloud_provider == "gcp":
             region_family = "-".join(region.split("-")[:2])
@@ -149,13 +125,9 @@
 
         # No quota limits (quota limits weren't initialized properly during skyplane init)
         if quota_limit is None:
-<<<<<<< HEAD
-            logger.warning(f"Quota limit file not found for {region_tag}")
-=======
             logger.warning(
                 f"Quota limit file not found for {region_tag}. Try running `skyplane init --reinit-{cloud_provider}` to load the quota information"
             )
->>>>>>> 085e7488
             # return default instance type and number of instances
             return config_vm_type, self.n_instances
 
@@ -170,12 +142,7 @@
                 break
 
         # shouldn't happen, but just in case we use more complicated vm types in the future
-<<<<<<< HEAD
-        if vm_type is None or vcpus is None:
-            return None
-=======
         assert vm_type is not None and vcpus is not None
->>>>>>> 085e7488
 
         # number of instances allowed by the quota with the selected vm type
         n_instances = quota_limit // vcpus
@@ -186,13 +153,9 @@
         )
         return (vm_type, n_instances)
 
-<<<<<<< HEAD
-    def _get_vm_type_and_instances(self, src_region_tag: str, dst_region_tags: List[str]) -> Tuple[Dict[str, str], int]:
-=======
     def _get_vm_type_and_instances(
         self, src_region_tag: Optional[str] = None, dst_region_tags: Optional[List[str]] = None
     ) -> Tuple[Dict[str, str], int]:
->>>>>>> 085e7488
         """Dynamically calculates the vm type each region can use (both the source region and all destination regions)
         based on their quota limits and calculates the number of vms to launch in all regions by conservatively
         taking the minimum of all regions to stay consistent.
@@ -205,15 +168,6 @@
 
         # One of them has to provided
         # assert src_region_tag is not None or dst_region_tags is not None, "There needs to be at least one source or destination"
-<<<<<<< HEAD
-        src_tags = [src_region_tag]  # if src_region_tag is not None else []
-        dst_tags = dst_region_tags  # or []
-
-        assert len(src_region_tag.split(":")) == 2, f"Source region tag {src_region_tag} must be in the form of `cloud_provider:region`"
-        assert (
-            len(dst_region_tags[0].split(":")) == 2
-        ), f"Destination region tag {dst_region_tags} must be in the form of `cloud_provider:region`"
-=======
         src_tags = [src_region_tag] if src_region_tag is not None else []
         dst_tags = dst_region_tags if dst_region_tags is not None else []
 
@@ -223,7 +177,6 @@
             assert (
                 len(dst_region_tags[0].split(":")) == 2
             ), f"Destination region tag {dst_region_tags} must be in the form of `cloud_provider:region`"
->>>>>>> 085e7488
 
         # do_parallel returns tuples of (region_tag, (vm_type, n_instances))
         vm_info = do_parallel(self._calculate_vm_types, src_tags + dst_tags)
@@ -236,17 +189,10 @@
 
 class UnicastDirectPlanner(Planner):
     # DO NOT USE THIS - broken for single-region transfers
-<<<<<<< HEAD
-    def __init__(self, n_instances: int, n_connections: int, transfer_config: TransferConfig):
-        self.n_instances = n_instances
-        self.n_connections = n_connections
-        super().__init__(transfer_config)
-=======
     def __init__(self, n_instances: int, n_connections: int, transfer_config: TransferConfig, quota_limits_file: Optional[str] = None):
         super().__init__(transfer_config, quota_limits_file)
         self.n_instances = n_instances
         self.n_connections = n_connections
->>>>>>> 085e7488
 
     def plan(self, jobs: List[TransferJob]) -> TopologyPlan:
         # make sure only single destination
@@ -318,13 +264,8 @@
 
 
 class MulticastDirectPlanner(Planner):
-<<<<<<< HEAD
-    def __init__(self, n_instances: int, n_connections: int, transfer_config: TransferConfig):
-        super().__init__(transfer_config)
-=======
     def __init__(self, n_instances: int, n_connections: int, transfer_config: TransferConfig, quota_limits_file: Optional[str] = None):
         super().__init__(transfer_config, quota_limits_file)
->>>>>>> 085e7488
         self.n_instances = n_instances
         self.n_connections = n_connections
 
@@ -366,21 +307,10 @@
             partition_id = job.uuid
 
             # source region gateway program
-<<<<<<< HEAD
-            if isinstance(job, TestCopyJob):
-                # TODO: in the future, have more flexibility with the chunk size
-                # TODO: add support for simulated object stores
-                obj_store_read = src_program.add_operator(GatewayGenData(64), partition_id=partition_id)
-            else:
-                obj_store_read = src_program.add_operator(
-                    GatewayReadObjectStore(src_bucket, src_region_tag, self.n_connections), partition_id=partition_id
-                )
-=======
             obj_store_read = src_program.add_operator(
                 GatewayReadObjectStore(src_bucket, src_region_tag, self.n_connections), partition_id=partition_id
             )
 
->>>>>>> 085e7488
             # send to all destination
             mux_and = src_program.add_operator(GatewayMuxAnd(), parent_handle=obj_store_read, partition_id=partition_id)
             dst_prefixes = job.dst_prefixes
@@ -457,11 +387,7 @@
         plan = TopologyPlan(src_region_tag=src_region_tag, dest_region_tags=dst_region_tags)
 
         # Dynammically calculate n_instances based on quota limits
-<<<<<<< HEAD
-        vm_types, n_instances = self._get_vm_type_and_instances(src_region_tag, [src_region_tag]) # TODO: fix 
-=======
         vm_types, n_instances = self._get_vm_type_and_instances(src_region_tag=src_region_tag)
->>>>>>> 085e7488
 
         # TODO: support on-sided transfers but not requiring VMs to be created in source/destination regions
         for i in range(n_instances):
@@ -522,11 +448,7 @@
         plan = TopologyPlan(src_region_tag=src_region_tag, dest_region_tags=dst_region_tags)
 
         # Dynammically calculate n_instances based on quota limits
-<<<<<<< HEAD
-        vm_types, n_instances = self._get_vm_type_and_instances(dst_region_tags[0], dst_region_tags) # TODO: fix 
-=======
         vm_types, n_instances = self._get_vm_type_and_instances(dst_region_tags=dst_region_tags)
->>>>>>> 085e7488
 
         # TODO: support on-sided transfers but not requiring VMs to be created in source/destination regions
         for i in range(n_instances):
@@ -570,28 +492,4 @@
         # set gateway programs
         for dst_region_tag, program in dst_program.items():
             plan.set_gateway_program(dst_region_tag, program)
-<<<<<<< HEAD
-        return plan
-
-
-class UnicastILPPlanner(Planner):
-    def plan(self, jobs: List[TransferJob]) -> TopologyPlan:
-        raise NotImplementedError("ILP solver not implemented yet")
-
-
-class MulticastILPPlanner(Planner):
-    def plan(self, jobs: List[TransferJob]) -> TopologyPlan:
-        raise NotImplementedError("ILP solver not implemented yet")
-
-
-class MulticastMDSTPlanner(Planner):
-    def plan(self, jobs: List[TransferJob]) -> TopologyPlan:
-        raise NotImplementedError("MDST solver not implemented yet")
-
-
-class MulticastSteinerTreePlanner(Planner):
-    def plan(self, jobs: List[TransferJob]) -> TopologyPlan:
-        raise NotImplementedError("Steiner tree solver not implemented yet")
-=======
-        return plan
->>>>>>> 085e7488
+        return plan