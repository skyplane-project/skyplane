--- conflicted
+++ resolved
@@ -1,17 +1,11 @@
-<<<<<<< HEAD
-from skyplane.api.api_class import SkyplaneClient
-client1 = SkyplaneClient(None)
-client1.copy(src="s3://ap-se-2/fake_imagenet/", dst="s3://eu-west-3/fake_imagenet_1/",\
-    recursive=True)
-=======
 from skyplane.api.api_class import *
 
 # Simple Copy
-# client1 = new_client(None)
+# client1 = SkyplaneClient(None)
 # client1.copy(src="s3://jason-us-east-1/fake_imagenet/", dst="s3://jason-us-west-2/fake_imagenet_1/", recursive=True)
 
 # Session Copy
-client2 = new_client(None)
+client2 = SkyplaneClient(None)
 session = client2.new_session(
     src_bucket="aws:jason-us-east-1", 
     dst_bucket="aws:jason-us-west-2", 
@@ -30,5 +24,4 @@
     future2 = s.run_async()
     # This starts the transfer
     s.run(future2)
-    s.run(future1)
->>>>>>> 351bd1c3
+    s.run(future1)