--- conflicted
+++ resolved
@@ -103,9 +103,6 @@
         n_vms: int = 1,
         n_connections: int = 32,
     ) -> Dataplane:
-<<<<<<< HEAD
-        if solver_type.lower() == "direct":
-=======
         """
         Create a dataplane and calculates the transfer topology.
 
@@ -124,8 +121,7 @@
         :param n_connections: The maximum number of connections to use in topology per region (default: 32)
         :type n_connections: int
         """
-        if solver_type == "direct":
->>>>>>> 48848633
+        if solver_type.lower() == "direct":
             planner = DirectPlanner(src_cloud_provider, src_region, dst_cloud_provider, dst_region, n_vms, n_connections)
             topo = planner.plan()
             logger.fs.info(f"[SkyplaneClient.direct_dataplane] Topology: {topo.to_json()}")
