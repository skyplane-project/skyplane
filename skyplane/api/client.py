import uuid
from datetime import datetime
from pathlib import Path
from typing import TYPE_CHECKING, Optional

from skyplane.api.config import TransferConfig
from skyplane.api.dataplane import Dataplane
from skyplane.api.provisioner import Provisioner
from skyplane.api.obj_store import ObjectStore
from skyplane.api.usage import get_clientid
from skyplane.obj_store.object_store_interface import ObjectStoreInterface
from skyplane.planner.planner import MulticastDirectPlanner
from skyplane.utils import logger
from skyplane.utils.definitions import tmp_log_dir
from skyplane.utils.path import parse_path

<<<<<<< HEAD
=======
from skyplane.api.pipeline import Pipeline
>>>>>>> 8de04148

if TYPE_CHECKING:
    from skyplane.api.config import AWSConfig, AzureConfig, GCPConfig, TransferConfig, IBMCloudConfig


class SkyplaneClient:
    """Client for initializing cloud provider configurations."""

    def __init__(
        self,
        aws_config: Optional["AWSConfig"] = None,
        azure_config: Optional["AzureConfig"] = None,
        gcp_config: Optional["GCPConfig"] = None,
        ibmcloud_config: Optional["IBMCloudConfig"] = None,
        transfer_config: Optional[TransferConfig] = None,
        log_dir: Optional[str] = None,
    ):
        """
        :param aws_config: aws cloud configurations
        :type aws_config: class AWSConfig (optional)
        :param azure_config: azure cloud configurations
        :type azure_config: class AzureConfig (optional)
        :param gcp_config: gcp cloud configurations
        :type gcp_config: class GCPConfig (optional)
        :param ibmcloud_config: ibm cloud configurations
        :type ibmcloud_config: class IBMCloudConfig (optional)
        :param transfer_config: transfer configurations
        :type transfer_config: class TransferConfig (optional)
        :param log_dir: path to store transfer logs
        :type log_dir: str (optional)
        """
        self.clientid = get_clientid()
        self.aws_auth = aws_config.make_auth_provider() if aws_config else None
        self.azure_auth = azure_config.make_auth_provider() if azure_config else None
        self.gcp_auth = gcp_config.make_auth_provider() if gcp_config else None
        self.ibmcloud_auth = ibmcloud_config.make_auth_provider() if ibmcloud_config else None
        self.transfer_config = transfer_config if transfer_config else TransferConfig()
        self.log_dir = (
            tmp_log_dir / "transfer_logs" / f"{datetime.now().strftime('%Y%m%d_%H%M%S')}-{uuid.uuid4().hex[:8]}"
            if log_dir is None
            else Path(log_dir)
        )

        # set up logging
        self.log_dir.mkdir(parents=True, exist_ok=True)
        logger.open_log_file(self.log_dir / "client.log")
        print("logging:", self.log_dir / "client.log")

        self.provisioner = Provisioner(
            host_uuid=self.clientid,
            aws_auth=self.aws_auth,
            azure_auth=self.azure_auth,
            gcp_auth=self.gcp_auth,
            ibmcloud_auth=self.ibmcloud_auth,
        )

    def pipeline(self):
        """Create a pipeline object to queue jobs"""
        return Pipeline(clientid=self.clientid, provisioner=self.provisioner, transfer_config=self.transfer_config)

    def copy(self, src: str, dst: str, recursive: bool = False, num_vms: int = 1):
        """
        A simple version of Skyplane copy. It automatically waits for transfer to complete
        (the main thread is blocked) and deprovisions VMs at the end.

        :param src: Source prefix to copy from
        :type src: str
        :param dst: The destination of the transfer
        :type dst: str
        :param recursive: If true, will copy objects at folder prefix recursively (default: False)
        :type recursive: bool
        :param num_vms: The maximum number of instances to use per region (default: 1)
        :type num_vms: int
        """
        provider_src, bucket_src, self.src_prefix = parse_path(src)
        provider_dst, bucket_dst, self.dst_prefix = parse_path(dst)
        self.src_iface = ObjectStoreInterface.create(f"{provider_src}:infer", bucket_src)
        self.dst_iface = ObjectStoreInterface.create(f"{provider_dst}:infer", bucket_dst)
        if self.transfer_config.requester_pays:
            self.src_iface.set_requester_bool(True)
            self.dst_iface.set_requester_bool(True)
        src_region = self.src_iface.region_tag()
        dst_region = self.dst_iface.region_tag()
        dp = self.dataplane(*src_region.split(":"), *dst_region.split(":"), n_vms=num_vms)
        with dp.auto_deprovision():
            dp.provision(spinner=True)
            dp.queue_copy(src, dst, recursive=recursive)
            dp.run()

    # methods to create dataplane
    def dataplane(
        self,
        src_cloud_provider: str,
        src_region: str,
        dst_cloud_provider: str,
        dst_region: str,
        solver_type: str = "direct",
        solver_required_throughput_gbits: float = 1,
        n_vms: int = 1,
        n_connections: int = 32,
        debug: bool = False,
    ) -> Dataplane:
        """
        Create a dataplane and calculates the transfer topology.

        :param src_cloud_provider: the name of the source cloud provider
        :type src_cloud_provider: str
        :param src_region: the name of the source region bucket
        :type src_region: str
        :param dst_cloud_provider: the name of the destination cloud provider
        :type dst_cloud_provider: str
        :param dst_region: the name of the destination region bucket
        :type dst_region: str
        :param type: the type of the solver for calculating the topology (default: "direct")
        :type type: str
        :param num_vms: The maximum number of instances to use per region (default: 1)
        :type num_vms: int
        :param n_connections: The maximum number of connections to use in topology per region (default: 32)
        :type n_connections: int
        :param debug: If true, will print debug logs (default: False)
        :type debug: bool
        """
        if solver_type.lower() == "direct":
            planner = DirectPlanner(src_cloud_provider, src_region, dst_cloud_provider, dst_region, n_vms, n_connections)
            topo = planner.plan()
            logger.fs.info(f"[SkyplaneClient.direct_dataplane] Topology: {topo.to_json()}")
            return Dataplane(
                clientid=self.clientid, topology=topo, provisioner=self.provisioner, transfer_config=self.transfer_config, debug=debug
            )
        elif solver_type.upper() == "ILP":
            planner = ILPSolverPlanner(
                src_cloud_provider, src_region, dst_cloud_provider, dst_region, n_vms, n_connections, solver_required_throughput_gbits
            )
            topo = planner.plan()
            logger.fs.info(f"[SkyplaneClient.ilp_dataplane] Topology: {topo.to_json()}")
            return Dataplane(
                clientid=self.clientid, topology=topo, provisioner=self.provisioner, transfer_config=self.transfer_config, debug=debug
            )
        elif solver_type.upper() == "RON":
            planner = RONSolverPlanner(
                src_cloud_provider, src_region, dst_cloud_provider, dst_region, n_vms, n_connections, solver_required_throughput_gbits
            )
            topo = planner.plan()
            logger.fs.info(f"[SkyplaneClient.ron_dataplane] Topology: {topo.to_json()}")
            return Dataplane(
                clientid=self.clientid, topology=topo, provisioner=self.provisioner, transfer_config=self.transfer_config, debug=debug
            )
        else:
            raise NotImplementedError(f"Dataplane type {solver_type} not implemented")

    def object_store(self):
        return ObjectStore()<|MERGE_RESOLUTION|>--- conflicted
+++ resolved
@@ -14,10 +14,7 @@
 from skyplane.utils.definitions import tmp_log_dir
 from skyplane.utils.path import parse_path
 
-<<<<<<< HEAD
-=======
 from skyplane.api.pipeline import Pipeline
->>>>>>> 8de04148
 
 if TYPE_CHECKING:
     from skyplane.api.config import AWSConfig, AzureConfig, GCPConfig, TransferConfig, IBMCloudConfig
