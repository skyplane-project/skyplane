--- conflicted
+++ resolved
@@ -193,7 +193,6 @@
         logger.fs.debug(f"[Dataplane.provision] Starting gateways on {len(jobs)} servers")
         do_parallel(lambda fn: fn(), jobs, n=-1, spinner=spinner, spinner_persist=spinner, desc="Starting gateway container on VMs")
 
-<<<<<<< HEAD
     def copy_gateway_logs(self):
         # copy logs from all gateways in parallel
         def copy_log(instance):
@@ -203,8 +202,6 @@
 
         do_parallel(copy_log, self.bound_nodes.values(), n=-1)
 
-    def deprovision(self, max_jobs: int = 64, spinner: bool = False, debug: bool = True):
-=======
     def deprovision(self, max_jobs: int = 64, spinner: bool = False):
         """
         Deprovision the remote gateways
@@ -214,7 +211,6 @@
         :param spinner: Whether to show the spinner during the job (default: False)
         :type spinner: bool
         """
->>>>>>> 1ed5562a
         with self.provisioning_lock:
             if debug:
                 logger.fs.info("Copying gateway logs to {self.transfer_dir}")
