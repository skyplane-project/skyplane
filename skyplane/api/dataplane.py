import json
import os
import threading
from collections import defaultdict, Counter
from datetime import datetime
from functools import partial
from datetime import datetime

import nacl.secret
import nacl.utils
import urllib3
from pathlib import Path
from typing import TYPE_CHECKING, Dict, List, Optional

from skyplane import compute
from skyplane.api.tracker import TransferProgressTracker
from skyplane.exceptions import GatewayContainerStartException
from skyplane.api.tracker import TransferProgressTracker, TransferHook
from skyplane.api.transfer_job import CopyJob, SyncJob, TransferJob
from skyplane.api.config import TransferConfig
from skyplane.planner.topology import TopologyPlan, TopologyPlanGateway
from skyplane.utils import logger
from skyplane.utils.definitions import gateway_docker_image, tmp_log_dir
from skyplane.utils.fn import PathLike, do_parallel

if TYPE_CHECKING:
    from skyplane.api.provisioner import Provisioner


class DataplaneAutoDeprovision:
    def __init__(self, dataplane: "Dataplane"):
        self.dataplane = dataplane

    def __enter__(self):
        return self.dataplane

    def __exit__(self, exc_type, exc_value, exc_tb):
        logger.fs.warning("Deprovisioning dataplane")
        self.dataplane.deprovision()


class Dataplane:
    """A Dataplane represents a concrete Skyplane network, including topology and VMs."""

    def __init__(
        self,
        clientid: str,
        topology: TopologyPlan,
        provisioner: "Provisioner",
        transfer_config: TransferConfig,
        log_dir: str,
        debug: bool = True,
        local: bool = False,
    ):
        """
        :param clientid: the uuid of the local host to create the dataplane
        :type clientid: str
        :param topology: the calculated topology during the transfer
        :type topology: TopologyPlan
        :param provisioner: the provisioner to launch the VMs
        :type provisioner: Provisioner
        :param transfer_config: the configuration during the transfer
        :type transfer_config: TransferConfig
        """
        self.clientid = clientid
        self.topology = topology
        self.provisioner = provisioner
        self.transfer_config = transfer_config
        self.http_pool = urllib3.PoolManager(retries=urllib3.Retry(total=3))
        self.provisioning_lock = threading.Lock()
        self.provisioned = False
        self.log_dir = Path(log_dir)
        self.transfer_dir = tmp_log_dir / "transfer_logs" / datetime.now().strftime("%Y%m%d_%H%M%S")
        self.transfer_dir.mkdir(exist_ok=True, parents=True)
        self.local = local

        # transfer logs
        self.transfer_dir = tmp_log_dir / "transfer_logs" / datetime.now().strftime("%Y%m%d_%H%M%S")
        self.transfer_dir.mkdir(exist_ok=True, parents=True)
        self.debug = debug

        # pending tracker tasks
        self.pending_transfers: List[TransferProgressTracker] = []
        self.bound_nodes: Dict[TopologyPlanGateway, compute.Server] = {}

    def _start_gateway(
        self,
        gateway_docker_image: str,
        gateway_node: TopologyPlanGateway,
        gateway_server: compute.Server,
        gateway_log_dir: Optional[PathLike],
        authorize_ssh_pub_key: Optional[str] = None,
        e2ee_key_bytes: Optional[str] = None,
        container_name: Optional[str] = "skyplane_gateway",
        port: Optional[int] = 8081,
    ):
        # map outgoing ports
        setup_args = {}
        for gateway_id, n_conn in self.topology.get_outgoing_paths(gateway_node.gateway_id).items():
            node = self.topology.get_gateway(gateway_id)
            # use private ips for gcp to gcp connection
            src_provider, dst_provider = gateway_node.region.split(":")[0], node.region.split(":")[0]
            if src_provider == dst_provider and src_provider == "gcp":
                setup_args[self.bound_nodes[node].private_ip()] = n_conn
            else:
                setup_args[self.bound_nodes[node].public_ip()] = n_conn
        logger.fs.debug(f"[Dataplane._start_gateway] Setup args for {gateway_node}: {setup_args}")

        if gateway_log_dir:
            gateway_server.init_log_files(gateway_log_dir)
        if authorize_ssh_pub_key:
            gateway_server.copy_public_key(authorize_ssh_pub_key)

        # write gateway info file
        gateway_info_path = Path(f"{gateway_log_dir}/gateway_info.json")
        with open(gateway_info_path, "w") as f:
            json.dump(self.topology.get_gateway_info_json(), f, indent=4)
        logger.fs.info(f"Writing gateway info to {gateway_info_path}")

        # write gateway programs
        gateway_program_filename = Path(f"{gateway_log_dir}/gateway_program_{gateway_node.gateway_id}.json".replace(":", "-"))
        with open(gateway_program_filename, "w") as f:
            f.write(gateway_node.gateway_program.to_json())

        # start gateway
        gateway_server.start_gateway(
            # setup_args,
            gateway_docker_image=gateway_docker_image,
            gateway_program_path=os.path.abspath(str(gateway_program_filename)),
            gateway_info_path=os.path.abspath(os.path.join(gateway_log_dir, "gateway_info.json")),
            e2ee_key_bytes=None,  # TODO: remove
            use_bbr=self.transfer_config.use_bbr,  # TODO: remove
            use_compression=self.transfer_config.use_compression,
            use_socket_tls=self.transfer_config.use_socket_tls,
            local=self.local,
            container_name=container_name,
            port=port,
        )

    def provision(
        self,
        allow_firewall: bool = True,
        gateway_docker_image: str = os.environ.get("SKYPLANE_DOCKER_IMAGE", gateway_docker_image()),
        authorize_ssh_pub_key: Optional[str] = None,
        max_jobs: int = 16,
        spinner: bool = False,
    ):
        """
        Provision the transfer gateways.

        :param allow_firewall: whether to apply firewall rules in the gatweway network (default: True)
        :type allow_firewall: bool
        :param gateway_docker_image: Docker image token in github
        :type gateway_docker_image: str
        :param authorize_ssh_pub_key: authorization ssh key to the remote gateways
        :type authorize_ssh_pub_key: str
        :param max_jobs: maximum number of provision jobs to launch concurrently (default: 16)
        :type max_jobs: int
        :param spinner: whether to show the spinner during the job (default: False)its to determine how many instances to create in each region
        :type spinner: bool
        """
        # TODO: support on-sided transfers but not requiring VMs to be created in source/destination regions
        with self.provisioning_lock:
            if self.provisioned:
                logger.error("Cannot provision dataplane, already provisioned!")
                return
            is_aws_used = any(n.region_tag.startswith("aws:") for n in self.topology.get_gateways())
            is_azure_used = any(n.region_tag.startswith("azure:") for n in self.topology.get_gateways())
            is_gcp_used = any(n.region_tag.startswith("gcp:") for n in self.topology.get_gateways())
            is_ibmcloud_used = any(n.region_tag.startswith("ibmcloud:") for n in self.topology.get_gateways())

            # create VMs from the topology
            for node in self.topology.get_gateways():
                cloud_provider, region = node.region_tag.split(":")
                assert (
                    cloud_provider != "cloudflare"
                ), f"Cannot create VMs in certain cloud providers: check planner output {self.topology.to_dict()}"
                self.provisioner.add_task(
                    cloud_provider=cloud_provider,
                    region=region,
                    vm_type=node.vm_type or getattr(self.transfer_config, f"{cloud_provider}_instance_class"),
                    spot=getattr(self.transfer_config, f"{cloud_provider}_use_spot_instances"),
                    autoterminate_minutes=self.transfer_config.autoterminate_minutes,
                )

            # initialize clouds
            self.provisioner.init_global(aws=is_aws_used, azure=is_azure_used, gcp=is_gcp_used, ibmcloud=is_ibmcloud_used)

            # provision VMs
            uuids = self.provisioner.provision(
                authorize_firewall=allow_firewall,
                max_jobs=max_jobs,
                spinner=spinner,
            )

            # bind VMs to nodes
            servers = [self.provisioner.get_node(u) for u in uuids]
            servers_by_region = defaultdict(list)
            for s in servers:
                servers_by_region[s.region_tag].append(s)
            for node in self.topology.get_gateways():
                instance = servers_by_region[node.region_tag].pop()
                self.bound_nodes[node] = instance

                # set ip addresses (for gateway program generation)
                self.topology.set_ip_addresses(node.gateway_id, self.bound_nodes[node].private_ip(), self.bound_nodes[node].public_ip())

            logger.fs.debug(f"[Dataplane.provision] bound_nodes = {self.bound_nodes}")
            gateway_bound_nodes = self.bound_nodes.copy()

            # start gateways
            self.provisioned = True

        # todo: move server.py:start_gateway here
        logger.fs.info(f"Using docker image {gateway_docker_image}")
        e2ee_key_bytes = nacl.utils.random(nacl.secret.SecretBox.KEY_SIZE)

        # create gateway logging dir
        gateway_program_dir = f"{self.log_dir}/programs"
        Path(gateway_program_dir).mkdir(exist_ok=True, parents=True)
        logger.fs.info(f"Writing gateway programs to {gateway_program_dir}")

        # write gateway info file
        gateway_info_path = f"{gateway_program_dir}/gateway_info.json"
        with open(gateway_info_path, "w") as f:
            json.dump(self.topology.get_gateway_info_json(), f, indent=4)
        logger.fs.info(f"Writing gateway info to {gateway_info_path}")

        # start gateways in parallel
        jobs = []
        for node, server in gateway_bound_nodes.items():
            jobs.append(
                partial(self._start_gateway, gateway_docker_image, node, server, gateway_program_dir, authorize_ssh_pub_key, e2ee_key_bytes)
            )
        logger.fs.debug(f"[Dataplane.provision] Starting gateways on {len(jobs)} servers")
        try:
            do_parallel(lambda fn: fn(), jobs, n=-1, spinner=spinner, spinner_persist=spinner, desc="Starting gateway container on VMs")
        except Exception as e:
            self.copy_gateway_logs()
            raise GatewayContainerStartException(f"Error starting gateways. Please check gateway logs {self.transfer_dir}")

    def copy_gateway_log(self, instance, container_name: Optional[str] = "skyplane_gateway"):
        # copy log from single gateway
        out_file = self.transfer_dir / f"gateway_{instance.uuid()}.stdout"
        err_file = self.transfer_dir / f"gateway_{instance.uuid()}.stderr"
        logger.fs.info(f"[Dataplane.copy_gateway_logs] Copying logs from {instance.uuid()}: {out_file}")
        instance.run_command(f"sudo docker logs -t {container_name} 2> /tmp/gateway.stderr > /tmp/gateway.stdout")
        instance.download_file("/tmp/gateway.stdout", out_file)
        instance.download_file("/tmp/gateway.stderr", err_file)

    def copy_gateway_logs(self):
        # copy logs from all gateways in parallel
        do_parallel(self.copy_gateway_log, self.bound_nodes.values(), n=-1)

    def deprovision(self, max_jobs: int = 64, spinner: bool = True):
        """
        Deprovision the remote gateways

        :param max_jobs: maximum number of jobs to deprovision the remote gateways (default: 64)
        :type max_jobs: int
        :param spinner: Whether to show the spinner during the job (default: False)
        :type spinner: bool
        """
        with self.provisioning_lock:
            if self.debug and self.provisioned:
                logger.fs.info(f"Copying gateway logs to {self.transfer_dir}")
                self.copy_gateway_logs()

            if not self.provisioned:
                logger.fs.warning("Attempting to deprovision dataplane that is not provisioned, this may be from auto_deprovision.")
            # wait for tracker tasks
            try:
                for task in self.pending_transfers:
                    logger.fs.warning(f"Before deprovisioning, waiting for jobs to finish: {list(task.jobs.keys())}")
                    task.join()
<<<<<<< HEAD
                    for thread in threading.enumerate():
                        assert "_run_multipart_chunk_thread" not in thread.name, f"thread {thread.name} is still running"
=======
                    print("task finished")
>>>>>>> e0e2c764
            except KeyboardInterrupt:
                logger.warning("Interrupted while waiting for transfers to finish, deprovisioning anyway.")
                raise
            finally:
                self.provisioner.deprovision(
                    max_jobs=max_jobs,
                    spinner=spinner,
                )
                self.provisioned = False

    def check_error_logs(self) -> Dict[str, List[str]]:
        """Get the error log from remote gateways if there is any error."""

        def get_error_logs(args):
            _, instance = args
            reply = self.http_pool.request("GET", f"{instance.gateway_api_url}/api/v1/errors")
            if reply.status != 200:
                raise Exception(f"Failed to get error logs from gateway instance {instance.instance_name()}: {reply.data.decode('utf-8')}")
            return json.loads(reply.data.decode("utf-8"))["errors"]

        errors: Dict[str, List[str]] = {}
        for (_, instance), result in do_parallel(get_error_logs, self.bound_nodes.items(), n=8):
            errors[instance] = result
        return errors

    def auto_deprovision(self) -> DataplaneAutoDeprovision:
        """Returns a context manager that will automatically call deprovision upon exit."""
        return DataplaneAutoDeprovision(self)

    def source_gateways(self) -> List[compute.Server]:
        """Returns a list of source gateway nodes"""
        return [self.bound_nodes[n] for n in self.topology.source_instances()] if self.provisioned else []

    def sink_gateways(self, region_tag: Optional[str] = None) -> Dict[str, List[compute.Server]]:
        """Returns a list of sink gateway nodes"""
        return (
            {region: [self.bound_nodes[n] for n in nodes] for region, nodes in self.topology.sink_instances(region_tag).items()}
            if self.provisioned
            else {}
        )

    def run_async(self, jobs: List[TransferJob], hooks: Optional[TransferHook] = None) -> TransferProgressTracker:
        """Start the transfer asynchronously. The main thread will not be blocked.

        :param hooks: Tracks the status of the transfer
        :type hooks: TransferHook
        """
        if not self.provisioned:
            logger.error("Dataplane must be pre-provisioned. Call dataplane.provision() before starting a transfer")
        tracker = TransferProgressTracker(self, jobs, self.transfer_config, hooks)
        self.pending_transfers.append(tracker)
        tracker.start()
        logger.fs.info(f"[SkyplaneClient] Started async transfer with {len(jobs)} jobs")
        return tracker

    def run(self, jobs: List[TransferJob], hooks: Optional[TransferHook] = None):
        """Start the transfer in the main thread. Wait until the transfer is complete.

        :param hooks: Tracks the status of the transfer
        :type hooks: TransferHook
        """
        tracker = self.run_async(jobs, hooks)
        logger.fs.debug(f"[SkyplaneClient] Waiting for transfer to complete")
        tracker.join()<|MERGE_RESOLUTION|>--- conflicted
+++ resolved
@@ -273,12 +273,7 @@
                 for task in self.pending_transfers:
                     logger.fs.warning(f"Before deprovisioning, waiting for jobs to finish: {list(task.jobs.keys())}")
                     task.join()
-<<<<<<< HEAD
-                    for thread in threading.enumerate():
-                        assert "_run_multipart_chunk_thread" not in thread.name, f"thread {thread.name} is still running"
-=======
                     print("task finished")
->>>>>>> e0e2c764
             except KeyboardInterrupt:
                 logger.warning("Interrupted while waiting for transfers to finish, deprovisioning anyway.")
                 raise
