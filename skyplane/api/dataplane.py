--- conflicted
+++ resolved
@@ -233,15 +233,9 @@
     def copy_gateway_logs(self):
         # copy logs from all gateways in parallel
         def copy_log(instance):
-<<<<<<< HEAD
             typer.secho(f"Downloading log: {self.transfer_dir}/gateway_{instance.uuid()}.stdout", fg="bright_black")
             typer.secho(f"Downloading log: {self.transfer_dir}/gateway_{instance.uuid()}.stderr", fg="bright_black")
 
-=======
-            out_file = self.transfer_dir / f"gateway_{instance.uuid()}.stdout"
-            err_file = self.transfer_dir / f"gateway_{instance.uuid()}.stderr"
-            logger.fs.info(f"[Dataplane.copy_gateway_logs] Copying logs from {instance.uuid()}: {out_file}")
->>>>>>> 4602d9ce
             instance.run_command("sudo docker logs -t skyplane_gateway 2> /tmp/gateway.stderr > /tmp/gateway.stdout")
             instance.download_file("/tmp/gateway.stdout", out_file)
             instance.download_file("/tmp/gateway.stderr", err_file)
