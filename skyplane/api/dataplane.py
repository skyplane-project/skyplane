--- conflicted
+++ resolved
@@ -156,7 +156,6 @@
             is_ibmcloud_used = any(n.region_tag.startswith("ibmcloud:") for n in self.topology.get_gateways())
 
             # create VMs from the topology
-<<<<<<< HEAD
             auths = {
                 "aws": compute.AWSAuthentication,
                 "azure": compute.AzureAuthentication,
@@ -179,10 +178,6 @@
                 # TODO: Add the logic for partitioning the task into multiple vms if we fell back (in fall_back functions)
                 # Ex: if the config vm uses 32 vCPUs but the quota limit is 8 vCPUS, call add_task 4 times with the smaller vm
 
-=======
-            for node in self.topology.get_gateways():
-                cloud_provider, region = node.region_tag.split(":")
->>>>>>> 4d9e8d02
                 self.provisioner.add_task(
                     cloud_provider=cloud_provider,
                     region=region,
