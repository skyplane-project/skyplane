--- conflicted
+++ resolved
@@ -10,7 +10,6 @@
 from skyplane.api.transfer_job import CopyJob, SyncJob, TransferJob
 from skyplane.api.config import TransferConfig
 
-<<<<<<< HEAD
 from skyplane.planner.planner import (
     MulticastDirectPlanner,
     UnicastDirectPlanner,
@@ -18,9 +17,6 @@
     MulticastILPPlanner,
     MulticastMDSTPlanner,
 )
-=======
-from skyplane.planner.planner import MulticastDirectPlanner, DirectPlannerSourceOneSided, DirectPlannerDestOneSided
->>>>>>> 4602d9ce
 from skyplane.planner.topology import TopologyPlanGateway
 from skyplane.utils import logger
 from skyplane.utils.definitions import tmp_log_dir
@@ -41,11 +37,7 @@
         transfer_config: TransferConfig,
         # cloud_regions: dict,
         max_instances: Optional[int] = 1,
-<<<<<<< HEAD
         num_connections: Optional[int] = 32,
-=======
-        n_connections: Optional[int] = 64,
->>>>>>> 4602d9ce
         planning_algorithm: Optional[str] = "direct",
         debug: Optional[bool] = False,
     ):
@@ -77,24 +69,21 @@
         self.planning_algorithm = planning_algorithm
 
         if self.planning_algorithm == "direct":
-<<<<<<< HEAD
             # TODO: should find some ways to merge direct / Ndirect
-            self.planner = UnicastDirectPlanner(self.max_instances, num_connections)
-        elif self.planning_algorithm == "Ndirect":
-            self.planner = MulticastDirectPlanner(self.max_instances, num_connections)
+            #self.planner = UnicastDirectPlanner(self.max_instances, num_connections)
+            self.planner = MulticastDirectPlanner(self.max_instances, self.n_connections, self.transfer_config)
+        #elif self.planning_algorithm == "Ndirect":
+        #    self.planner = MulticastDirectPlanner(self.max_instances, num_connections)
         elif self.planning_algorithm == "MDST":
             self.planner = MulticastMDSTPlanner(self.max_instances, num_connections)
         elif self.planning_algorithm == "ILP":
             self.planning_algorithm = MulticastILPPlanner(self.max_instances, num_connections)
         elif self.planning_algorithm == "UnicastILP":
             self.planning_algorithm = UnicastILPPlanner(self.max_instances, num_connections)
-=======
-            self.planner = MulticastDirectPlanner(self.max_instances, self.n_connections, self.transfer_config)
         elif self.planning_algorithm == "src_one_sided":
             self.planner = DirectPlannerSourceOneSided(self.max_instances, self.n_connections, self.transfer_config)
         elif self.planning_algorithm == "dst_one_sided":
             self.planner = DirectPlannerDestOneSided(self.max_instances, self.n_connections, self.transfer_config)
->>>>>>> 4602d9ce
         else:
             raise ValueError(f"No such planning algorithm {planning_algorithm}")
 
