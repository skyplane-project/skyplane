--- conflicted
+++ resolved
@@ -68,11 +68,7 @@
         # planner
         self.planning_algorithm = planning_algorithm
         if self.planning_algorithm == "direct":
-<<<<<<< HEAD
-            self.planner = MulticastDirectPlanner(self.max_instances, 32, self.transfer_config)
-=======
-            self.planner = MulticastDirectPlanner(self.max_instances, 64)
->>>>>>> a21c50f6
+            self.planner = MulticastDirectPlanner(self.max_instances, 64, self.transfer_config)
         else:
             raise ValueError(f"No such planning algorithm {planning_algorithm}")
 
