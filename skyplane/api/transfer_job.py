--- conflicted
+++ resolved
@@ -1,4 +1,5 @@
 import json
+import typer
 import typer
 import math
 import queue
@@ -13,6 +14,9 @@
 from typing import TYPE_CHECKING, Callable, Generator, List, Optional, Tuple, TypeVar, Dict
 
 from abc import ABC, abstractmethod
+from typing import TYPE_CHECKING, Callable, Generator, List, Optional, Tuple, TypeVar, Dict
+
+from abc import ABC, abstractmethod
 
 import urllib3
 from rich import print as rprint
@@ -104,13 +108,7 @@
                 for dest_iface in self.dst_ifaces:
                     dest_object = dest_objects[dest_iface.region_tag()]
                     upload_id = dest_iface.initiate_multipart_upload(dest_object.key, mime_type=mime_type)
-<<<<<<< HEAD
-                    logger.fs.debug(
-                        f"Created upload id for key {dest_object.key} with upload id {upload_id} for bucket {dest_iface.bucket_name}"
-                    )
-=======
                     # print(f"Created upload id for key {dest_object.key} with upload id {upload_id} for bucket {dest_iface.bucket_name}")
->>>>>>> a4a12732
                     # store mapping between key and upload id for each region
                     upload_id_mapping[dest_iface.region_tag()] = (src_object.key, upload_id)
                 out_queue_chunks.put(GatewayMessage(upload_id_mapping=upload_id_mapping))  # send to output queue
@@ -331,14 +329,6 @@
             if self.transfer_config.multipart_enabled and src_obj.size > self.transfer_config.multipart_threshold_mb * MB:
                 multipart_send_queue.put(transfer_pair)
             else:
-<<<<<<< HEAD
-                chunk = Chunk(
-                    src_key=src_obj.key,
-                    dest_key=transfer_pair.dst_key,  # TODO: get rid of dest_key, and have write object have info on prefix  (or have a map here)
-                    chunk_id=uuid.uuid4().hex,
-                    chunk_length_bytes=transfer_pair.src_obj.size,
-                    partition_id=str(0),  # TODO: fix this to distribute across multiple partitions
-=======
                 yield GatewayMessage(
                     chunk=Chunk(
                         src_key=src_obj.key,
@@ -347,7 +337,6 @@
                         chunk_length_bytes=transfer_pair.src_obj.size,
                         partition_id=str(0),  # TODO: fix this to distribute across multiple partitions
                     )
->>>>>>> a4a12732
                 )
                 yield GatewayMessage(chunk=chunk)
 
@@ -357,15 +346,11 @@
                     yield multipart_chunk_queue.get()
 
         if self.transfer_config.multipart_enabled:
-<<<<<<< HEAD
             # wait for processing multipart requests to finish
             logger.fs.debug("Waiting for multipart threads to finish")
             # while not multipart_send_queue.empty():
             while not multipart_send_queue.empty() or not multipart_chunk_queue.empty():
                 logger.fs.debug(f"Remaining in multipart queue {multipart_send_queue.qsize()}")
-=======
-            while not multipart_send_queue.empty() or not multipart_chunk_queue.empty():
->>>>>>> a4a12732
                 time.sleep(0.1)
             # send sentinel to all threads
             multipart_exit_event.set()
@@ -376,11 +361,6 @@
             while not multipart_chunk_queue.empty():
                 yield multipart_chunk_queue.get()
 
-<<<<<<< HEAD
-        assert multipart_send_queue.empty(), f"Not all multipart chunks were sent: {multipart_send_queue.qsize()}"
-
-=======
->>>>>>> a4a12732
     @staticmethod
     def batch_generator(gen_in: Generator[T, None, None], batch_size: int) -> Generator[List[T], None, None]:
         """Batches generator, while handling StopIteration
@@ -605,14 +585,8 @@
         transfer_pair_generator = self.gen_transfer_pairs(chunker)  # returns TransferPair objects
         gen_transfer_list = chunker.tail_generator(transfer_pair_generator, self.transfer_list)
         chunks = chunker.chunk(gen_transfer_list)
-<<<<<<< HEAD
-
         # chunk_requests = chunker.to_chunk_requests(chunks)
 
-=======
-        # chunk_requests = chunker.to_chunk_requests(chunks)
-
->>>>>>> a4a12732
         batches = chunker.batch_generator(
             chunker.prefetch_generator(chunks, buffer_size=dispatch_batch_size * 32), batch_size=dispatch_batch_size
         )
@@ -670,10 +644,6 @@
             logger.fs.debug(
                 f"Dispatched {len(batch)} chunk requests to {server.instance_name()} ({n_bytes} bytes) in {end - start:.2f} seconds"
             )
-<<<<<<< HEAD
-            sent += len(chunk_batch)
-=======
->>>>>>> a4a12732
             yield from chunk_batch
 
             # copy new multipart transfers to the multipart transfer list
@@ -683,10 +653,6 @@
 
     def finalize(self):
         """Complete the multipart upload requests"""
-<<<<<<< HEAD
-=======
-        print("Finalizing multipart uploads...")
->>>>>>> a4a12732
         typer.secho(f"Finalizing multipart uploads...", fg="bright_black")
         groups = defaultdict(list)
         for req in self.multipart_transfer_list:
