import json
import math
import queue
import sys
import threading
import time
import uuid
from abc import ABC
from collections import defaultdict
from dataclasses import dataclass, field
from queue import Queue
from typing import TYPE_CHECKING, Callable, Generator, List, Optional, Tuple, TypeVar

import urllib3
from rich import print as rprint

from skyplane import exceptions
from skyplane.api.config import TransferConfig
from skyplane.chunk import Chunk, ChunkRequest
from skyplane.obj_store.azure_blob_interface import AzureBlobObject
from skyplane.obj_store.gcs_interface import GCSObject
from skyplane.obj_store.object_store_interface import ObjectStoreInterface, ObjectStoreObject
from skyplane.obj_store.s3_interface import S3Object
from skyplane.utils import logger
from skyplane.utils.definitions import MB
from skyplane.utils.fn import do_parallel
from skyplane.utils.path import parse_path

if TYPE_CHECKING:
    from skyplane.api.dataplane import Dataplane

T = TypeVar("T")


class Chunker:
    """class that chunks the original files and makes the chunk requests"""

    def __init__(
        self,
        src_iface: ObjectStoreInterface,
        dst_iface: ObjectStoreInterface,
        transfer_config: TransferConfig,
        concurrent_multipart_chunk_threads: int = 64,
    ):
        """
        :param src_iface: source object store interface
        :type src_iface: ObjectStoreInterface
        :param dst_iface: destination object store interface
        :type dst_iface: ObjectStoreInterface
        :param transfer_config: the configuration during the transfer
        :type transfer_config: TransferConfig
        :param concurrent_multipart_chunk_threads: the maximum number of concurrent threads that dispatch multipart chunk requests (default: 64)
        :type concurrent_multipart_chunk_threads: int
        """
        self.src_iface = src_iface
        self.dst_iface = dst_iface
        self.transfer_config = transfer_config
        self.multipart_upload_requests = []
        self.concurrent_multipart_chunk_threads = concurrent_multipart_chunk_threads

    def _run_multipart_chunk_thread(
        self,
        exit_event: threading.Event,
        in_queue: "Queue[Tuple[ObjectStoreObject, ObjectStoreObject]]",
        out_queue: "Queue[Chunk]",
    ):
        """Chunks large files into many small chunks."""
        region = self.dst_iface.region_tag()
        bucket = self.dst_iface.bucket()
        while not exit_event.is_set():
            try:
                input_data = in_queue.get(block=False, timeout=0.1)
            except queue.Empty:
                continue

            # get source and destination object and then compute number of chunks
            src_object, dest_object = input_data
            mime_type = self.src_iface.get_obj_mime_type(src_object.key)
            upload_id = self.dst_iface.initiate_multipart_upload(dest_object.key, mime_type=mime_type)
            chunk_size_bytes = int(self.transfer_config.multipart_chunk_size_mb * MB)
            num_chunks = math.ceil(src_object.size / chunk_size_bytes)
            if num_chunks > self.transfer_config.multipart_max_chunks:
                chunk_size_bytes = int(src_object.size / self.transfer_config.multipart_max_chunks)
                chunk_size_bytes = math.ceil(chunk_size_bytes / MB) * MB  # round to next largest mb
                num_chunks = math.ceil(src_object.size / chunk_size_bytes)

            assert num_chunks * chunk_size_bytes >= src_object.size
            # create chunks
            offset = 0
            part_num = 1
            parts = []
            for _ in range(num_chunks):
                file_size_bytes = min(chunk_size_bytes, src_object.size - offset)
                assert file_size_bytes > 0, f"file size <= 0 {file_size_bytes}"
                chunk = Chunk(
                    src_key=src_object.key,
                    dest_key=dest_object.key,
                    chunk_id=uuid.uuid4().hex,
                    file_offset_bytes=offset,
                    chunk_length_bytes=file_size_bytes,
                    part_number=part_num,
                    upload_id=upload_id,
                )
                offset += file_size_bytes
                parts.append(part_num)
                part_num += 1
                out_queue.put(chunk)

            self.multipart_upload_requests.append(dict(upload_id=upload_id, key=dest_object.key, parts=parts, region=region, bucket=bucket))

    def to_chunk_requests(self, gen_in: Generator[Chunk, None, None]) -> Generator[ChunkRequest, None, None]:
        """Converts a generator of chunks to a generator of chunk requests.

        :param gen_in: generator that generates chunk requests
        :type gen_in: Generator
        """
        src_region = self.src_iface.region_tag()
        dest_region = self.dst_iface.region_tag()
        src_bucket = self.src_iface.bucket()
        dest_bucket = self.dst_iface.bucket()
        for chunk in gen_in:
            yield ChunkRequest(
                chunk=chunk,
                src_region=src_region,
                dst_region=dest_region,
                src_object_store_bucket=src_bucket,
                dst_object_store_bucket=dest_bucket,
                src_type="object_store",
                dst_type="object_store",
            )

    @staticmethod
    def map_object_key_prefix(source_prefix: str, source_key: str, dest_prefix: str, recursive: bool = False):
        """
        map_object_key_prefix computes the mapping of a source key in a bucket prefix to the destination.
        Users invoke a transfer via the CLI; aws s3 cp s3://bucket/source_prefix s3://bucket/dest_prefix.
        The CLI will query the object store for all objects in the source prefix and map them to the
        destination prefix using this function.

        :param source_prefix: source bucket folder prefix
        :type source_prefix: string
        :param source_key: source file key to map in the folder prefix
        :type source_key: string
        :param destination_prefix: destination bucket folder prefix
        :type destination_prefix: string
        :param recursive: whether to copy all the objects matching the pattern (default: False)
        :type recursive: bool
        """
        join = lambda prefix, fname: prefix + fname if prefix.endswith("/") else prefix + "/" + fname
        src_fname = source_key.split("/")[-1] if "/" in source_key and not source_key.endswith("/") else source_key
        if not recursive:
            if source_key == source_prefix:
                if dest_prefix == "" or dest_prefix == "/":
                    return src_fname
                elif dest_prefix[-1] == "/":
                    return dest_prefix + src_fname
                else:
                    return dest_prefix
            else:
                # todo: don't print output here
                rprint(f"\n:x: [bold red]In order to transfer objects using a prefix, you must use the --recursive or -r flag.[/bold red]")
                rprint(f"[yellow]If you meant to transfer a single object, pass the full source object key.[/yellow]")
                rprint(f"[bright_black]Try running: [bold]skyplane {' '.join(sys.argv[1:])} --recursive[/bold][/bright_black]")
                raise exceptions.MissingObjectException("Encountered a recursive transfer without the --recursive flag.") from None
        else:
            if source_prefix == "" or source_prefix == "/":
                if dest_prefix == "" or dest_prefix == "/":
                    return source_key
                else:
                    return join(dest_prefix, source_key)
            else:
                # catch special case: map_object_key_prefix("foo", "foobar/baz.txt", "", recursive=True)
                if not source_key.startswith(source_prefix + "/" if not source_prefix.endswith("/") else source_prefix):
                    rprint(f"\n:x: [bold red]The source key {source_key} does not start with the source prefix {source_prefix}[/bold red]")
                    raise exceptions.MissingObjectException(f"Source key {source_key} does not start with source prefix {source_prefix}")
                if dest_prefix == "" or dest_prefix == "/":
                    return source_key[len(source_prefix) :]
                else:
                    src_path_after_prefix = source_key[len(source_prefix) :]
                    src_path_after_prefix = src_path_after_prefix[1:] if src_path_after_prefix.startswith("/") else src_path_after_prefix
                    return join(dest_prefix, src_path_after_prefix)

    def transfer_pair_generator(
        self,
        src_prefix: str,
        dst_prefix: str,
        recursive: bool,
        prefilter_fn: Optional[Callable[[ObjectStoreObject], bool]] = None,
    ) -> Generator[Tuple[ObjectStoreObject, ObjectStoreObject], None, None]:
        """Query source region and return list of objects to transfer.

        :param src_prefix: source bucket folder prefix
        :type src_prefix: string
        :param dst_prefix: destination bucket folder prefix
        :type dst_prefix: string
        :param recursive: if true, will copy objects at folder prefix recursively
        :type recursive: bool
        :param prefilter_fn: filters out objects whose prefixes do not match the filter function (default: None)
        :type prefilter_fn: Callable[[ObjectStoreObject], bool]
        """
        if not self.src_iface.bucket_exists():
            raise exceptions.MissingBucketException(f"Source bucket {self.src_iface.path()} does not exist or is not readable.")
        if not self.dst_iface.bucket_exists():
            raise exceptions.MissingBucketException(f"Destination bucket {self.dst_iface.path()} does not exist or is not readable.")

        # query all source region objects
        logger.fs.debug(f"Querying objects in {self.src_iface.path()}")
        n_objs = 0
        for obj in self.src_iface.list_objects(src_prefix):
            if prefilter_fn is None or prefilter_fn(obj):
                try:
                    dest_key = self.map_object_key_prefix(src_prefix, obj.key, dst_prefix, recursive=recursive)
                except exceptions.MissingObjectException as e:
                    logger.fs.exception(e)
                    raise e from None

                # make destination object
                dest_provider, dest_region = self.dst_iface.region_tag().split(":")
                if dest_provider == "aws":
                    dest_obj = S3Object(dest_provider, self.dst_iface.bucket(), dest_key)
                elif dest_provider == "azure":
                    dest_obj = AzureBlobObject(dest_provider, self.dst_iface.bucket(), dest_key)
                elif dest_provider == "gcp":
                    dest_obj = GCSObject(dest_provider, self.dst_iface.bucket(), dest_key)
                else:
                    raise ValueError(f"Invalid dest_region {dest_region}, unknown provider")
                n_objs += 1
                logger.fs.debug(f"Yield: {obj}, {dest_obj}")
                yield obj, dest_obj

        if n_objs == 0:
            logger.error("Specified object does not exist.\n")
            raise exceptions.MissingObjectException(f"No objects were found in the specified prefix")

    def chunk(
        self, transfer_pair_generator: Generator[Tuple[ObjectStoreObject, ObjectStoreObject], None, None]
    ) -> Generator[Chunk, None, None]:
        """Break transfer list into chunks.

        :param transfer_pair_generator: generator of pairs of objects to transfer
        :type transfer_pair_generator: Generator
        """
        multipart_send_queue: Queue[Tuple[ObjectStoreObject, ObjectStoreObject]] = Queue()
        multipart_chunk_queue: Queue[Chunk] = Queue()
        multipart_exit_event = threading.Event()
        multipart_chunk_threads = []

        # start chunking threads
        if self.transfer_config.multipart_enabled:
            for _ in range(self.concurrent_multipart_chunk_threads):
                t = threading.Thread(
                    target=self._run_multipart_chunk_thread,
                    args=(multipart_exit_event, multipart_send_queue, multipart_chunk_queue),
                    daemon=False,
                )
                t.start()
                multipart_chunk_threads.append(t)

        # begin chunking loop
        for src_obj, dst_obj in transfer_pair_generator:
            if self.transfer_config.multipart_enabled and src_obj.size > self.transfer_config.multipart_threshold_mb * MB:
                multipart_send_queue.put((src_obj, dst_obj))
            else:
                yield Chunk(
                    src_key=src_obj.key,
                    dest_key=dst_obj.key,
                    chunk_id=uuid.uuid4().hex,
                    chunk_length_bytes=src_obj.size,
                )

            if self.transfer_config.multipart_enabled:
                # drain multipart chunk queue and yield with updated chunk IDs
                while not multipart_chunk_queue.empty():
                    yield multipart_chunk_queue.get()

        if self.transfer_config.multipart_enabled:
            # send sentinel to all threads
            multipart_exit_event.set()
            for thread in multipart_chunk_threads:
                thread.join()

            # drain multipart chunk queue and yield with updated chunk IDs
            while not multipart_chunk_queue.empty():
                yield multipart_chunk_queue.get()

    @staticmethod
    def batch_generator(gen_in: Generator[T, None, None], batch_size: int) -> Generator[List[T], None, None]:
        """Batches generator, while handling StopIteration

        :param gen_in: generator that generates chunk requests
        :type gen_in: Generator
        """
        batch = []
        for item in gen_in:
            batch.append(item)
            if len(batch) == batch_size:
                yield batch
                batch = []
        if len(batch) > 0:
            yield batch

    @staticmethod
    def prefetch_generator(gen_in: Generator[T, None, None], buffer_size: int) -> Generator[T, None, None]:
        """
        Prefetches from generator while handing StopIteration to ensure items yield immediately.
        Start a thread to prefetch items from the generator and put them in a queue. Upon StopIteration,
        the thread will add a sentinel value to the queue.

        :param gen_in: generator that generates chunk requests
        :type gen_in: Generator
        :param buffer_size: maximum size of the buffer to temporarily store the generators
        :type buffer_size: int
        """
        sentinel = object()
        queue = Queue(maxsize=buffer_size)

        def prefetch():
            for item in gen_in:
                queue.put(item)
            queue.put(sentinel)

        thread = threading.Thread(target=prefetch, daemon=True)
        thread.start()

        while True:
            item = queue.get()
            if item is sentinel:
                break
            yield item

    @staticmethod
    def tail_generator(gen_in: Generator[T, None, None], out_list: List[T]) -> Generator[T, None, None]:
        """Tails generator while handling StopIteration

        :param gen_in: generator that generates chunk requests
        :type gen_in: Generator
        :param out_list: list of tail generators
        :type out_list: List
        """
        for item in gen_in:
            out_list.append(item)
            yield item


@dataclass
class TransferJob(ABC):
    """
    transfer job with transfer configurations

    :param src_path: source full path
    :type src_path: str
    :param dst_path: destination full path
    :type dst_path: str
    :param recursive: if true, will transfer objects at folder prefix recursively (default: False)
    :type recursive: bool
    :param requester_pays: if set, will support requester pays buckets. (default: False)
    :type requester_pays: bool
    :param uuid: the uuid of one single transfer job
    :type uuid: str
    """

    src_path: str
    dst_path: str
    recursive: bool = False
    requester_pays: bool = False
    uuid: str = field(init=False, default_factory=lambda: str(uuid.uuid4()))

    @property
    def src_prefix(self) -> Optional[str]:
        """Return the source prefix"""
        if not hasattr(self, "_src_prefix"):
            self._src_prefix = parse_path(self.src_path)[2]
        return self._src_prefix

    @property
    def src_iface(self) -> ObjectStoreInterface:
        """Return the source object store interface"""
        if not hasattr(self, "_src_iface"):
            provider_src, bucket_src, _ = parse_path(self.src_path)
            self._src_iface = ObjectStoreInterface.create(f"{provider_src}:infer", bucket_src)
            if self.requester_pays:
                self._src_iface.set_requester_bool(True)
        return self._src_iface

    @property
    def dst_prefix(self) -> Optional[str]:
        """Return the destination prefix"""
        if not hasattr(self, "_dst_prefix"):
            self._dst_prefix = parse_path(self.dst_path)[2]
        return self._dst_prefix

    @property
    def dst_iface(self) -> ObjectStoreInterface:
        """Return the destination object store interface"""
        if not hasattr(self, "_dst_iface"):
            provider_dst, bucket_dst, _ = parse_path(self.dst_path)
            self._dst_iface = ObjectStoreInterface.create(f"{provider_dst}:infer", bucket_dst)
        return self._dst_iface

    def dispatch(self, dataplane: "Dataplane", **kwargs) -> Generator[ChunkRequest, None, None]:
        """Dispatch transfer job to specified gateways."""
        raise NotImplementedError("Dispatch not implemented")

    def finalize(self):
        """Complete the multipart upload requests"""
        raise NotImplementedError("Finalize not implemented")

    def verify(self):
        """Verifies the transfer completed, otherwise raises TransferFailedException."""
        raise NotImplementedError("Verify not implemented")

    def estimate_cost(self):
        # TODO
        raise NotImplementedError

    @classmethod
    def _pre_filter_fn(cls, obj: ObjectStoreObject) -> bool:
        """Optionally filter source objects before they are transferred.

        :meta private:
        :param obj: source object to be transferred
        :type obj: ObjectStoreObject
        """
        return True


@dataclass
class CopyJob(TransferJob):
    """copy job that copies the source objects to the destination

    :param transfer_list: transfer list for later verification
    :type transfer_list: list
    :param multipart_transfer_list: multipart transfer list for later verification
    :type multipart_transfer_list: list
    """

    transfer_list: list = field(default_factory=list)
    multipart_transfer_list: list = field(default_factory=list)

    @property
    def http_pool(self):
        """http connection pool"""
        if not hasattr(self, "_http_pool"):
            self._http_pool = urllib3.PoolManager(retries=urllib3.Retry(total=3))
        return self._http_pool

    def estimate_cost(self):
        raise NotImplementedError()

    def gen_transfer_pairs(self, chunker: Optional[Chunker] = None) -> Generator[Tuple[ObjectStoreObject, ObjectStoreObject], None, None]:
        """Generate transfer pairs for the transfer job.

        :param chunker: chunker that makes the chunk requests
        :type chunker: Chunker
        """
        if chunker is None:  # used for external access to transfer pair list
            chunker = Chunker(self.src_iface, self.dst_iface, TransferConfig())
        yield from chunker.transfer_pair_generator(self.src_prefix, self.dst_prefix, self.recursive, self._pre_filter_fn)

    def dispatch(
        self,
        dataplane: "Dataplane",
        transfer_config: TransferConfig,
<<<<<<< HEAD
        dispatch_batch_size: int = 100,
=======
        dispatch_batch_size: int = 100,  # 6.4 GB worth of chunks
>>>>>>> 25539e16
    ) -> Generator[ChunkRequest, None, None]:
        """Dispatch transfer job to specified gateways.

        :param dataplane: dataplane that starts the transfer job
        :type dataplane: Dataplane
        :param transfer_config: the configuration during the transfer
        :type transfer_config: TransferConfig
        :param dispatch_batch_size: maximum size of the buffer to temporarily store the generators (default: 1000)
        :type dispatch_batch_size: int
        """
        chunker = Chunker(self.src_iface, self.dst_iface, transfer_config)
        transfer_pair_generator = self.gen_transfer_pairs(chunker)
        gen_transfer_list = chunker.tail_generator(transfer_pair_generator, self.transfer_list)
        chunks = chunker.chunk(gen_transfer_list)
        chunk_requests = chunker.to_chunk_requests(chunks)

        batches = chunker.batch_generator(
            chunker.prefetch_generator(chunk_requests, buffer_size=dispatch_batch_size * 32), batch_size=dispatch_batch_size
        )

        # dispatch chunk requests
        src_gateways = dataplane.source_gateways()
        bytes_dispatched = [0] * len(src_gateways)
        n_multiparts = 0
        start = time.time()
        for batch in batches:
            end = time.time()
            logger.fs.debug(f"Queried {len(batch)} chunks in {end - start:.2f} seconds")
            start = time.time()
            min_idx = bytes_dispatched.index(min(bytes_dispatched))
            server = src_gateways[min_idx]
            n_bytes = sum([cr.chunk.chunk_length_bytes for cr in batch])
            bytes_dispatched[min_idx] += n_bytes
            start = time.time()
            reply = self.http_pool.request(
                "POST",
                f"{server.gateway_api_url}/api/v1/chunk_requests",
                body=json.dumps([c.as_dict() for c in batch]).encode("utf-8"),
                headers={"Content-Type": "application/json"},
            )
            end = time.time()
            if reply.status != 200:
                raise Exception(f"Failed to dispatch chunk requests {server.instance_name()}: {reply.data.decode('utf-8')}")
            logger.fs.debug(
                f"Dispatched {len(batch)} chunk requests to {server.instance_name()} ({n_bytes} bytes) in {end - start:.2f} seconds"
            )
            yield from batch

            # copy new multipart transfers to the multipart transfer list
            updated_len = len(chunker.multipart_upload_requests)
            self.multipart_transfer_list.extend(chunker.multipart_upload_requests[n_multiparts:updated_len])
            n_multiparts = updated_len

    def finalize(self):
        """Complete the multipart upload requests"""
        groups = defaultdict(list)
        for req in self.multipart_transfer_list:
            if "region" not in req or "bucket" not in req:
                raise Exception(f"Invalid multipart upload request: {req}")
            groups[(req["region"], req["bucket"])].append(req)
        for key, group in groups.items():
            region, bucket = key
            batch_len = max(1, len(group) // 128)
            batches = [group[i : i + batch_len] for i in range(0, len(group), batch_len)]
            obj_store_interface = ObjectStoreInterface.create(region, bucket)

            def complete_fn(batch):
                for req in batch:
                    obj_store_interface.complete_multipart_upload(req["key"], req["upload_id"])

            do_parallel(complete_fn, batches, n=-1)

    def verify(self):
        """Verify the integrity of the transfered destination objects"""
        dst_keys = {dst_o.key: src_o for src_o, dst_o in self.transfer_list}
        for obj in self.dst_iface.list_objects(self.dst_prefix):
            # check metadata (src.size == dst.size) && (src.modified <= dst.modified)
            src_obj = dst_keys.get(obj.key)
            if src_obj and src_obj.size == obj.size and src_obj.last_modified <= obj.last_modified:
                del dst_keys[obj.key]
        if dst_keys:
            failed_keys = [obj.key for obj in dst_keys.values()]
            raise exceptions.TransferFailedException(f"{len(dst_keys)} objects failed verification {failed_keys}")


@dataclass
class SyncJob(CopyJob):
    """sync job that copies the source objects that does not exist in the destination bucket to the destination"""

    def estimate_cost(self):
        raise NotImplementedError()

    def gen_transfer_pairs(self, chunker: Optional[Chunker] = None) -> Generator[Tuple[ObjectStoreObject, ObjectStoreObject], None, None]:
        """Generate transfer pairs for the transfer job.

        :param chunker: chunker that makes the chunk requests
        :type chunker: Chunker
        """
        if chunker is None:  # used for external access to transfer pair list
            chunker = Chunker(self.src_iface, self.dst_iface, TransferConfig())
        transfer_pair_gen = chunker.transfer_pair_generator(self.src_prefix, self.dst_prefix, self.recursive, self._pre_filter_fn)
        # enrich destination objects with metadata
        for src_obj, dest_obj in self._enrich_dest_objs(transfer_pair_gen, self.dst_prefix):
            if self._post_filter_fn(src_obj, dest_obj):
                yield src_obj, dest_obj

    def _enrich_dest_objs(
        self, transfer_pairs: Generator[Tuple[ObjectStoreObject, ObjectStoreObject], None, None], dest_prefix: str
    ) -> Generator[Tuple[ObjectStoreObject, ObjectStoreObject], None, None]:
        """
        For skyplane sync, we enrich dest obj metadata with our existing dest obj metadata from the dest bucket following a query.

        :meta private:
        :param transfer_pairs: generator of transfer pairs
        :type transfer_pairs: Generator
        """
        logger.fs.debug(f"Querying objects in {self.dst_iface.bucket()}")
        if not hasattr(self, "_found_dest_objs"):
            self._found_dest_objs = {obj.key: obj for obj in self.dst_iface.list_objects(dest_prefix)}
        for src_obj, dest_obj in transfer_pairs:
            if dest_obj.key in self._found_dest_objs:
                dest_obj.size = self._found_dest_objs[dest_obj.key].size
                dest_obj.last_modified = self._found_dest_objs[dest_obj.key].last_modified
            yield src_obj, dest_obj

    @classmethod
    def _post_filter_fn(cls, src_obj: ObjectStoreObject, dest_obj: ObjectStoreObject) -> bool:
        """Optionally filter destination objects after they are transferred.

        :param src_obj: source object to be transferred
        :type src_obj: ObjectStoreObject
        :param dest_obj: destination object transferred
        :type dest_obj: ObjectStoreObject
        """
        return not dest_obj.exists or (src_obj.last_modified > dest_obj.last_modified or src_obj.size != dest_obj.size)<|MERGE_RESOLUTION|>--- conflicted
+++ resolved
@@ -461,11 +461,7 @@
         self,
         dataplane: "Dataplane",
         transfer_config: TransferConfig,
-<<<<<<< HEAD
-        dispatch_batch_size: int = 100,
-=======
         dispatch_batch_size: int = 100,  # 6.4 GB worth of chunks
->>>>>>> 25539e16
     ) -> Generator[ChunkRequest, None, None]:
         """Dispatch transfer job to specified gateways.
 
