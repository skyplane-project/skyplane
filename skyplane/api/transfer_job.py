import json
import time
import time
import typer
import math
import queue
import sys
import threading
import time
import uuid
from abc import ABC
from collections import defaultdict
from dataclasses import dataclass, field
from queue import Queue

from abc import ABC, abstractmethod
from typing import TYPE_CHECKING, Callable, Generator, List, Optional, Tuple, TypeVar, Dict

from abc import ABC, abstractmethod

import urllib3
from rich import print as rprint
from functools import partial

from skyplane import exceptions
from skyplane.api.config import TransferConfig
from skyplane.chunk import Chunk, ChunkRequest
<<<<<<< HEAD
from skyplane.obj_store.azure_blob_interface import AzureBlobInterface, AzureBlobObject
from skyplane.obj_store.gcs_interface import GCSObject
from skyplane.obj_store.r2_interface import R2Object
=======
>>>>>>> df0e1f56
from skyplane.obj_store.storage_interface import StorageInterface
from skyplane.obj_store.object_store_interface import ObjectStoreObject, ObjectStoreInterface
from skyplane.utils import logger
from skyplane.utils.definitions import MB
from skyplane.utils.fn import do_parallel
from skyplane.utils.path import parse_path
from skyplane.utils.retry import retry_backoff

if TYPE_CHECKING:
    from skyplane.api.dataplane import Dataplane

T = TypeVar("T")


@dataclass
class TransferPair:
    "Represents transfer pair between source and destination"

    def __init__(self, src_obj: ObjectStoreObject, dst_objs: Dict[str, ObjectStoreObject], dst_key: str):
        self.src_obj = src_obj
        self.dst_objs = dst_objs
        self.dst_key = dst_key  # shared destination key across all chunks (differnt prefixes)


@dataclass
class GatewayMessage:
    def __init__(self, chunk: Optional[Chunk] = None, upload_id_mapping: Optional[Dict[str, Tuple[str, str]]] = None):
        self.chunk = chunk
        # TODO: currently, the mapping ID is per-region, however this should be per-bucket, as there may be multiple
        # target buckets in the same region
        self.upload_id_mapping = upload_id_mapping  # region_tag: (upload_id, dst_key)


class Chunker:
    """class that chunks the original files and makes the chunk requests"""

    def __init__(
        self,
        src_iface: StorageInterface,
        dst_ifaces: List[StorageInterface],
        transfer_config: TransferConfig,
        concurrent_multipart_chunk_threads: Optional[int] = 64,
        num_partitions: Optional[int] = 1,
    ):
        """
        :param src_iface: source object store interface
        :type src_iface: StorageInterface
        :param dst_iface: destination object store interface
        :type dst_ifaces: List[StorageInterface]
        :param transfer_config: the configuration during the transfer
        :type transfer_config: TransferConfig
        :param concurrent_multipart_chunk_threads: the maximum number of concurrent threads that dispatch multipart chunk requests (default: 64)
        :type concurrent_multipart_chunk_threads: int
        """
        self.src_iface = src_iface
        self.dst_ifaces = dst_ifaces
        self.transfer_config = transfer_config
        self.multipart_upload_requests = []
        self.concurrent_multipart_chunk_threads = concurrent_multipart_chunk_threads
        self.num_partitions = num_partitions

    def _run_multipart_chunk_thread(
        self,
        exit_event: threading.Event,
        in_queue: "Queue[TransferPair]",
        out_queue_chunks: "Queue[GatewayMessage]",
    ):
        """Chunks large files into many small chunks."""
        while not exit_event.is_set():
            try:
                transfer_pair = in_queue.get(block=False, timeout=0.1)
            except queue.Empty:
                continue

            src_object = transfer_pair.src_obj
            dest_objects = transfer_pair.dst_objs
            dest_key = transfer_pair.dst_key
            if isinstance(self.src_iface, ObjectStoreInterface):
                mime_type = self.src_iface.get_obj_mime_type(src_object.key)
                # create multipart upload request per destination
                upload_id_mapping = {}
                for dest_iface in self.dst_ifaces:
                    dest_object = dest_objects[dest_iface.region_tag()]
                    upload_id = dest_iface.initiate_multipart_upload(dest_object.key, mime_type=mime_type)
                    # print(f"Created upload id for key {dest_object.key} with upload id {upload_id} for bucket {dest_iface.bucket_name}")
                    # store mapping between key and upload id for each region
                    upload_id_mapping[dest_iface.region_tag()] = (src_object.key, upload_id)
                out_queue_chunks.put(GatewayMessage(upload_id_mapping=upload_id_mapping))  # send to output queue

                # get source and destination object and then compute number of chunks
                chunk_size_bytes = int(self.transfer_config.multipart_chunk_size_mb * MB)
                num_chunks = math.ceil(src_object.size / chunk_size_bytes)
                if num_chunks > self.transfer_config.multipart_max_chunks:
                    chunk_size_bytes = int(src_object.size / self.transfer_config.multipart_max_chunks)
                    chunk_size_bytes = math.ceil(chunk_size_bytes / MB) * MB  # round to next largest mb
                    num_chunks = math.ceil(src_object.size / chunk_size_bytes)

                assert num_chunks * chunk_size_bytes >= src_object.size
                # create chunks
                offset = 0
                part_num = 1
                parts = []
                for _ in range(num_chunks):
                    file_size_bytes = min(chunk_size_bytes, src_object.size - offset)
                    assert file_size_bytes > 0, f"file size <= 0 {file_size_bytes}"
                    chunk = Chunk(
                        src_key=src_object.key,
                        dest_key=dest_key,  # dest_object.key, # TODO: upload basename (no prefix)
                        chunk_id=uuid.uuid4().hex,
                        file_offset_bytes=offset,
                        partition_id=str(part_num % self.num_partitions),
                        chunk_length_bytes=file_size_bytes,
                        part_number=part_num,
                        # upload_id=upload_id,
                        multi_part=True,
                    )
                    assert upload_id is not None, f"Upload id cannot be None for multipart upload for {src_object.key}"
                    assert part_num is not None, f"Partition cannot be none {part_num}"
                    offset += file_size_bytes
                    parts.append(part_num)
                    part_num += 1
                    out_queue_chunks.put(GatewayMessage(chunk=chunk))

                # store multipart ids
                for dest_iface in self.dst_ifaces:
                    bucket = dest_iface.bucket()
                    region = dest_iface.region_tag()
                    dest_object = dest_objects[region]
                    _, upload_id = upload_id_mapping[region]

                    metadata = None
                    # Convert parts to base64 and store mime_type if destination interface is AzureBlobInterface
<<<<<<< HEAD
                    if isinstance(dest_iface, AzureBlobInterface):
=======
                    if dest_iface.provider == "azure":
                        from skyplane.obj_store.azure_blob_interface import AzureBlobInterface

>>>>>>> df0e1f56
                        block_ids = list(map(lambda part_num: AzureBlobInterface.id_to_base64_encoding(part_num, dest_object.key), parts))
                        metadata = (block_ids, mime_type)

                    self.multipart_upload_requests.append(
                        dict(upload_id=upload_id, key=dest_object.key, parts=parts, region=region, bucket=bucket, metadata=metadata)
                    )
            else:
                mime_type = None
                raise NotImplementedError("Multipart not implement for non-object store interfaces")

    # def to_chunk_requests(self, gen_in: Generator[Chunk, None, None]) -> Generator[ChunkRequest, None, None]:
    #    """Converts a generator of chunks to a generator of chunk requests.

    #    :param gen_in: generator that generates chunk requests
    #    :type gen_in: Generator
    #    """
    #    src_region = self.src_iface.region_tag()
    #    src_bucket = self.src_iface.bucket()
    #    for chunk in gen_in:
    #        yield ChunkRequest(
    #            chunk=chunk,
    #            src_region=src_region,
    #            #dst_region=dest_region,
    #            src_object_store_bucket=src_bucket,
    #            #dst_object_store_bucket=dest_bucket,
    #            src_type="object_store",
    #            #dst_type="object_store",
    #        )

    @staticmethod
    def map_object_key_prefix(source_prefix: str, source_key: str, dest_prefix: str, recursive: bool = False):
        """
        map_object_key_prefix computes the mapping of a source key in a bucket prefix to the destination.
        Users invoke a transfer via the CLI; aws s3 cp s3://bucket/source_prefix s3://bucket/dest_prefix.
        The CLI will query the object store for all objects in the source prefix and map them to the
        destination prefix using this function.

        :param source_prefix: source bucket folder prefix
        :type source_prefix: string
        :param source_key: source file key to map in the folder prefix
        :type source_key: string
        :param destination_prefix: destination bucket folder prefix
        :type destination_prefix: string
        :param recursive: whether to copy all the objects matching the pattern (default: False)
        :type recursive: bool
        """
        join = lambda prefix, fname: prefix + fname if prefix.endswith("/") else prefix + "/" + fname
        src_fname = source_key.split("/")[-1] if "/" in source_key and not source_key.endswith("/") else source_key
        if not recursive:
            if source_key == source_prefix:
                if dest_prefix == "" or dest_prefix == "/":
                    return src_fname
                elif dest_prefix[-1] == "/":
                    return dest_prefix + src_fname
                else:
                    return dest_prefix
            else:
                # todo: don't print output here
                rprint(f"\n:x: [bold red]In order to transfer objects using a prefix, you must use the --recursive or -r flag.[/bold red]")
                rprint(f"[yellow]If you meant to transfer a single object, pass the full source object key.[/yellow]")
                rprint(f"[bright_black]Try running: [bold]skyplane {' '.join(sys.argv[1:])} --recursive[/bold][/bright_black]")
                raise exceptions.MissingObjectException("Encountered a recursive transfer without the --recursive flag.") from None
        else:
            if source_prefix == "" or source_prefix == "/":
                if dest_prefix == "" or dest_prefix == "/":
                    return source_key
                else:
                    return join(dest_prefix, source_key)
            else:
                # catch special case: map_object_key_prefix("foo", "foobar/baz.txt", "", recursive=True)
                if not source_key.startswith(source_prefix + "/" if not source_prefix.endswith("/") else source_prefix):
                    rprint(f"\n:x: [bold red]The source key {source_key} does not start with the source prefix {source_prefix}[/bold red]")
                    raise exceptions.MissingObjectException(f"Source key {source_key} does not start with source prefix {source_prefix}")
                if dest_prefix == "" or dest_prefix == "/":
                    return source_key[len(source_prefix) :]
                else:
                    src_path_after_prefix = source_key[len(source_prefix) :]
                    src_path_after_prefix = src_path_after_prefix[1:] if src_path_after_prefix.startswith("/") else src_path_after_prefix
                    return join(dest_prefix, src_path_after_prefix)

    def transfer_pair_generator(
        self,
        src_prefix: str,
        dst_prefixes: List[str],
        recursive: bool,
        prefilter_fn: Optional[Callable[[ObjectStoreObject], bool]] = None,  # TODO: change to StorageObject
    ) -> Generator[TransferPair, None, None]:
        """Query source region and return list of objects to transfer.

        :param src_prefix: source bucket folder prefix
        :type src_prefix: string
        :param dst_prefix: destination bucket folder prefix
        :type dst_prefix: string
        :param recursive: if true, will copy objects at folder prefix recursively
        :type recursive: bool
        :param prefilter_fn: filters out objects whose prefixes do not match the filter function (default: None)
        :type prefilter_fn: Callable[[ObjectStoreObject], bool]
        """
        if not isinstance(self.src_iface, ObjectStoreInterface) or not all(
            [isinstance(dst_iface, ObjectStoreInterface) for dst_iface in self.dst_ifaces]
        ):
            raise NotImplementedError("TransferPair only supports object store interfaces")

        if not self.src_iface.bucket_exists():
            raise exceptions.MissingBucketException(f"Source bucket {self.src_iface.path()} does not exist or is not readable.")
        for dst_iface in self.dst_ifaces:
            if not dst_iface.bucket_exists():
                raise exceptions.MissingBucketException(f"Destination bucket {dst_iface.path()} does not exist or is not readable.")

        # query all source region objects
        logger.fs.debug(f"Querying objects in {self.src_iface.path()}")
        n_objs = 0
        for obj in self.src_iface.list_objects(src_prefix):
            if prefilter_fn is None or prefilter_fn(obj):
                # collect list of destination objects
                dest_objs = {}
                dest_keys = []
                for i in range(len(self.dst_ifaces)):
                    dst_iface = self.dst_ifaces[i]
                    dst_prefix = dst_prefixes[i]
                    dest_provider, dest_region = dst_iface.region_tag().split(":")
                    try:
                        dest_key = self.map_object_key_prefix(src_prefix, obj.key, dst_prefix, recursive=recursive)
                        assert (
                            dest_key[: len(dst_prefix)] == dst_prefix
                        ), f"Destination key {dest_key} does not start with destination prefix {dst_prefix}"
                        dest_keys.append(dest_key[len(dst_prefix) :])
                    except exceptions.MissingObjectException as e:
                        logger.fs.exception(e)
                        raise e from None

                    if dest_provider == "aws":
                        from skyplane.obj_store.s3_interface import S3Object

                        dest_obj = S3Object(provider=dest_provider, bucket=dst_iface.bucket(), key=dest_key)
                    elif dest_provider == "azure":
                        from skyplane.obj_store.azure_blob_interface import AzureBlobObject

                        dest_obj = AzureBlobObject(provider=dest_provider, bucket=dst_iface.bucket(), key=dest_key)
                    elif dest_provider == "gcp":
                        from skyplane.obj_store.gcs_interface import GCSObject

                        dest_obj = GCSObject(provider=dest_provider, bucket=dst_iface.bucket(), key=dest_key)
                    elif dest_provider == "cloudflare":
                        from skyplane.obj_store.r2_interface import R2Object

                        dest_obj = R2Object(provider=dest_provider, bucket=dst_iface.bucket(), key=dest_key)
                    else:
                        raise ValueError(f"Invalid dest_region {dest_region}, unknown provider")
                    dest_objs[dst_iface.region_tag()] = dest_obj

                # assert that all destinations share the same post-fix key
                assert len(list(set(dest_keys))) == 1, f"Destination keys {dest_keys} do not match"
                n_objs += 1
                yield TransferPair(src_obj=obj, dst_objs=dest_objs, dst_key=dest_keys[0])

        if n_objs == 0:
            logger.error("Specified object does not exist.\n")
            raise exceptions.MissingObjectException(f"No objects were found in the specified prefix")

    def chunk(self, transfer_pair_generator: Generator[TransferPair, None, None]) -> Generator[GatewayMessage, None, None]:
        """Break transfer list into chunks.

        :param transfer_pair_generator: generator of pairs of objects to transfer
        :type transfer_pair_generator: Generator
        """
        multipart_send_queue: Queue[TransferPair] = Queue()
        multipart_chunk_queue: Queue[GatewayMessage] = Queue()
        multipart_exit_event = threading.Event()
        multipart_chunk_threads = []

        # TODO: remove after azure multipart implemented
        azure_dest = any([dst_iface.provider == "azure" for dst_iface in self.dst_ifaces])

        # start chunking threads
        if not azure_dest and self.transfer_config.multipart_enabled:
            for _ in range(self.concurrent_multipart_chunk_threads):
                t = threading.Thread(
                    target=self._run_multipart_chunk_thread,
                    args=(multipart_exit_event, multipart_send_queue, multipart_chunk_queue),
                    daemon=False,
                )
                t.start()
                multipart_chunk_threads.append(t)

        # begin chunking loop
        for transfer_pair in transfer_pair_generator:
            # print("transfer_pair", transfer_pair.src_obj.key, transfer_pair.dst_objs)
            src_obj = transfer_pair.src_obj
            if (
                not azure_dest
                and self.transfer_config.multipart_enabled
                and src_obj.size > self.transfer_config.multipart_threshold_mb * MB
            ):
                multipart_send_queue.put(transfer_pair)
            else:
                if transfer_pair.src_obj.size == 0:
                    logger.fs.debug(f"Skipping empty object {src_obj.key}")
                    continue
                yield GatewayMessage(
                    chunk=Chunk(
                        src_key=src_obj.key,
                        dest_key=transfer_pair.dst_key,  # TODO: get rid of dest_key, and have write object have info on prefix  (or have a map here)
                        chunk_id=uuid.uuid4().hex,
                        chunk_length_bytes=transfer_pair.src_obj.size,
                        partition_id=str(0),  # TODO: fix this to distribute across multiple partitions
                    )
                )

            if self.transfer_config.multipart_enabled:
                # drain multipart chunk queue and yield with updated chunk IDs
                while not multipart_chunk_queue.empty():
                    yield multipart_chunk_queue.get()

        if self.transfer_config.multipart_enabled:
            # wait for processing multipart requests to finish
            logger.fs.debug("Waiting for multipart threads to finish")
            # while not multipart_send_queue.empty():
            # TODO: may be an issue waiting for this in case of force-quit
            while not multipart_send_queue.empty():
                logger.fs.debug(f"Remaining in multipart queue: sent {multipart_send_queue.qsize()}")
                time.sleep(0.1)
            # send sentinel to all threads
            multipart_exit_event.set()
            for thread in multipart_chunk_threads:
                thread.join()

            # drain multipart chunk queue and yield with updated chunk IDs
            while not multipart_chunk_queue.empty():
                yield multipart_chunk_queue.get()

    @staticmethod
    def batch_generator(gen_in: Generator[T, None, None], batch_size: int) -> Generator[List[T], None, None]:
        """Batches generator, while handling StopIteration

        :param gen_in: generator that generates chunk requests
        :type gen_in: Generator
        """
        batch = []
        for item in gen_in:
            batch.append(item)
            if len(batch) == batch_size:
                yield batch
                batch = []
        if len(batch) > 0:
            yield batch

    @staticmethod
    def prefetch_generator(gen_in: Generator[T, None, None], buffer_size: int) -> Generator[T, None, None]:
        """
        Prefetches from generator while handing StopIteration to ensure items yield immediately.
        Start a thread to prefetch items from the generator and put them in a queue. Upon StopIteration,
        the thread will add a sentinel value to the queue.

        :param gen_in: generator that generates chunk requests
        :type gen_in: Generator
        :param buffer_size: maximum size of the buffer to temporarily store the generators
        :type buffer_size: int
        """
        sentinel = object()
        queue = Queue(maxsize=buffer_size)

        def prefetch():
            for item in gen_in:
                queue.put(item)
            queue.put(sentinel)

        thread = threading.Thread(target=prefetch, daemon=True)
        thread.start()

        while True:
            item = queue.get()
            if item is sentinel:
                break
            yield item

    @staticmethod
    def tail_generator(gen_in: Generator[T, None, None], out_list: List[T]) -> Generator[T, None, None]:
        """Tails generator while handling StopIteration

        :param gen_in: generator that generates chunk requests
        :type gen_in: Generator
        :param out_list: list of tail generators
        :type out_list: List
        """
        for item in gen_in:
            out_list.append(item)
            yield item


@dataclass
class TransferJob(ABC):
    """
    transfer job with transfer configurations

    :param src_path: source full path
    :type src_path: str
    :param dst_paths: destination full path
    :type dst_paths: str
    :param recursive: if true, will transfer objects at folder prefix recursively (default: False)
    :type recursive: bool
    :param requester_pays: if set, will support requester pays buckets. (default: False)
    :type requester_pays: bool
    :param uuid: the uuid of one single transfer job
    :type uuid: str
    """

    # @abstractmethod
    def __init__(
        self,
        src_path: str,
        dst_paths: List[str] or str,
        recursive: bool = False,
        requester_pays: bool = False,
        job_id: Optional[str] = None,
    ):
        self.src_path = src_path
        self.dst_paths = dst_paths
        self.recursive = recursive
        self.requester_pays = requester_pays
        if job_id is None:
            self.uuid = str(uuid.uuid4())
        else:
            self.uuid = job_id

    @property
    def transfer_type(self) -> str:
        if isinstance(self.dst_paths, str):
            return "unicast"
        else:
            return "multicast"

    @property
    def src_prefix(self) -> Optional[str]:
        """Return the source prefix"""
        if not hasattr(self, "_src_prefix"):
            self._src_prefix = parse_path(self.src_path)[2]
        return self._src_prefix

    @property
    def src_iface(self) -> StorageInterface:
        """Return the source object store interface"""
        if not hasattr(self, "_src_iface"):
            provider_src, bucket_src, _ = parse_path(self.src_path)
            self._src_iface = ObjectStoreInterface.create(f"{provider_src}:infer", bucket_src)
            if self.requester_pays:
                self._src_iface.set_requester_bool(True)
        return self._src_iface

    @property
    def dst_prefixes(self) -> List[str]:
        """Return the destination prefix"""
        if not hasattr(self, "_dst_prefix"):
            if self.transfer_type == "unicast":
                self._dst_prefix = [str(parse_path(self.dst_paths[0])[2])]
            else:
                self._dst_prefix = [str(parse_path(path)[2]) for path in self.dst_paths]
        return self._dst_prefix

    @property
    def dst_ifaces(self) -> List[StorageInterface]:
        """Return the destination object store interface"""
        if not hasattr(self, "_dst_iface"):
            if self.transfer_type == "unicast":
                provider_dst, bucket_dst, _ = parse_path(self.dst_paths[0])
                self._dst_ifaces = [StorageInterface.create(f"{provider_dst}:infer", bucket_dst)]
            else:
                self._dst_ifaces = []
                for path in self.dst_paths:
                    provider_dst, bucket_dst, _ = parse_path(path)
                    self._dst_ifaces.append(StorageInterface.create(f"{provider_dst}:infer", bucket_dst))
        return self._dst_ifaces

    def dispatch(self, dataplane: "Dataplane", **kwargs) -> Generator[Chunk, None, None]:
        """Dispatch transfer job to specified gateways."""
        raise NotImplementedError("Dispatch not implemented")

    def finalize(self):
        """Complete the multipart upload requests"""
        raise NotImplementedError("Finalize not implemented")

    def verify(self):
        """Verifies the transfer completed, otherwise raises TransferFailedException."""
        raise NotImplementedError("Verify not implemented")

    def size_gb(self):
        """Return the size of the transfer in GB"""
        raise NotImplementedError("Size not implemented")

    @classmethod
    def _pre_filter_fn(cls, obj: ObjectStoreObject) -> bool:
        """Optionally filter source objects before they are transferred.

        :meta private:
        :param obj: source object to be transferred
        :type obj: ObjectStoreObject
        """
        return True


@dataclass
class CopyJob(TransferJob):
    """copy job that copies the source objects to the destination

    :param transfer_list: transfer list for later verification
    :type transfer_list: list
    :param multipart_transfer_list: multipart transfer list for later verification
    :type multipart_transfer_list: list
    """

    def __init__(
        self,
        src_path: str,
        dst_paths: List[str] or str,
        recursive: bool = False,
        requester_pays: bool = False,
        job_id: Optional[str] = None,
    ):
        super().__init__(src_path, dst_paths, recursive, requester_pays, job_id)
        self.transfer_list = []
        self.multipart_transfer_list = []

    @property
    def http_pool(self):
        """http connection pool"""
        if not hasattr(self, "_http_pool"):
            timeout = urllib3.util.Timeout(connect=10.0, read=None)  # no read timeout
            self._http_pool = urllib3.PoolManager(retries=urllib3.Retry(total=3), timeout=timeout)
        return self._http_pool

    def gen_transfer_pairs(
        self,
        chunker: Optional[Chunker] = None,
        transfer_config: Optional[TransferConfig] = field(init=False, default_factory=lambda: TransferConfig()),
    ) -> Generator[TransferPair, None, None]:
        """Generate transfer pairs for the transfer job.

        :param chunker: chunker that makes the chunk requests
        :type chunker: Chunker
        """
        if chunker is None:  # used for external access to transfer pair list
            chunker = Chunker(self.src_iface, self.dst_ifaces, transfer_config)  # TODO: should read in existing transfer config
        yield from chunker.transfer_pair_generator(self.src_prefix, self.dst_prefixes, self.recursive, self._pre_filter_fn)

    def dispatch(
        self,
        dataplane: "Dataplane",
        dispatch_batch_size: int = 100,  # 6.4 GB worth of chunks
        transfer_config: Optional[TransferConfig] = field(init=False, default_factory=lambda: TransferConfig()),
    ) -> Generator[Chunk, None, None]:
        """Dispatch transfer job to specified gateways.

        :param dataplane: dataplane that starts the transfer job
        :type dataplane: Dataplane
        :param transfer_config: the configuration during the transfer
        :type transfer_config: TransferConfig
        :param dispatch_batch_size: maximum size of the buffer to temporarily store the generators (default: 1000)
        :type dispatch_batch_size: int
        """
        chunker = Chunker(self.src_iface, self.dst_ifaces, transfer_config)
        transfer_pair_generator = self.gen_transfer_pairs(chunker)  # returns TransferPair objects
        gen_transfer_list = chunker.tail_generator(transfer_pair_generator, self.transfer_list)
        chunks = chunker.chunk(gen_transfer_list)
        batches = chunker.batch_generator(
            chunker.prefetch_generator(chunks, buffer_size=dispatch_batch_size * 32), batch_size=dispatch_batch_size
        )

        # dispatch chunk requests
        src_gateways = dataplane.source_gateways()
        queue_size = [0] * len(src_gateways)
        n_multiparts = 0
        start = time.time()

        for batch in batches:
            # send upload_id mappings to sink gateways
            upload_id_batch = [cr for cr in batch if cr.upload_id_mapping is not None]
            region_dst_gateways = dataplane.sink_gateways()
            for region_tag, dst_gateways in region_dst_gateways.items():
                for dst_gateway in dst_gateways:
                    # collect upload id mappings
                    mappings = {}
                    for message in upload_id_batch:
                        for region_tag, (key, id) in message.upload_id_mapping.items():
                            if region_tag not in mappings:
                                mappings[region_tag] = {}
                            mappings[region_tag][key] = id

                    # send mapping to gateway
                    reply = self.http_pool.request(
                        "POST",
                        f"{dst_gateway.gateway_api_url}/api/v1/upload_id_maps",
                        body=json.dumps(mappings).encode("utf-8"),
                        headers={"Content-Type": "application/json"},
                    )
                    # TODO: assume that only destination nodes would write to the obj store
                    if reply.status != 200:
                        raise Exception(
                            f"Failed to update upload ids to the dst gateway {dst_gateway.instance_name()}: {reply.data.decode('utf-8')}"
                        )

            # send chunk requests to source gateways
            chunk_batch = [cr.chunk for cr in batch if cr.chunk is not None]
            # TODO: allow multiple partition ids per chunk
            for chunk in chunk_batch:  # assign job UUID as partition ID
                chunk.partition_id = self.uuid
            min_idx = queue_size.index(min(queue_size))
            n_added = 0
            while n_added < len(chunk_batch):
                # TODO: should update every source instance queue size
                server = src_gateways[min_idx]
                assert Chunk.from_dict(chunk_batch[0].as_dict()) == chunk_batch[0], f"Invalid chunk request: {chunk_batch[0].as_dict}"

                # TODO: make async
                st = time.time()
                reply = self.http_pool.request(
                    "POST",
                    f"{server.gateway_api_url}/api/v1/chunk_requests",
                    body=json.dumps([chunk.as_dict() for chunk in chunk_batch[n_added:]]).encode("utf-8"),
                    headers={"Content-Type": "application/json"},
                )
                if reply.status != 200:
                    raise Exception(f"Failed to dispatch chunk requests {server.instance_name()}: {reply.data.decode('utf-8')}")
                et = time.time()
                reply_json = json.loads(reply.data.decode("utf-8"))
                n_added += reply_json["n_added"]
                logger.fs.debug(f"Added {n_added} chunks to server {server} in {et-st}: {reply_json}")
                queue_size[min_idx] = reply_json["qsize"]  # update queue size
                # dont try again with some gateway
                min_idx = (min_idx + 1) % len(src_gateways)

            yield from chunk_batch

            # copy new multipart transfers to the multipart transfer list
            updated_len = len(chunker.multipart_upload_requests)
            self.multipart_transfer_list.extend(chunker.multipart_upload_requests[n_multiparts:updated_len])
            n_multiparts = updated_len

    def finalize(self):
        """Complete the multipart upload requests"""
        typer.secho(f"Finalizing multipart uploads...", fg="bright_black")
        groups = defaultdict(list)
        for req in self.multipart_transfer_list:
            if "region" not in req or "bucket" not in req:
                raise Exception(f"Invalid multipart upload request: {req}")
            groups[(req["region"], req["bucket"])].append(req)
        for key, group in groups.items():
            region, bucket = key
            batch_len = max(1, len(group) // 128)
            batches = [group[i : i + batch_len] for i in range(0, len(group), batch_len)]
            obj_store_interface = StorageInterface.create(region, bucket)

            def complete_fn(batch):
                for req in batch:
                    logger.fs.debug(f"Finalize upload id {req['upload_id']} for key {req['key']}")
                    retry_backoff(
                        partial(obj_store_interface.complete_multipart_upload, req["key"], req["upload_id"], req["metadata"]),
                        initial_backoff=0.5,
                    )

            do_parallel(complete_fn, batches, n=8)

        # TODO: Do NOT do this if we are pipelining multiple transfers - remove just what was completed
        self.multipart_transfer_list = []

    def verify(self):
        """Verify the integrity of the transfered destination objects"""

        def verify_region(i):
            dst_iface = self.dst_ifaces[i]
            dst_prefix = self.dst_prefixes[i]

            # gather destination key mapping for this region
            dst_keys = {pair.dst_objs[dst_iface.region_tag()].key: pair.src_obj for pair in self.transfer_list}

            # list and check destination prefix
            for obj in dst_iface.list_objects(dst_prefix):
                # check metadata (src.size == dst.size) && (src.modified <= dst.modified)
                src_obj = dst_keys.get(obj.key)
                if src_obj and src_obj.size == obj.size and src_obj.last_modified <= obj.last_modified:
                    del dst_keys[obj.key]

            if dst_keys:
                # failed_keys = [obj.key for obj in dst_keys.values()]
                failed_keys = list(dst_keys.keys())
                if failed_keys == [""]:
                    return  # ignore empty key
                raise exceptions.TransferFailedException(
                    f"Destination {dst_iface.region_tag()} bucket {dst_iface.bucket()}: {len(dst_keys)} objects failed verification {failed_keys}"
                )

        n = 1  # number threads
        assert n == 1, "Only use one thread for verifying objects: n>1 causes concurrency error"
        do_parallel(
            verify_region,
            range(len(self.dst_ifaces)),
            spinner=True,
            spinner_persist=False,
            desc="Verifying objects in destination buckets",
            n=n,
        )

    def size_gb(self):
        """Return the size of the transfer in GB"""
        total_size = 0
        for pair in self.gen_transfer_pairs():
            total_size += pair.src_obj.size
        return total_size / 1e9


@dataclass
class SyncJob(CopyJob):
    """sync job that copies the source objects that does not exist in the destination bucket to the destination"""

    def __init__(self, src_path: str, dst_paths: List[str] or str, requester_pays: bool = False, job_id: Optional[str] = None):
        super().__init__(src_path, dst_paths, True, requester_pays, job_id)
        self.transfer_list = []
        self.multipart_transfer_list = []

        assert isinstance(self.src_iface, ObjectStoreInterface), "Source must be an object store interface"
        assert not any(
            [not isinstance(iface, ObjectStoreInterface) for iface in self.dst_ifaces]
        ), "Destination must be a object store interface"

    def gen_transfer_pairs(
        self,
        chunker: Optional[Chunker] = None,
        transfer_config: Optional[TransferConfig] = field(init=False, default_factory=lambda: TransferConfig()),
    ) -> Generator[TransferPair, None, None]:
        """Generate transfer pairs for the transfer job.

        :param chunker: chunker that makes the chunk requests
        :type chunker: Chunker
        """
        if chunker is None:  # used for external access to transfer pair list
            chunker = Chunker(self.src_iface, self.dst_ifaces, transfer_config)
        transfer_pair_gen = chunker.transfer_pair_generator(self.src_prefix, self.dst_prefixes, self.recursive, self._pre_filter_fn)

        # only single destination supported
        assert len(self.dst_ifaces) == 1, "Only single destination supported for sync job"

        # enrich destination objects with metadata
        for src_obj, dest_obj in self._enrich_dest_objs(transfer_pair_gen, self.dst_prefixes):
            if self._post_filter_fn(src_obj, dest_obj):
                yield TransferPair(
                    src_obj=src_obj,
                    dst_objs={self.dst_ifaces[0].region_tag(): dest_obj},
                    dst_key=dest_obj.key.replace(self.dst_prefixes[0], ""),
                )

    def _enrich_dest_objs(
        self, transfer_pairs: Generator[TransferPair, None, None], dest_prefixes: List[str]
    ) -> Generator[Tuple[ObjectStoreObject, ObjectStoreObject], None, None]:
        """
        For skyplane sync, we enrich dest obj metadata with our existing dest obj metadata from the dest bucket following a query.

        :meta private:
        :param transfer_pairs: generator of transfer pairs
        :type transfer_pairs: Generator
        """
        for i in range(len(self.dst_ifaces)):
            dst_iface = self.dst_ifaces[i]
            dest_prefix = dest_prefixes[i]
            logger.fs.debug(f"Querying objects in {dst_iface.bucket()}")
            if not hasattr(self, "_found_dest_objs"):
                self._found_dest_objs = {obj.key: obj for obj in dst_iface.list_objects(dest_prefix)}
            for pair in transfer_pairs:
                src_obj = pair.src_obj
                dest_obj = list(pair.dst_objs.values())[0]
                assert len(list(pair.dst_objs.keys())) == 1, f"Multiple destinations are not support for sync: {pair.dst_objs}"
                if dest_obj.key in self._found_dest_objs:
                    dest_obj.size = self._found_dest_objs[dest_obj.key].size
                    dest_obj.last_modified = self._found_dest_objs[dest_obj.key].last_modified
                yield src_obj, dest_obj

    @classmethod
    def _post_filter_fn(cls, src_obj: ObjectStoreObject, dest_obj: ObjectStoreObject) -> bool:
        """Optionally filter destination objects after they are transferred.

        :param src_obj: source object to be transferred
        :type src_obj: ObjectStoreObject
        :param dest_obj: destination object transferred
        :type dest_obj: ObjectStoreObject
        """
        return not dest_obj.exists or (src_obj.last_modified > dest_obj.last_modified or src_obj.size != dest_obj.size)<|MERGE_RESOLUTION|>--- conflicted
+++ resolved
@@ -25,12 +25,6 @@
 from skyplane import exceptions
 from skyplane.api.config import TransferConfig
 from skyplane.chunk import Chunk, ChunkRequest
-<<<<<<< HEAD
-from skyplane.obj_store.azure_blob_interface import AzureBlobInterface, AzureBlobObject
-from skyplane.obj_store.gcs_interface import GCSObject
-from skyplane.obj_store.r2_interface import R2Object
-=======
->>>>>>> df0e1f56
 from skyplane.obj_store.storage_interface import StorageInterface
 from skyplane.obj_store.object_store_interface import ObjectStoreObject, ObjectStoreInterface
 from skyplane.utils import logger
@@ -163,13 +157,8 @@
 
                     metadata = None
                     # Convert parts to base64 and store mime_type if destination interface is AzureBlobInterface
-<<<<<<< HEAD
-                    if isinstance(dest_iface, AzureBlobInterface):
-=======
                     if dest_iface.provider == "azure":
                         from skyplane.obj_store.azure_blob_interface import AzureBlobInterface
-
->>>>>>> df0e1f56
                         block_ids = list(map(lambda part_num: AzureBlobInterface.id_to_base64_encoding(part_num, dest_object.key), parts))
                         metadata = (block_ids, mime_type)
 
