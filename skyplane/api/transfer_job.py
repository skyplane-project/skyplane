import json
import time
import time
import typer
import math
import queue
import sys
import threading
import time
import uuid
from abc import ABC
from collections import defaultdict
from dataclasses import dataclass, field
from queue import Queue

from abc import ABC, abstractmethod
from typing import TYPE_CHECKING, Callable, Generator, List, Optional, Tuple, TypeVar, Dict

from abc import ABC, abstractmethod

import urllib3
from rich import print as rprint
from functools import partial

from skyplane import exceptions
from skyplane.api.config import TransferConfig
from skyplane.chunk import Chunk, ChunkRequest
from skyplane.obj_store.azure_blob_interface import AzureBlobInterface, AzureBlobObject
from skyplane.obj_store.gcs_interface import GCSObject
from skyplane.obj_store.r2_interface import R2Object
from skyplane.obj_store.storage_interface import StorageInterface
from skyplane.obj_store.object_store_interface import ObjectStoreObject, ObjectStoreInterface
from skyplane.obj_store.s3_interface import S3Object
from skyplane.utils import logger
from skyplane.utils.definitions import MB
from skyplane.utils.fn import do_parallel
from skyplane.utils.path import parse_path
from skyplane.utils.retry import retry_backoff

if TYPE_CHECKING:
    from skyplane.api.dataplane import Dataplane

T = TypeVar("T")


@dataclass
class TransferPair:
    "Represents transfer pair between source and destination"

    def __init__(self, src_obj: ObjectStoreObject, dst_objs: Dict[str, ObjectStoreObject], dst_key: str):
        self.src_obj = src_obj
        self.dst_objs = dst_objs
        self.dst_key = dst_key  # shared destination key across all chunks (differnt prefixes)


@dataclass
class GatewayMessage:
    def __init__(self, chunk: Optional[Chunk] = None, upload_id_mapping: Optional[Dict[str, Tuple[str, str]]] = None):
        self.chunk = chunk
        # TODO: currently, the mapping ID is per-region, however this should be per-bucket, as there may be multiple
        # target buckets in the same region
        self.upload_id_mapping = upload_id_mapping  # region_tag: (upload_id, dst_key)


class Chunker:
    """class that chunks the original files and makes the chunk requests"""

    def __init__(
        self,
        src_iface: StorageInterface,
        dst_ifaces: List[StorageInterface],
        transfer_config: TransferConfig,
        concurrent_multipart_chunk_threads: Optional[int] = 64,
        num_partitions: Optional[int] = 1,
    ):
        """
        :param src_iface: source object store interface
        :type src_iface: StorageInterface
        :param dst_iface: destination object store interface
        :type dst_ifaces: List[StorageInterface]
        :param transfer_config: the configuration during the transfer
        :type transfer_config: TransferConfig
        :param concurrent_multipart_chunk_threads: the maximum number of concurrent threads that dispatch multipart chunk requests (default: 64)
        :type concurrent_multipart_chunk_threads: int
        """
        self.src_iface = src_iface
        self.dst_ifaces = dst_ifaces
        self.transfer_config = transfer_config
        self.multipart_upload_requests = []
        self.concurrent_multipart_chunk_threads = concurrent_multipart_chunk_threads
        self.num_partitions = num_partitions

    def _run_multipart_chunk_thread(
        self,
        exit_event: threading.Event,
        in_queue: "Queue[TransferPair]",
        out_queue_chunks: "Queue[GatewayMessage]",
    ):
        """Chunks large files into many small chunks."""
        while not exit_event.is_set():
            try:
                transfer_pair = in_queue.get(block=False, timeout=0.1)
            except queue.Empty:
                continue

            src_object = transfer_pair.src_obj
            dest_objects = transfer_pair.dst_objs
            dest_key = transfer_pair.dst_key
            if isinstance(self.src_iface, ObjectStoreInterface):
                mime_type = self.src_iface.get_obj_mime_type(src_object.key)
                # create multipart upload request per destination
                upload_id_mapping = {}
                for dest_iface in self.dst_ifaces:
                    dest_object = dest_objects[dest_iface.region_tag()]
                    upload_id = dest_iface.initiate_multipart_upload(dest_object.key, mime_type=mime_type)
                    # print(f"Created upload id for key {dest_object.key} with upload id {upload_id} for bucket {dest_iface.bucket_name}")
                    # store mapping between key and upload id for each region
                    upload_id_mapping[dest_iface.region_tag()] = (src_object.key, upload_id)
                out_queue_chunks.put(GatewayMessage(upload_id_mapping=upload_id_mapping))  # send to output queue

                # get source and destination object and then compute number of chunks
                chunk_size_bytes = int(self.transfer_config.multipart_chunk_size_mb * MB)
                num_chunks = math.ceil(src_object.size / chunk_size_bytes)
                if num_chunks > self.transfer_config.multipart_max_chunks:
                    chunk_size_bytes = int(src_object.size / self.transfer_config.multipart_max_chunks)
                    chunk_size_bytes = math.ceil(chunk_size_bytes / MB) * MB  # round to next largest mb
                    num_chunks = math.ceil(src_object.size / chunk_size_bytes)

                assert num_chunks * chunk_size_bytes >= src_object.size
                # create chunks
                offset = 0
                part_num = 1
                parts = []
                for _ in range(num_chunks):
                    file_size_bytes = min(chunk_size_bytes, src_object.size - offset)
                    assert file_size_bytes > 0, f"file size <= 0 {file_size_bytes}"
                    chunk = Chunk(
                        src_key=src_object.key,
                        dest_key=dest_key,  # dest_object.key, # TODO: upload basename (no prefix)
                        chunk_id=uuid.uuid4().hex,
                        file_offset_bytes=offset,
                        partition_id=str(part_num % self.num_partitions),
                        chunk_length_bytes=file_size_bytes,
                        part_number=part_num,
                        # upload_id=upload_id,
                        multi_part=True,
                    )
                    assert upload_id is not None, f"Upload id cannot be None for multipart upload for {src_object.key}"
                    assert part_num is not None, f"Partition cannot be none {part_num}"
                    offset += file_size_bytes
                    parts.append(part_num)
                    part_num += 1
                    out_queue_chunks.put(GatewayMessage(chunk=chunk))

                # store multipart ids
                for dest_iface in self.dst_ifaces:
                    bucket = dest_iface.bucket()
                    region = dest_iface.region_tag()
                    dest_object = dest_objects[region]
                    _, upload_id = upload_id_mapping[region]

                    metadata = None
                    # Convert parts to base64 and store mime_type if destination interface is AzureBlobInterface
                    if isinstance(dest_iface, AzureBlobInterface):
                        block_ids = list(map(lambda part_num: AzureBlobInterface.id_to_base64_encoding(part_num, dest_object.key), parts))
                        metadata = (block_ids, mime_type)

                    self.multipart_upload_requests.append(
                        dict(upload_id=upload_id, key=dest_object.key, parts=parts, region=region, bucket=bucket, metadata=metadata)
                    )
            else:
                mime_type = None
                raise NotImplementedError("Multipart not implement for non-object store interfaces")

    # def to_chunk_requests(self, gen_in: Generator[Chunk, None, None]) -> Generator[ChunkRequest, None, None]:
    #    """Converts a generator of chunks to a generator of chunk requests.

    #    :param gen_in: generator that generates chunk requests
    #    :type gen_in: Generator
    #    """
    #    src_region = self.src_iface.region_tag()
    #    src_bucket = self.src_iface.bucket()
    #    for chunk in gen_in:
    #        yield ChunkRequest(
    #            chunk=chunk,
    #            src_region=src_region,
    #            #dst_region=dest_region,
    #            src_object_store_bucket=src_bucket,
    #            #dst_object_store_bucket=dest_bucket,
    #            src_type="object_store",
    #            #dst_type="object_store",
    #        )

    @staticmethod
    def map_object_key_prefix(source_prefix: str, source_key: str, dest_prefix: str, recursive: bool = False):
        """
        map_object_key_prefix computes the mapping of a source key in a bucket prefix to the destination.
        Users invoke a transfer via the CLI; aws s3 cp s3://bucket/source_prefix s3://bucket/dest_prefix.
        The CLI will query the object store for all objects in the source prefix and map them to the
        destination prefix using this function.

        :param source_prefix: source bucket folder prefix
        :type source_prefix: string
        :param source_key: source file key to map in the folder prefix
        :type source_key: string
        :param destination_prefix: destination bucket folder prefix
        :type destination_prefix: string
        :param recursive: whether to copy all the objects matching the pattern (default: False)
        :type recursive: bool
        """
        join = lambda prefix, fname: prefix + fname if prefix.endswith("/") else prefix + "/" + fname
        src_fname = source_key.split("/")[-1] if "/" in source_key and not source_key.endswith("/") else source_key
        if not recursive:
            if source_key == source_prefix:
                if dest_prefix == "" or dest_prefix == "/":
                    return src_fname
                elif dest_prefix[-1] == "/":
                    return dest_prefix + src_fname
                else:
                    return dest_prefix
            else:
                # todo: don't print output here
                rprint(f"\n:x: [bold red]In order to transfer objects using a prefix, you must use the --recursive or -r flag.[/bold red]")
                rprint(f"[yellow]If you meant to transfer a single object, pass the full source object key.[/yellow]")
                rprint(f"[bright_black]Try running: [bold]skyplane {' '.join(sys.argv[1:])} --recursive[/bold][/bright_black]")
                raise exceptions.MissingObjectException("Encountered a recursive transfer without the --recursive flag.") from None
        else:
            if source_prefix == "" or source_prefix == "/":
                if dest_prefix == "" or dest_prefix == "/":
                    return source_key
                else:
                    return join(dest_prefix, source_key)
            else:
                # catch special case: map_object_key_prefix("foo", "foobar/baz.txt", "", recursive=True)
                if not source_key.startswith(source_prefix + "/" if not source_prefix.endswith("/") else source_prefix):
                    rprint(f"\n:x: [bold red]The source key {source_key} does not start with the source prefix {source_prefix}[/bold red]")
                    raise exceptions.MissingObjectException(f"Source key {source_key} does not start with source prefix {source_prefix}")
                if dest_prefix == "" or dest_prefix == "/":
                    return source_key[len(source_prefix) :]
                else:
                    src_path_after_prefix = source_key[len(source_prefix) :]
                    src_path_after_prefix = src_path_after_prefix[1:] if src_path_after_prefix.startswith("/") else src_path_after_prefix
                    return join(dest_prefix, src_path_after_prefix)

    def transfer_pair_generator(
        self,
        src_prefix: str,
        dst_prefixes: List[str],
        recursive: bool,
        prefilter_fn: Optional[Callable[[ObjectStoreObject], bool]] = None,  # TODO: change to StorageObject
    ) -> Generator[TransferPair, None, None]:
        """Query source region and return list of objects to transfer.

        :param src_prefix: source bucket folder prefix
        :type src_prefix: string
        :param dst_prefix: destination bucket folder prefix
        :type dst_prefix: string
        :param recursive: if true, will copy objects at folder prefix recursively
        :type recursive: bool
        :param prefilter_fn: filters out objects whose prefixes do not match the filter function (default: None)
        :type prefilter_fn: Callable[[ObjectStoreObject], bool]
        """
        if not isinstance(self.src_iface, ObjectStoreInterface) or not all(
            [isinstance(dst_iface, ObjectStoreInterface) for dst_iface in self.dst_ifaces]
        ):
            raise NotImplementedError("TransferPair only supports object store interfaces")

        if not self.src_iface.bucket_exists():
            raise exceptions.MissingBucketException(f"Source bucket {self.src_iface.path()} does not exist or is not readable.")
        for dst_iface in self.dst_ifaces:
            if not dst_iface.bucket_exists():
                raise exceptions.MissingBucketException(f"Destination bucket {dst_iface.path()} does not exist or is not readable.")

        # query all source region objects
        logger.fs.debug(f"Querying objects in {self.src_iface.path()}")
        n_objs = 0
        for obj in self.src_iface.list_objects(src_prefix):
            if prefilter_fn is None or prefilter_fn(obj):
                # collect list of destination objects
                dest_objs = {}
                dest_keys = []
                for i in range(len(self.dst_ifaces)):
                    dst_iface = self.dst_ifaces[i]
                    dst_prefix = dst_prefixes[i]
                    dest_provider, dest_region = dst_iface.region_tag().split(":")
                    try:
                        dest_key = self.map_object_key_prefix(src_prefix, obj.key, dst_prefix, recursive=recursive)
                        assert (
                            dest_key[: len(dst_prefix)] == dst_prefix
                        ), f"Destination key {dest_key} does not start with destination prefix {dst_prefix}"
                        dest_keys.append(dest_key[len(dst_prefix) :])
                    except exceptions.MissingObjectException as e:
                        logger.fs.exception(e)
                        raise e from None

                    if dest_provider == "aws":
                        dest_obj = S3Object(provider=dest_provider, bucket=dst_iface.bucket(), key=dest_key)
                    elif dest_provider == "azure":
                        dest_obj = AzureBlobObject(provider=dest_provider, bucket=dst_iface.bucket(), key=dest_key)
                    elif dest_provider == "gcp":
                        dest_obj = GCSObject(provider=dest_provider, bucket=dst_iface.bucket(), key=dest_key)
                    elif dest_provider == "cloudflare":
                        dest_obj = R2Object(provider=dest_provider, bucket=dst_iface.bucket(), key=dest_key)
                    else:
                        raise ValueError(f"Invalid dest_region {dest_region}, unknown provider")
                    dest_objs[dst_iface.region_tag()] = dest_obj

                # assert that all destinations share the same post-fix key
                assert len(list(set(dest_keys))) == 1, f"Destination keys {dest_keys} do not match"
                n_objs += 1
                yield TransferPair(src_obj=obj, dst_objs=dest_objs, dst_key=dest_keys[0])

        if n_objs == 0:
            logger.error("Specified object does not exist.\n")
            raise exceptions.MissingObjectException(f"No objects were found in the specified prefix")

    def chunk(self, transfer_pair_generator: Generator[TransferPair, None, None]) -> Generator[GatewayMessage, None, None]:
        """Break transfer list into chunks.

        :param transfer_pair_generator: generator of pairs of objects to transfer
        :type transfer_pair_generator: Generator
        """
        multipart_send_queue: Queue[TransferPair] = Queue()
        multipart_chunk_queue: Queue[GatewayMessage] = Queue()
        multipart_exit_event = threading.Event()
        multipart_chunk_threads = []

        # TODO: remove after azure multipart implemented
        azure_dest = any([dst_iface.provider == "azure" for dst_iface in self.dst_ifaces])

        # start chunking threads
        if not azure_dest and self.transfer_config.multipart_enabled:
            for _ in range(self.concurrent_multipart_chunk_threads):
                t = threading.Thread(
                    target=self._run_multipart_chunk_thread,
                    args=(multipart_exit_event, multipart_send_queue, multipart_chunk_queue),
                    daemon=False,
                )
                t.start()
                multipart_chunk_threads.append(t)

        # begin chunking loop
        for transfer_pair in transfer_pair_generator:
            # print("transfer_pair", transfer_pair.src_obj.key, transfer_pair.dst_objs)
            src_obj = transfer_pair.src_obj
            if (
                not azure_dest
                and self.transfer_config.multipart_enabled
                and src_obj.size > self.transfer_config.multipart_threshold_mb * MB
            ):
                multipart_send_queue.put(transfer_pair)
            else:
                if transfer_pair.src_obj.size == 0:
                    logger.fs.debug(f"Skipping empty object {src_obj.key}")
                    continue
                yield GatewayMessage(
                    chunk=Chunk(
                        src_key=src_obj.key,
                        dest_key=transfer_pair.dst_key,  # TODO: get rid of dest_key, and have write object have info on prefix  (or have a map here)
                        chunk_id=uuid.uuid4().hex,
                        chunk_length_bytes=transfer_pair.src_obj.size,
                        partition_id=str(0),  # TODO: fix this to distribute across multiple partitions
                    )
                )

            if self.transfer_config.multipart_enabled:
                # drain multipart chunk queue and yield with updated chunk IDs
                while not multipart_chunk_queue.empty():
                    yield multipart_chunk_queue.get()

        if self.transfer_config.multipart_enabled:
            # wait for processing multipart requests to finish
            logger.fs.debug("Waiting for multipart threads to finish")
            # while not multipart_send_queue.empty():
            # TODO: may be an issue waiting for this in case of force-quit
            while not multipart_send_queue.empty():
                logger.fs.debug(f"Remaining in multipart queue: sent {multipart_send_queue.qsize()}")
                time.sleep(0.1)
            # send sentinel to all threads
            multipart_exit_event.set()
            for thread in multipart_chunk_threads:
                thread.join()

            # drain multipart chunk queue and yield with updated chunk IDs
            while not multipart_chunk_queue.empty():
                yield multipart_chunk_queue.get()

    @staticmethod
    def batch_generator(gen_in: Generator[T, None, None], batch_size: int) -> Generator[List[T], None, None]:
        """Batches generator, while handling StopIteration

        :param gen_in: generator that generates chunk requests
        :type gen_in: Generator
        """
        batch = []
        for item in gen_in:
            batch.append(item)
            if len(batch) == batch_size:
                yield batch
                batch = []
        if len(batch) > 0:
            yield batch

    @staticmethod
    def prefetch_generator(gen_in: Generator[T, None, None], buffer_size: int) -> Generator[T, None, None]:
        """
        Prefetches from generator while handing StopIteration to ensure items yield immediately.
        Start a thread to prefetch items from the generator and put them in a queue. Upon StopIteration,
        the thread will add a sentinel value to the queue.

        :param gen_in: generator that generates chunk requests
        :type gen_in: Generator
        :param buffer_size: maximum size of the buffer to temporarily store the generators
        :type buffer_size: int
        """
        sentinel = object()
        queue = Queue(maxsize=buffer_size)

        def prefetch():
            for item in gen_in:
                queue.put(item)
            queue.put(sentinel)

        thread = threading.Thread(target=prefetch, daemon=True)
        thread.start()

        while True:
            item = queue.get()
            if item is sentinel:
                break
            yield item

    @staticmethod
    def tail_generator(gen_in: Generator[T, None, None], out_list: List[T]) -> Generator[T, None, None]:
        """Tails generator while handling StopIteration

        :param gen_in: generator that generates chunk requests
        :type gen_in: Generator
        :param out_list: list of tail generators
        :type out_list: List
        """
        for item in gen_in:
            out_list.append(item)
            yield item


@dataclass
class TransferJob(ABC):
    """
    transfer job with transfer configurations

    :param src_path: source full path
    :type src_path: str
    :param dst_paths: destination full path
    :type dst_paths: str
    :param recursive: if true, will transfer objects at folder prefix recursively (default: False)
    :type recursive: bool
    :param requester_pays: if set, will support requester pays buckets. (default: False)
    :type requester_pays: bool
    :param uuid: the uuid of one single transfer job
    :type uuid: str
    """

    # @abstractmethod
    def __init__(
        self,
        src_path: str,
        dst_paths: List[str] or str,
        recursive: bool = False,
        requester_pays: bool = False,
        job_id: Optional[str] = None,
    ):
        self.src_path = src_path
        self.dst_paths = dst_paths
        self.recursive = recursive
        self.requester_pays = requester_pays
        if job_id is None:
            self.uuid = str(uuid.uuid4())
        else:
            self.uuid = job_id

    @property
    def transfer_type(self) -> str:
        if isinstance(self.dst_paths, str):
            return "unicast"
        else:
            return "multicast"

    @property
    def src_prefix(self) -> Optional[str]:
        """Return the source prefix"""
        if not hasattr(self, "_src_prefix"):
            self._src_prefix = parse_path(self.src_path)[2]
        return self._src_prefix

    @property
    def src_iface(self) -> StorageInterface:
        """Return the source object store interface"""
        if not hasattr(self, "_src_iface"):
            provider_src, bucket_src, _ = parse_path(self.src_path)
            self._src_iface = ObjectStoreInterface.create(f"{provider_src}:infer", bucket_src)
            if self.requester_pays:
                self._src_iface.set_requester_bool(True)
        return self._src_iface

    @property
    def dst_prefixes(self) -> List[str]:
        """Return the destination prefix"""
        if not hasattr(self, "_dst_prefix"):
            if self.transfer_type == "unicast":
                self._dst_prefix = [str(parse_path(self.dst_paths[0])[2])]
            else:
                self._dst_prefix = [str(parse_path(path)[2]) for path in self.dst_paths]
        return self._dst_prefix

    @property
    def dst_ifaces(self) -> List[StorageInterface]:
        """Return the destination object store interface"""
        if not hasattr(self, "_dst_iface"):
            if self.transfer_type == "unicast":
                provider_dst, bucket_dst, _ = parse_path(self.dst_paths[0])
                self._dst_ifaces = [StorageInterface.create(f"{provider_dst}:infer", bucket_dst)]
            else:
                self._dst_ifaces = []
                for path in self.dst_paths:
                    provider_dst, bucket_dst, _ = parse_path(path)
                    self._dst_ifaces.append(StorageInterface.create(f"{provider_dst}:infer", bucket_dst))
        return self._dst_ifaces

    def dispatch(self, dataplane: "Dataplane", **kwargs) -> Generator[Chunk, None, None]:
        """Dispatch transfer job to specified gateways."""
        raise NotImplementedError("Dispatch not implemented")

    def finalize(self):
        """Complete the multipart upload requests"""
        raise NotImplementedError("Finalize not implemented")

    def verify(self):
        """Verifies the transfer completed, otherwise raises TransferFailedException."""
        raise NotImplementedError("Verify not implemented")

    def size_gb(self):
        """Return the size of the transfer in GB"""
        raise NotImplementedError("Size not implemented")

    @classmethod
    def _pre_filter_fn(cls, obj: ObjectStoreObject) -> bool:
        """Optionally filter source objects before they are transferred.

        :meta private:
        :param obj: source object to be transferred
        :type obj: ObjectStoreObject
        """
        return True


@dataclass
class CopyJob(TransferJob):
    """copy job that copies the source objects to the destination

    :param transfer_list: transfer list for later verification
    :type transfer_list: list
    :param multipart_transfer_list: multipart transfer list for later verification
    :type multipart_transfer_list: list
    """

    def __init__(
        self,
        src_path: str,
        dst_paths: List[str] or str,
        recursive: bool = False,
        requester_pays: bool = False,
        job_id: Optional[str] = None,
    ):
        super().__init__(src_path, dst_paths, recursive, requester_pays, job_id)
        self.transfer_list = []
        self.multipart_transfer_list = []

    @property
    def http_pool(self):
        """http connection pool"""
        if not hasattr(self, "_http_pool"):
            timeout = urllib3.util.Timeout(connect=10.0, read=None)  # no read timeout
            self._http_pool = urllib3.PoolManager(retries=urllib3.Retry(total=3), timeout=timeout)
        return self._http_pool

    def gen_transfer_pairs(
        self,
        chunker: Optional[Chunker] = None,
        transfer_config: Optional[TransferConfig] = field(init=False, default_factory=lambda: TransferConfig()),
    ) -> Generator[TransferPair, None, None]:
        """Generate transfer pairs for the transfer job.

        :param chunker: chunker that makes the chunk requests
        :type chunker: Chunker
        """
        if chunker is None:  # used for external access to transfer pair list
            chunker = Chunker(self.src_iface, self.dst_ifaces, transfer_config)  # TODO: should read in existing transfer config
        yield from chunker.transfer_pair_generator(self.src_prefix, self.dst_prefixes, self.recursive, self._pre_filter_fn)

    def dispatch(
        self,
        dataplane: "Dataplane",
        dispatch_batch_size: int = 100,  # 6.4 GB worth of chunks
        transfer_config: Optional[TransferConfig] = field(init=False, default_factory=lambda: TransferConfig()),
    ) -> Generator[Chunk, None, None]:
        """Dispatch transfer job to specified gateways.

        :param dataplane: dataplane that starts the transfer job
        :type dataplane: Dataplane
        :param transfer_config: the configuration during the transfer
        :type transfer_config: TransferConfig
        :param dispatch_batch_size: maximum size of the buffer to temporarily store the generators (default: 1000)
        :type dispatch_batch_size: int
        """
        chunker = Chunker(self.src_iface, self.dst_ifaces, transfer_config)
        transfer_pair_generator = self.gen_transfer_pairs(chunker)  # returns TransferPair objects
        gen_transfer_list = chunker.tail_generator(transfer_pair_generator, self.transfer_list)
        chunks = chunker.chunk(gen_transfer_list)
        batches = chunker.batch_generator(
            chunker.prefetch_generator(chunks, buffer_size=dispatch_batch_size * 32), batch_size=dispatch_batch_size
        )

        # dispatch chunk requests
        src_gateways = dataplane.source_gateways()
        queue_size = [0] * len(src_gateways)
        n_multiparts = 0
        start = time.time()

        for batch in batches:
            # send upload_id mappings to sink gateways
            upload_id_batch = [cr for cr in batch if cr.upload_id_mapping is not None]
            region_dst_gateways = dataplane.sink_gateways()
            for region_tag, dst_gateways in region_dst_gateways.items():
                for dst_gateway in dst_gateways:
                    # collect upload id mappings
                    mappings = {}
                    for message in upload_id_batch:
                        for region_tag, (key, id) in message.upload_id_mapping.items():
                            if region_tag not in mappings:
                                mappings[region_tag] = {}
                            mappings[region_tag][key] = id

                    # send mapping to gateway
                    reply = self.http_pool.request(
                        "POST",
                        f"{dst_gateway.gateway_api_url}/api/v1/upload_id_maps",
                        body=json.dumps(mappings).encode("utf-8"),
                        headers={"Content-Type": "application/json"},
                    )
                    # TODO: assume that only destination nodes would write to the obj store
                    if reply.status != 200:
                        raise Exception(
                            f"Failed to update upload ids to the dst gateway {dst_gateway.instance_name()}: {reply.data.decode('utf-8')}"
                        )

            # send chunk requests to source gateways
            chunk_batch = [cr.chunk for cr in batch if cr.chunk is not None]
            # TODO: allow multiple partition ids per chunk
            for chunk in chunk_batch:  # assign job UUID as partition ID
                chunk.partition_id = self.uuid
            min_idx = queue_size.index(min(queue_size))
            n_added = 0
            while n_added < len(chunk_batch):
                # TODO: should update every source instance queue size
                server = src_gateways[min_idx]
                assert Chunk.from_dict(chunk_batch[0].as_dict()) == chunk_batch[0], f"Invalid chunk request: {chunk_batch[0].as_dict}"

                # TODO: make async
                st = time.time()
                reply = self.http_pool.request(
                    "POST",
                    f"{server.gateway_api_url}/api/v1/chunk_requests",
                    body=json.dumps([chunk.as_dict() for chunk in chunk_batch[n_added:]]).encode("utf-8"),
                    headers={"Content-Type": "application/json"},
                )
                if reply.status != 200:
                    raise Exception(f"Failed to dispatch chunk requests {server.instance_name()}: {reply.data.decode('utf-8')}")
                et = time.time()
                reply_json = json.loads(reply.data.decode("utf-8"))
                n_added += reply_json["n_added"]
                logger.fs.debug(f"Added {n_added} chunks to server {server} in {et-st}: {reply_json}")
                queue_size[min_idx] = reply_json["qsize"]  # update queue size
                # dont try again with some gateway
                min_idx = (min_idx + 1) % len(src_gateways)

            yield from chunk_batch

            # copy new multipart transfers to the multipart transfer list
            updated_len = len(chunker.multipart_upload_requests)
            self.multipart_transfer_list.extend(chunker.multipart_upload_requests[n_multiparts:updated_len])
            n_multiparts = updated_len

    def finalize(self):
        """Complete the multipart upload requests"""
        typer.secho(f"Finalizing multipart uploads...", fg="bright_black")
        groups = defaultdict(list)
        for req in self.multipart_transfer_list:
            if "region" not in req or "bucket" not in req:
                raise Exception(f"Invalid multipart upload request: {req}")
            groups[(req["region"], req["bucket"])].append(req)
        for key, group in groups.items():
            region, bucket = key
            batch_len = max(1, len(group) // 128)
            batches = [group[i : i + batch_len] for i in range(0, len(group), batch_len)]
            obj_store_interface = StorageInterface.create(region, bucket)

            def complete_fn(batch):
                for req in batch:
<<<<<<< HEAD
<<<<<<< HEAD
                    logger.fs.debug(f"Finalize upload id {req['upload_id']} for key {req['key']} bucket {bucket}")
                    retry_backoff(partial(obj_store_interface.complete_multipart_upload, req["key"], req["upload_id"]), initial_backoff=0.5)
=======
=======
>>>>>>> f4627cff
                    logger.fs.debug(f"Finalize upload id {req['upload_id']} for key {req['key']}")
                    retry_backoff(
                        partial(obj_store_interface.complete_multipart_upload, req["key"], req["upload_id"], req["metadata"]),
                        initial_backoff=0.5,
                    )
<<<<<<< HEAD
>>>>>>> upstream/0.3.1-release
=======
>>>>>>> f4627cff

            do_parallel(complete_fn, batches, n=8)

        # TODO: Do NOT do this if we are pipelining multiple transfers - remove just what was completed
        self.multipart_transfer_list = []

    def verify(self):
        """Verify the integrity of the transfered destination objects"""

        def verify_region(i):
            dst_iface = self.dst_ifaces[i]
            dst_prefix = self.dst_prefixes[i]

            # gather destination key mapping for this region
            dst_keys = {pair.dst_objs[dst_iface.region_tag()].key: pair.src_obj for pair in self.transfer_list}

            # list and check destination prefix
            for obj in dst_iface.list_objects(dst_prefix):
                # check metadata (src.size == dst.size) && (src.modified <= dst.modified)
                src_obj = dst_keys.get(obj.key)
                if src_obj and src_obj.size == obj.size and src_obj.last_modified <= obj.last_modified:
                    del dst_keys[obj.key]

            if dst_keys:
                # failed_keys = [obj.key for obj in dst_keys.values()]
                failed_keys = list(dst_keys.keys())
                if failed_keys == [""]:
                    return  # ignore empty key
                raise exceptions.TransferFailedException(
                    f"Destination {dst_iface.region_tag()} bucket {dst_iface.bucket()}: {len(dst_keys)} objects failed verification {failed_keys}"
                )

        n = 1  # number threads
        assert n == 1, "Only use one thread for verifying objects: n>1 causes concurrency error"
        do_parallel(
            verify_region,
            range(len(self.dst_ifaces)),
            spinner=True,
            spinner_persist=False,
            desc="Verifying objects in destination buckets",
            n=n,
        )

    def size_gb(self):
        """Return the size of the transfer in GB"""
        total_size = 0
        for pair in self.gen_transfer_pairs():
            total_size += pair.src_obj.size
        return total_size / 1e9


@dataclass
class SyncJob(CopyJob):
    """sync job that copies the source objects that does not exist in the destination bucket to the destination"""

    def __init__(self, src_path: str, dst_paths: List[str] or str, requester_pays: bool = False, job_id: Optional[str] = None):
        super().__init__(src_path, dst_paths, True, requester_pays, job_id)
        self.transfer_list = []
        self.multipart_transfer_list = []

        assert isinstance(self.src_iface, ObjectStoreInterface), "Source must be an object store interface"
        assert not any(
            [not isinstance(iface, ObjectStoreInterface) for iface in self.dst_ifaces]
        ), "Destination must be a object store interface"

    def gen_transfer_pairs(
        self,
        chunker: Optional[Chunker] = None,
        transfer_config: Optional[TransferConfig] = field(init=False, default_factory=lambda: TransferConfig()),
    ) -> Generator[TransferPair, None, None]:
        """Generate transfer pairs for the transfer job.

        :param chunker: chunker that makes the chunk requests
        :type chunker: Chunker
        """
        if chunker is None:  # used for external access to transfer pair list
            chunker = Chunker(self.src_iface, self.dst_ifaces, transfer_config)
        transfer_pair_gen = chunker.transfer_pair_generator(self.src_prefix, self.dst_prefixes, self.recursive, self._pre_filter_fn)

        # only single destination supported
        assert len(self.dst_ifaces) == 1, "Only single destination supported for sync job"

        # enrich destination objects with metadata
        for src_obj, dest_obj in self._enrich_dest_objs(transfer_pair_gen, self.dst_prefixes):
            if self._post_filter_fn(src_obj, dest_obj):
                yield TransferPair(
                    src_obj=src_obj,
                    dst_objs={self.dst_ifaces[0].region_tag(): dest_obj},
                    dst_key=dest_obj.key.replace(self.dst_prefixes[0], ""),
                )

    def _enrich_dest_objs(
        self, transfer_pairs: Generator[TransferPair, None, None], dest_prefixes: List[str]
    ) -> Generator[Tuple[ObjectStoreObject, ObjectStoreObject], None, None]:
        """
        For skyplane sync, we enrich dest obj metadata with our existing dest obj metadata from the dest bucket following a query.

        :meta private:
        :param transfer_pairs: generator of transfer pairs
        :type transfer_pairs: Generator
        """
        for i in range(len(self.dst_ifaces)):
            dst_iface = self.dst_ifaces[i]
            dest_prefix = dest_prefixes[i]
            logger.fs.debug(f"Querying objects in {dst_iface.bucket()}")
            if not hasattr(self, "_found_dest_objs"):
                self._found_dest_objs = {obj.key: obj for obj in dst_iface.list_objects(dest_prefix)}
            for pair in transfer_pairs:
                src_obj = pair.src_obj
                dest_obj = list(pair.dst_objs.values())[0]
                assert len(list(pair.dst_objs.keys())) == 1, f"Multiple destinations are not support for sync: {pair.dst_objs}"
                if dest_obj.key in self._found_dest_objs:
                    dest_obj.size = self._found_dest_objs[dest_obj.key].size
                    dest_obj.last_modified = self._found_dest_objs[dest_obj.key].last_modified
                yield src_obj, dest_obj

    @classmethod
    def _post_filter_fn(cls, src_obj: ObjectStoreObject, dest_obj: ObjectStoreObject) -> bool:
        """Optionally filter destination objects after they are transferred.

        :param src_obj: source object to be transferred
        :type src_obj: ObjectStoreObject
        :param dest_obj: destination object transferred
        :type dest_obj: ObjectStoreObject
        """
        return not dest_obj.exists or (src_obj.last_modified > dest_obj.last_modified or src_obj.size != dest_obj.size)<|MERGE_RESOLUTION|>--- conflicted
+++ resolved
@@ -707,23 +707,11 @@
 
             def complete_fn(batch):
                 for req in batch:
-<<<<<<< HEAD
-<<<<<<< HEAD
-                    logger.fs.debug(f"Finalize upload id {req['upload_id']} for key {req['key']} bucket {bucket}")
-                    retry_backoff(partial(obj_store_interface.complete_multipart_upload, req["key"], req["upload_id"]), initial_backoff=0.5)
-=======
-=======
->>>>>>> f4627cff
                     logger.fs.debug(f"Finalize upload id {req['upload_id']} for key {req['key']}")
                     retry_backoff(
                         partial(obj_store_interface.complete_multipart_upload, req["key"], req["upload_id"], req["metadata"]),
                         initial_backoff=0.5,
                     )
-<<<<<<< HEAD
->>>>>>> upstream/0.3.1-release
-=======
->>>>>>> f4627cff
-
             do_parallel(complete_fn, batches, n=8)
 
         # TODO: Do NOT do this if we are pipelining multiple transfers - remove just what was completed
