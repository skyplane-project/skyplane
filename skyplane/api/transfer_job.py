import json
import signal
import time
import time
import typer
import math
import queue
import sys
import threading
import time
import uuid
from abc import ABC
from collections import defaultdict
from dataclasses import dataclass, field
from queue import Queue

from abc import ABC, abstractmethod
from typing import TYPE_CHECKING, Callable, Generator, List, Optional, Tuple, TypeVar, Dict

from abc import ABC, abstractmethod

import urllib3
from rich import print as rprint
from functools import partial

from skyplane import exceptions
from skyplane.api.config import TransferConfig
from skyplane.chunk import Chunk, ChunkRequest
from skyplane.obj_store.storage_interface import StorageInterface
from skyplane.obj_store.object_store_interface import ObjectStoreObject, ObjectStoreInterface
from skyplane.utils import logger
from skyplane.utils.definitions import MB
from skyplane.utils.fn import do_parallel
from skyplane.utils.path import parse_path
from skyplane.utils.retry import retry_backoff

if TYPE_CHECKING:
    from skyplane.api.dataplane import Dataplane

T = TypeVar("T")


@dataclass
class TransferPair:
    "Represents transfer pair between source and destination"

    def __init__(self, src_obj: ObjectStoreObject, dst_objs: Dict[str, ObjectStoreObject], dst_key: str):
        self.src_obj = src_obj
        self.dst_objs = dst_objs
        self.dst_key = dst_key  # shared destination key across all chunks (differnt prefixes)


@dataclass
class GatewayMessage:
    def __init__(self, chunk: Optional[Chunk] = None, upload_id_mapping: Optional[Dict[str, Tuple[str, str]]] = None):
        self.chunk = chunk
        # TODO: currently, the mapping ID is per-region, however this should be per-bucket, as there may be multiple
        # target buckets in the same region
        self.upload_id_mapping = upload_id_mapping  # region_tag: (upload_id, dst_key)


class Chunker:
    """class that chunks the original files and makes the chunk requests"""

    def __init__(
        self,
        src_iface: StorageInterface,
        dst_ifaces: List[StorageInterface],
        transfer_config: Optional[TransferConfig] = None,
        concurrent_multipart_chunk_threads: Optional[int] = 64,
        num_partitions: Optional[int] = 1,
    ):
        """
        :param src_iface: source object store interface
        :type src_iface: StorageInterface
        :param dst_iface: destination object store interface
        :type dst_ifaces: List[StorageInterface]
        :param transfer_config: the configuration during the transfer
        :type transfer_config: TransferConfig
        :param concurrent_multipart_chunk_threads: the maximum number of concurrent threads that dispatch multipart chunk requests (default: 64)
        :type concurrent_multipart_chunk_threads: int
        """
        self.src_iface = src_iface
        self.dst_ifaces = dst_ifaces
        self.transfer_config = transfer_config
        self.multipart_upload_requests = []
        self.concurrent_multipart_chunk_threads = concurrent_multipart_chunk_threads
        self.num_partitions = num_partitions
        if transfer_config is None:
            self.transfer_config = TransferConfig()

        # threads for multipart uploads
        self.multipart_send_queue: Queue[TransferPair] = Queue()
        self.multipart_chunk_queue: Queue[GatewayMessage] = Queue()
        self.multipart_exit_event = threading.Event()
        self.multipart_chunk_threads = []

        # handle exit signal
        def signal_handler(signal, frame):
            self.multipart_exit_event.set()
            for t in self.multipart_chunk_threads:
                t.join()

        signal.signal(signal.SIGINT, signal_handler)

    def stop(self):
        """Stops all threads"""
        self.multipart_exit_event.set()
        for t in self.multipart_chunk_threads:
            t.join()

    def _run_multipart_chunk_thread(
        self,
        exit_event: threading.Event,
        in_queue: "Queue[TransferPair]",
        out_queue_chunks: "Queue[GatewayMessage]",
    ):
        """Chunks large files into many small chunks."""
        while not exit_event.is_set():
            try:
                transfer_pair = in_queue.get(block=False, timeout=0.1)
            except queue.Empty:
                continue

            src_object = transfer_pair.src_obj
            dest_objects = transfer_pair.dst_objs
            dest_key = transfer_pair.dst_key
            if isinstance(self.src_iface, ObjectStoreInterface):
                mime_type = self.src_iface.get_obj_mime_type(src_object.key)
                # create multipart upload request per destination
                upload_id_mapping = {}
                for dest_iface in self.dst_ifaces:
                    dest_object = dest_objects[dest_iface.region_tag()]
                    upload_id = dest_iface.initiate_multipart_upload(dest_object.key, mime_type=mime_type)
                    # print(f"Created upload id for key {dest_object.key} with upload id {upload_id} for bucket {dest_iface.bucket_name}")
                    # store mapping between key and upload id for each region
                    upload_id_mapping[dest_iface.region_tag()] = (src_object.key, upload_id)
                out_queue_chunks.put(GatewayMessage(upload_id_mapping=upload_id_mapping))  # send to output queue

                # get source and destination object and then compute number of chunks
                chunk_size_bytes = int(self.transfer_config.multipart_chunk_size_mb * MB)
                num_chunks = math.ceil(src_object.size / chunk_size_bytes)
                if num_chunks > self.transfer_config.multipart_max_chunks:
                    chunk_size_bytes = int(src_object.size / self.transfer_config.multipart_max_chunks)
                    chunk_size_bytes = math.ceil(chunk_size_bytes / MB) * MB  # round to next largest mb
                    num_chunks = math.ceil(src_object.size / chunk_size_bytes)

                assert num_chunks * chunk_size_bytes >= src_object.size
                # create chunks
                offset = 0
                part_num = 1
                parts = []
                for _ in range(num_chunks):
                    file_size_bytes = min(chunk_size_bytes, src_object.size - offset)
                    assert file_size_bytes > 0, f"file size <= 0 {file_size_bytes}"
                    chunk = Chunk(
                        src_key=src_object.key,
                        dest_key=dest_key,  # dest_object.key, # TODO: upload basename (no prefix)
                        chunk_id=uuid.uuid4().hex,
                        file_offset_bytes=offset,
                        partition_id=str(part_num % self.num_partitions),
                        chunk_length_bytes=file_size_bytes,
                        part_number=part_num,
                        # upload_id=upload_id,
                        multi_part=True,
                    )
                    assert upload_id is not None, f"Upload id cannot be None for multipart upload for {src_object.key}"
                    assert part_num is not None, f"Partition cannot be none {part_num}"
                    offset += file_size_bytes
                    parts.append(part_num)
                    part_num += 1
                    out_queue_chunks.put(GatewayMessage(chunk=chunk))

                # store multipart ids
                for dest_iface in self.dst_ifaces:
                    bucket = dest_iface.bucket()
                    region = dest_iface.region_tag()
                    dest_object = dest_objects[region]
                    _, upload_id = upload_id_mapping[region]

                    metadata = None
                    # Convert parts to base64 and store mime_type if destination interface is AzureBlobInterface
                    if dest_iface.provider == "azure":
                        from skyplane.obj_store.azure_blob_interface import AzureBlobInterface

                        block_ids = list(map(lambda part_num: AzureBlobInterface.id_to_base64_encoding(part_num, dest_object.key), parts))
                        metadata = (block_ids, mime_type)

                    self.multipart_upload_requests.append(
                        dict(upload_id=upload_id, key=dest_object.key, parts=parts, region=region, bucket=bucket, metadata=metadata)
                    )
            else:
                mime_type = None
                raise NotImplementedError("Multipart not implement for non-object store interfaces")

    # def to_chunk_requests(self, gen_in: Generator[Chunk, None, None]) -> Generator[ChunkRequest, None, None]:
    #    """Converts a generator of chunks to a generator of chunk requests.

    #    :param gen_in: generator that generates chunk requests
    #    :type gen_in: Generator
    #    """
    #    src_region = self.src_iface.region_tag()
    #    src_bucket = self.src_iface.bucket()
    #    for chunk in gen_in:
    #        yield ChunkRequest(
    #            chunk=chunk,
    #            src_region=src_region,
    #            #dst_region=dest_region,
    #            src_object_store_bucket=src_bucket,
    #            #dst_object_store_bucket=dest_bucket,
    #            src_type="object_store",
    #            #dst_type="object_store",
    #        )

    @staticmethod
    def map_object_key_prefix(source_prefix: str, source_key: str, dest_prefix: str, recursive: bool = False):
        """
        map_object_key_prefix computes the mapping of a source key in a bucket prefix to the destination.
        Users invoke a transfer via the CLI; aws s3 cp s3://bucket/source_prefix s3://bucket/dest_prefix.
        The CLI will query the object store for all objects in the source prefix and map them to the
        destination prefix using this function.

        :param source_prefix: source bucket folder prefix
        :type source_prefix: string
        :param source_key: source file key to map in the folder prefix
        :type source_key: string
        :param destination_prefix: destination bucket folder prefix
        :type destination_prefix: string
        :param recursive: whether to copy all the objects matching the pattern (default: False)
        :type recursive: bool
        """
        join = lambda prefix, fname: prefix + fname if prefix.endswith("/") else prefix + "/" + fname
        src_fname = source_key.split("/")[-1] if "/" in source_key and not source_key.endswith("/") else source_key
        if not recursive:
            if source_key == source_prefix:
                if dest_prefix == "" or dest_prefix == "/":
                    return src_fname
                elif dest_prefix[-1] == "/":
                    return dest_prefix + src_fname
                else:
                    return dest_prefix
            else:
                # todo: don't print output here
                rprint(f"\n:x: [bold red]In order to transfer objects using a prefix, you must use the --recursive or -r flag.[/bold red]")
                rprint(f"[yellow]If you meant to transfer a single object, pass the full source object key.[/yellow]")
                rprint(f"[bright_black]Try running: [bold]skyplane {' '.join(sys.argv[1:])} --recursive[/bold][/bright_black]")
                raise exceptions.MissingObjectException("Encountered a recursive transfer without the --recursive flag.") from None
        else:
            if source_prefix == "" or source_prefix == "/":
                if dest_prefix == "" or dest_prefix == "/":
                    return source_key
                else:
                    return join(dest_prefix, source_key)
            else:
                # catch special case: map_object_key_prefix("foo", "foobar/baz.txt", "", recursive=True)
                if not source_key.startswith(source_prefix + "/" if not source_prefix.endswith("/") else source_prefix):
                    rprint(f"\n:x: [bold red]The source key {source_key} does not start with the source prefix {source_prefix}[/bold red]")
                    raise exceptions.MissingObjectException(f"Source key {source_key} does not start with source prefix {source_prefix}")
                if dest_prefix == "" or dest_prefix == "/":
                    return source_key[len(source_prefix) :]
                else:
                    src_path_after_prefix = source_key[len(source_prefix) :]
                    src_path_after_prefix = src_path_after_prefix[1:] if src_path_after_prefix.startswith("/") else src_path_after_prefix
                    return join(dest_prefix, src_path_after_prefix)

    def transfer_pair_generator(
        self,
        src_prefix: str,
        dst_prefixes: List[str],
        recursive: bool,
        prefilter_fn: Optional[Callable[[ObjectStoreObject], bool]] = None,  # TODO: change to StorageObject
    ) -> Generator[TransferPair, None, None]:
        """Query source region and return list of objects to transfer.

        :param src_prefix: source bucket folder prefix
        :type src_prefix: string
        :param dst_prefix: destination bucket folder prefix
        :type dst_prefix: string
        :param recursive: if true, will copy objects at folder prefix recursively
        :type recursive: bool
        :param prefilter_fn: filters out objects whose prefixes do not match the filter function (default: None)
        :type prefilter_fn: Callable[[ObjectStoreObject], bool]
        """
        if not isinstance(self.src_iface, ObjectStoreInterface) or not all(
            [isinstance(dst_iface, ObjectStoreInterface) for dst_iface in self.dst_ifaces]
        ):
            raise NotImplementedError("TransferPair only supports object store interfaces")

        if not self.src_iface.bucket_exists():
            raise exceptions.MissingBucketException(f"Source bucket {self.src_iface.path()} does not exist or is not readable.")
        for dst_iface in self.dst_ifaces:
            if not dst_iface.bucket_exists():
                raise exceptions.MissingBucketException(f"Destination bucket {dst_iface.path()} does not exist or is not readable.")

        # query all source region objects
        logger.fs.debug(f"Querying objects in {self.src_iface.path()}")
        n_objs = 0
        for obj in self.src_iface.list_objects(src_prefix):
            if prefilter_fn is None or prefilter_fn(obj):
                # collect list of destination objects
                dest_objs = {}
                dest_keys = []
                for i in range(len(self.dst_ifaces)):
                    dst_iface = self.dst_ifaces[i]
                    dst_prefix = dst_prefixes[i]
                    dest_provider, dest_region = dst_iface.region_tag().split(":")
                    try:
                        dest_key = self.map_object_key_prefix(src_prefix, obj.key, dst_prefix, recursive=recursive)
                        assert (
                            dest_key[: len(dst_prefix)] == dst_prefix
                        ), f"Destination key {dest_key} does not start with destination prefix {dst_prefix}"
                        dest_keys.append(dest_key[len(dst_prefix) :])
                    except exceptions.MissingObjectException as e:
                        logger.fs.exception(e)
                        raise e from None

<<<<<<< HEAD
                    dest_obj = dst_iface.create_object_repr(dest_key)
=======
                    if dest_provider == "aws":
                        from skyplane.obj_store.s3_interface import S3Object

                        dest_obj = S3Object(provider=dest_provider, bucket=dst_iface.bucket(), key=dest_key)
                    elif dest_provider == "azure":
                        from skyplane.obj_store.azure_blob_interface import AzureBlobObject

                        dest_obj = AzureBlobObject(provider=dest_provider, bucket=dst_iface.bucket(), key=dest_key)
                    elif dest_provider == "gcp":
                        from skyplane.obj_store.gcs_interface import GCSObject

                        dest_obj = GCSObject(provider=dest_provider, bucket=dst_iface.bucket(), key=dest_key)
                    elif dest_provider == "cloudflare":
                        from skyplane.obj_store.r2_interface import R2Object

                        dest_obj = R2Object(provider=dest_provider, bucket=dst_iface.bucket(), key=dest_key)
                    else:
                        raise ValueError(f"Invalid dest_region {dest_region}, unknown provider")
>>>>>>> 085e7488
                    dest_objs[dst_iface.region_tag()] = dest_obj

                # assert that all destinations share the same post-fix key
                assert len(list(set(dest_keys))) == 1, f"Destination keys {dest_keys} do not match"
                n_objs += 1
                yield TransferPair(src_obj=obj, dst_objs=dest_objs, dst_key=dest_keys[0])

        if n_objs == 0:
            logger.error("Specified object does not exist.\n")
            raise exceptions.MissingObjectException(f"No objects were found in the specified prefix")

    def chunk(self, transfer_pair_generator: Generator[TransferPair, None, None]) -> Generator[GatewayMessage, None, None]:
        """Break transfer list into chunks.

        :param transfer_pair_generator: generator of pairs of objects to transfer
        :type transfer_pair_generator: Generator
        """
<<<<<<< HEAD
=======
        multipart_send_queue: Queue[TransferPair] = Queue()
        multipart_chunk_queue: Queue[GatewayMessage] = Queue()
        multipart_exit_event = threading.Event()
        multipart_chunk_threads = []

        # TODO: remove after azure multipart implemented
        azure_dest = any([dst_iface.provider == "azure" for dst_iface in self.dst_ifaces])

>>>>>>> 085e7488
        # start chunking threads
        if not azure_dest and self.transfer_config.multipart_enabled:
            for _ in range(self.concurrent_multipart_chunk_threads):
                t = threading.Thread(
                    target=self._run_multipart_chunk_thread,
                    args=(self.multipart_exit_event, self.multipart_send_queue, self.multipart_chunk_queue),
                    daemon=False,
                )
                t.start()
                self.multipart_chunk_threads.append(t)

        # begin chunking loop
        for transfer_pair in transfer_pair_generator:
            # print("transfer_pair", transfer_pair.src_obj.key, transfer_pair.dst_objs)
            src_obj = transfer_pair.src_obj
<<<<<<< HEAD
            if self.transfer_config.multipart_enabled and src_obj.size > self.transfer_config.multipart_threshold_mb * MB:
                self.multipart_send_queue.put(transfer_pair)
=======
            if (
                not azure_dest
                and self.transfer_config.multipart_enabled
                and src_obj.size > self.transfer_config.multipart_threshold_mb * MB
            ):
                multipart_send_queue.put(transfer_pair)
>>>>>>> 085e7488
            else:
                if transfer_pair.src_obj.size == 0:
                    logger.fs.debug(f"Skipping empty object {src_obj.key}")
                    continue
                yield GatewayMessage(
                    chunk=Chunk(
                        src_key=src_obj.key,
                        dest_key=transfer_pair.dst_key,  # TODO: get rid of dest_key, and have write object have info on prefix  (or have a map here)
                        chunk_id=uuid.uuid4().hex,
                        chunk_length_bytes=transfer_pair.src_obj.size,
                        partition_id=str(0),  # TODO: fix this to distribute across multiple partitions
                    )
                )

            if self.transfer_config.multipart_enabled:
                # drain multipart chunk queue and yield with updated chunk IDs
                while not self.multipart_chunk_queue.empty():
                    yield self.multipart_chunk_queue.get()

        if self.transfer_config.multipart_enabled:
            # wait for processing multipart requests to finish
            logger.fs.debug("Waiting for multipart threads to finish")
            # while not multipart_send_queue.empty():
            # TODO: may be an issue waiting for this in case of force-quit
            while not self.multipart_send_queue.empty():
                logger.fs.debug(f"Remaining in multipart queue: sent {self.multipart_send_queue.qsize()}")
                time.sleep(0.1)
            # send sentinel to all threads
            self.multipart_exit_event.set()
            for thread in self.multipart_chunk_threads:
                thread.join()

            # drain multipart chunk queue and yield with updated chunk IDs
            while not self.multipart_chunk_queue.empty():
                yield self.multipart_chunk_queue.get()

    @staticmethod
    def batch_generator(gen_in: Generator[T, None, None], batch_size: int) -> Generator[List[T], None, None]:
        """Batches generator, while handling StopIteration

        :param gen_in: generator that generates chunk requests
        :type gen_in: Generator
        """
        batch = []
        for item in gen_in:
            batch.append(item)
            if len(batch) == batch_size:
                yield batch
                batch = []
        if len(batch) > 0:
            yield batch

    # @staticmethod
    def prefetch_generator(self, gen_in: Generator[T, None, None], buffer_size: int) -> Generator[T, None, None]:
        """
        Prefetches from generator while handing StopIteration to ensure items yield immediately.
        Start a thread to prefetch items from the generator and put them in a queue. Upon StopIteration,
        the thread will add a sentinel value to the queue.

        :param gen_in: generator that generates chunk requests
        :type gen_in: Generator
        :param buffer_size: maximum size of the buffer to temporarily store the generators
        :type buffer_size: int
        """
        sentinel = object()
        queue = Queue(maxsize=buffer_size)

        def prefetch():
            for item in gen_in:
                if self.multipart_exit_event.is_set():  # exit with exit event
                    break
                queue.put(item)
            queue.put(sentinel)

        thread = threading.Thread(target=prefetch, daemon=True)
        thread.start()

        while True:
            item = queue.get()
            if item is sentinel:
                break
            yield item

    @staticmethod
    def tail_generator(gen_in: Generator[T, None, None], out_list: List[T]) -> Generator[T, None, None]:
        """Tails generator while handling StopIteration

        :param gen_in: generator that generates chunk requests
        :type gen_in: Generator
        :param out_list: list of tail generators
        :type out_list: List
        """
        for item in gen_in:
            out_list.append(item)
            yield item


@dataclass
class TransferJob(ABC):
    """
    transfer job with transfer configurations

    :param src_path: source full path
    :type src_path: str
    :param dst_paths: destination full path
    :type dst_paths: str
    :param recursive: if true, will transfer objects at folder prefix recursively (default: False)
    :type recursive: bool
    :param requester_pays: if set, will support requester pays buckets. (default: False)
    :type requester_pays: bool
    :param uuid: the uuid of one single transfer job
    :type uuid: str
    """

    # @abstractmethod
    def __init__(
        self,
        src_path: str,
        dst_paths: List[str] or str,
        recursive: bool = False,
        requester_pays: bool = False,
<<<<<<< HEAD
        transfer_config: Optional[TransferConfig] = None,
        uuid: str = field(init=False, default_factory=lambda: str(uuid.uuid4())),
=======
        job_id: Optional[str] = None,
>>>>>>> 085e7488
    ):
        self.src_path = src_path
        self.dst_paths = dst_paths if isinstance(dst_paths, list) else [dst_paths]
        self.recursive = recursive
        self.requester_pays = requester_pays
<<<<<<< HEAD
        self.uuid = uuid
        self.transfer_config = transfer_config if transfer_config else TransferConfig()
=======
        if job_id is None:
            self.uuid = str(uuid.uuid4())
        else:
            self.uuid = job_id
>>>>>>> 085e7488

    @property
    def transfer_type(self) -> str:
        if isinstance(self.dst_paths, str):
            return "unicast"
        else:
            return "multicast"

    @property
    def src_prefix(self) -> Optional[str]:
        """Return the source prefix"""
        if not hasattr(self, "_src_prefix"):
            self._src_prefix = parse_path(self.src_path)[2]
        return self._src_prefix

    @property
    def src_iface(self) -> StorageInterface:
        """Return the source object store interface"""
        if not hasattr(self, "_src_iface"):
            provider_src, bucket_src, _ = parse_path(self.src_path)
            self._src_iface = ObjectStoreInterface.create(f"{provider_src}:infer", bucket_src)
            if self.requester_pays:
                self._src_iface.set_requester_bool(True)
        return self._src_iface

    @property
    def dst_prefixes(self) -> List[str]:
        """Return the destination prefix"""
        if not hasattr(self, "_dst_prefix"):
            if self.transfer_type == "unicast":
                self._dst_prefix = [str(parse_path(self.dst_paths[0])[2])]
            else:
                self._dst_prefix = [str(parse_path(path)[2]) for path in self.dst_paths]
        return self._dst_prefix

    @property
    def dst_ifaces(self) -> List[StorageInterface]:
        """Return the destination object store interface"""
        if not hasattr(self, "_dst_ifaces"):
            if self.transfer_type == "unicast":
                provider_dst, bucket_dst, _ = parse_path(self.dst_paths[0])
                self._dst_ifaces = [StorageInterface.create(f"{provider_dst}:infer", bucket_dst)]
            else:
                self._dst_ifaces = []
                for path in self.dst_paths:
                    provider_dst, bucket_dst, _ = parse_path(path)
                    self._dst_ifaces.append(StorageInterface.create(f"{provider_dst}:infer", bucket_dst))
        return self._dst_ifaces

    def dispatch(self, dataplane: "Dataplane", **kwargs) -> Generator[Chunk, None, None]:
        """Dispatch transfer job to specified gateways."""
        raise NotImplementedError("Dispatch not implemented")

    def finalize(self):
        """Complete the multipart upload requests"""
        raise NotImplementedError("Finalize not implemented")

    def verify(self):
        """Verifies the transfer completed, otherwise raises TransferFailedException."""
        raise NotImplementedError("Verify not implemented")

    def size_gb(self):
        """Return the size of the transfer in GB"""
        raise NotImplementedError("Size not implemented")

    @classmethod
    def _pre_filter_fn(cls, obj: ObjectStoreObject) -> bool:
        """Optionally filter source objects before they are transferred.

        :meta private:
        :param obj: source object to be transferred
        :type obj: ObjectStoreObject
        """
        return True


@dataclass
class CopyJob(TransferJob):
    """copy job that copies the source objects to the destination

    :param transfer_list: transfer list for later verification
    :type transfer_list: list
    :param multipart_transfer_list: multipart transfer list for later verification
    :type multipart_transfer_list: list
    """

    def __init__(
        self,
        src_path: str,
        dst_paths: List[str] or str,
        recursive: bool = False,
        requester_pays: bool = False,
<<<<<<< HEAD
        transfer_config: Optional[TransferConfig] = None,
        uuid: str = field(init=False, default_factory=lambda: str(uuid.uuid4())),
    ):
        super().__init__(src_path, dst_paths, recursive, requester_pays, transfer_config, uuid)
=======
        job_id: Optional[str] = None,
    ):
        super().__init__(src_path, dst_paths, recursive, requester_pays, job_id)
>>>>>>> 085e7488
        self.transfer_list = []
        self.multipart_transfer_list = []
        self.chunker = Chunker(self.src_iface, self.dst_ifaces, self.transfer_config)  # TODO: should read in existing transfer config

    def stop(self):
        self.chunker.stop()

    @property
    def http_pool(self):
        """http connection pool"""
        if not hasattr(self, "_http_pool"):
            timeout = urllib3.util.Timeout(connect=10.0, read=None)  # no read timeout
            self._http_pool = urllib3.PoolManager(retries=urllib3.Retry(total=3), timeout=timeout)
        return self._http_pool

    def gen_transfer_pairs(
        self,
    ) -> Generator[TransferPair, None, None]:
        """Generate transfer pairs for the transfer job.

        :param chunker: chunker that makes the chunk requests
        :type chunker: Chunker
        """
        yield from self.chunker.transfer_pair_generator(self.src_prefix, self.dst_prefixes, self.recursive, self._pre_filter_fn)

    def dispatch(
        self,
        dataplane: "Dataplane",
        dispatch_batch_size: int = 100,  # 6.4 GB worth of chunks
    ) -> Generator[Chunk, None, None]:
        """Dispatch transfer job to specified gateways.

        :param dataplane: dataplane that starts the transfer job
        :type dataplane: Dataplane
        :param transfer_config: the configuration during the transfer
        :type transfer_config: TransferConfig
        :param dispatch_batch_size: maximum size of the buffer to temporarily store the generators (default: 1000)
        :type dispatch_batch_size: int
        """
        # chunker = Chunker(self.src_iface, self.dst_ifaces, transfer_config)
        transfer_pair_generator = self.gen_transfer_pairs()  # returns TransferPair objects
        gen_transfer_list = self.chunker.tail_generator(transfer_pair_generator, self.transfer_list)
        chunks = self.chunker.chunk(gen_transfer_list)
        batches = self.chunker.batch_generator(
            self.chunker.prefetch_generator(chunks, buffer_size=dispatch_batch_size * 32), batch_size=dispatch_batch_size
        )

        # dispatch chunk requests
        src_gateways = dataplane.source_gateways()
        queue_size = [0] * len(src_gateways)
        n_multiparts = 0
        start = time.time()

        for batch in batches:
            # send upload_id mappings to sink gateways
            upload_id_batch = [cr for cr in batch if cr.upload_id_mapping is not None]
            region_dst_gateways = dataplane.sink_gateways()
            for region_tag, dst_gateways in region_dst_gateways.items():
                for dst_gateway in dst_gateways:
                    # collect upload id mappings
                    mappings = {}
                    for message in upload_id_batch:
                        for region_tag, (key, id) in message.upload_id_mapping.items():
                            if region_tag not in mappings:
                                mappings[region_tag] = {}
                            mappings[region_tag][key] = id

                    # send mapping to gateway
                    reply = self.http_pool.request(
                        "POST",
                        f"{dst_gateway.gateway_api_url}/api/v1/upload_id_maps",
                        body=json.dumps(mappings).encode("utf-8"),
                        headers={"Content-Type": "application/json"},
                    )
                    # TODO: assume that only destination nodes would write to the obj store
                    if reply.status != 200:
                        raise Exception(
                            f"Failed to update upload ids to the dst gateway {dst_gateway.instance_name()}: {reply.data.decode('utf-8')}"
                        )

            # send chunk requests to source gateways
            chunk_batch = [cr.chunk for cr in batch if cr.chunk is not None]
            # TODO: allow multiple partition ids per chunk
            for chunk in chunk_batch:  # assign job UUID as partition ID
                chunk.partition_id = self.uuid
            min_idx = queue_size.index(min(queue_size))
            n_added = 0
            while n_added < len(chunk_batch):
                # TODO: should update every source instance queue size
                server = src_gateways[min_idx]
                assert Chunk.from_dict(chunk_batch[0].as_dict()) == chunk_batch[0], f"Invalid chunk request: {chunk_batch[0].as_dict}"

                # TODO: make async
                st = time.time()
                reply = self.http_pool.request(
                    "POST",
                    f"{server.gateway_api_url}/api/v1/chunk_requests",
                    body=json.dumps([chunk.as_dict() for chunk in chunk_batch[n_added:]]).encode("utf-8"),
                    headers={"Content-Type": "application/json"},
                )
                if reply.status != 200:
                    raise Exception(f"Failed to dispatch chunk requests {server.instance_name()}: {reply.data.decode('utf-8')}")
                et = time.time()
                reply_json = json.loads(reply.data.decode("utf-8"))
                n_added += reply_json["n_added"]
                logger.fs.debug(f"Added {n_added} chunks to server {server} in {et-st}: {reply_json}")
                queue_size[min_idx] = reply_json["qsize"]  # update queue size
                # dont try again with some gateway
                min_idx = (min_idx + 1) % len(src_gateways)

            yield from chunk_batch

            # copy new multipart transfers to the multipart transfer list
            updated_len = len(self.chunker.multipart_upload_requests)
            self.multipart_transfer_list.extend(self.chunker.multipart_upload_requests[n_multiparts:updated_len])
            n_multiparts = updated_len

    def finalize(self):
        """Complete the multipart upload requests"""
        typer.secho(f"Finalizing multipart uploads...", fg="bright_black")
        groups = defaultdict(list)
        for req in self.multipart_transfer_list:
            if "region" not in req or "bucket" not in req:
                raise Exception(f"Invalid multipart upload request: {req}")
            groups[(req["region"], req["bucket"])].append(req)
        for key, group in groups.items():
            region, bucket = key
            batch_len = max(1, len(group) // 128)
            batches = [group[i : i + batch_len] for i in range(0, len(group), batch_len)]
            obj_store_interface = StorageInterface.create(region, bucket)

            def complete_fn(batch):
                for req in batch:
                    logger.fs.debug(f"Finalize upload id {req['upload_id']} for key {req['key']}")
                    retry_backoff(
                        partial(obj_store_interface.complete_multipart_upload, req["key"], req["upload_id"], req["metadata"]),
                        initial_backoff=0.5,
                    )

            do_parallel(complete_fn, batches, n=8)

        # TODO: Do NOT do this if we are pipelining multiple transfers - remove just what was completed
        self.multipart_transfer_list = []

    def verify(self):
        """Verify the integrity of the transfered destination objects"""

        def verify_region(i):
            dst_iface = self.dst_ifaces[i]
            dst_prefix = self.dst_prefixes[i]

            # gather destination key mapping for this region
            dst_keys = {pair.dst_objs[dst_iface.region_tag()].key: pair.src_obj for pair in self.transfer_list}

            # list and check destination prefix
            for obj in dst_iface.list_objects(dst_prefix):
                # check metadata (src.size == dst.size) && (src.modified <= dst.modified)
                src_obj = dst_keys.get(obj.key)
                if src_obj and src_obj.size == obj.size and src_obj.last_modified <= obj.last_modified:
                    del dst_keys[obj.key]

            if dst_keys:
                # failed_keys = [obj.key for obj in dst_keys.values()]
                failed_keys = list(dst_keys.keys())
                if failed_keys == [""]:
                    return  # ignore empty key
                raise exceptions.TransferFailedException(
                    f"Destination {dst_iface.region_tag()} bucket {dst_iface.bucket()}: {len(dst_keys)} objects failed verification {failed_keys}"
                )

        n = 1  # number threads
        assert n == 1, "Only use one thread for verifying objects: n>1 causes concurrency error"
        do_parallel(
            verify_region,
            range(len(self.dst_ifaces)),
            spinner=True,
            spinner_persist=False,
            desc="Verifying objects in destination buckets",
            n=n,
        )

    def size_gb(self):
        """Return the size of the transfer in GB"""
        total_size = 0
        for pair in self.gen_transfer_pairs():
            total_size += pair.src_obj.size
        return total_size / 1e9


@dataclass
class TestCopyJob(CopyJob):
    # TODO: remove this class (unnecessary since we have TestObjectStore object)

    """Test copy which does not interact with object stores but uses random data generation on gateways"""

    def __init__(
        self,
        src_path: str,
        dst_paths: List[str] or str,
        recursive: bool = False,
        requester_pays: bool = False,
        transfer_config: Optional[TransferConfig] = None,
        uuid: str = field(init=False, default_factory=lambda: str(uuid.uuid4())),
        num_chunks: int = 10,
        chunk_size_bytes: int = 1024,
    ):
        super().__init__(src_path, dst_paths, recursive, requester_pays, uuid)
        self.num_chunks = num_chunks
        self.chunk_size_bytes = chunk_size_bytes


@dataclass
class SyncJob(CopyJob):
    """sync job that copies the source objects that does not exist in the destination bucket to the destination"""

<<<<<<< HEAD
    def __init__(
        self,
        src_path: str,
        dst_paths: List[str] or str,
        requester_pays: bool = False,
        transfer_config: Optional[TransferConfig] = None,
        uuid: str = field(init=False, default_factory=lambda: str(uuid.uuid4())),
    ):
        super().__init__(src_path, dst_paths, True, requester_pays, uuid)
=======
    def __init__(self, src_path: str, dst_paths: List[str] or str, requester_pays: bool = False, job_id: Optional[str] = None):
        super().__init__(src_path, dst_paths, True, requester_pays, job_id)
>>>>>>> 085e7488
        self.transfer_list = []
        self.multipart_transfer_list = []

        assert isinstance(self.src_iface, ObjectStoreInterface), "Source must be an object store interface"
        assert not any(
            [not isinstance(iface, ObjectStoreInterface) for iface in self.dst_ifaces]
        ), "Destination must be a object store interface"

    def gen_transfer_pairs(
        self,
    ) -> Generator[TransferPair, None, None]:
        """Generate transfer pairs for the transfer job.

        :param chunker: chunker that makes the chunk requests
        :type chunker: Chunker
        """
        transfer_pair_gen = self.chunker.transfer_pair_generator(self.src_prefix, self.dst_prefixes, self.recursive, self._pre_filter_fn)

        # only single destination supported
        assert len(self.dst_ifaces) == 1, "Only single destination supported for sync job"

        # enrich destination objects with metadata
        for src_obj, dest_obj in self._enrich_dest_objs(transfer_pair_gen, self.dst_prefixes):
            if self._post_filter_fn(src_obj, dest_obj):
                yield TransferPair(
                    src_obj=src_obj,
                    dst_objs={self.dst_ifaces[0].region_tag(): dest_obj},
                    dst_key=dest_obj.key.replace(self.dst_prefixes[0], ""),
                )

    def _enrich_dest_objs(
        self, transfer_pairs: Generator[TransferPair, None, None], dest_prefixes: List[str]
    ) -> Generator[Tuple[ObjectStoreObject, ObjectStoreObject], None, None]:
        """
        For skyplane sync, we enrich dest obj metadata with our existing dest obj metadata from the dest bucket following a query.

        :meta private:
        :param transfer_pairs: generator of transfer pairs
        :type transfer_pairs: Generator
        """
        for i in range(len(self.dst_ifaces)):
            dst_iface = self.dst_ifaces[i]
            dest_prefix = dest_prefixes[i]
            logger.fs.debug(f"Querying objects in {dst_iface.bucket()}")
            if not hasattr(self, "_found_dest_objs"):
                self._found_dest_objs = {obj.key: obj for obj in dst_iface.list_objects(dest_prefix)}
            for pair in transfer_pairs:
                src_obj = pair.src_obj
                dest_obj = list(pair.dst_objs.values())[0]
                assert len(list(pair.dst_objs.keys())) == 1, f"Multiple destinations are not support for sync: {pair.dst_objs}"
                if dest_obj.key in self._found_dest_objs:
                    dest_obj.size = self._found_dest_objs[dest_obj.key].size
                    dest_obj.last_modified = self._found_dest_objs[dest_obj.key].last_modified
                yield src_obj, dest_obj

    @classmethod
    def _post_filter_fn(cls, src_obj: ObjectStoreObject, dest_obj: ObjectStoreObject) -> bool:
        """Optionally filter destination objects after they are transferred.

        :param src_obj: source object to be transferred
        :type src_obj: ObjectStoreObject
        :param dest_obj: destination object transferred
        :type dest_obj: ObjectStoreObject
        """
        return not dest_obj.exists or (src_obj.last_modified > dest_obj.last_modified or src_obj.size != dest_obj.size)<|MERGE_RESOLUTION|>--- conflicted
+++ resolved
@@ -314,9 +314,6 @@
                         logger.fs.exception(e)
                         raise e from None
 
-<<<<<<< HEAD
-                    dest_obj = dst_iface.create_object_repr(dest_key)
-=======
                     if dest_provider == "aws":
                         from skyplane.obj_store.s3_interface import S3Object
 
@@ -335,7 +332,6 @@
                         dest_obj = R2Object(provider=dest_provider, bucket=dst_iface.bucket(), key=dest_key)
                     else:
                         raise ValueError(f"Invalid dest_region {dest_region}, unknown provider")
->>>>>>> 085e7488
                     dest_objs[dst_iface.region_tag()] = dest_obj
 
                 # assert that all destinations share the same post-fix key
@@ -353,8 +349,6 @@
         :param transfer_pair_generator: generator of pairs of objects to transfer
         :type transfer_pair_generator: Generator
         """
-<<<<<<< HEAD
-=======
         multipart_send_queue: Queue[TransferPair] = Queue()
         multipart_chunk_queue: Queue[GatewayMessage] = Queue()
         multipart_exit_event = threading.Event()
@@ -363,7 +357,6 @@
         # TODO: remove after azure multipart implemented
         azure_dest = any([dst_iface.provider == "azure" for dst_iface in self.dst_ifaces])
 
->>>>>>> 085e7488
         # start chunking threads
         if not azure_dest and self.transfer_config.multipart_enabled:
             for _ in range(self.concurrent_multipart_chunk_threads):
@@ -379,17 +372,12 @@
         for transfer_pair in transfer_pair_generator:
             # print("transfer_pair", transfer_pair.src_obj.key, transfer_pair.dst_objs)
             src_obj = transfer_pair.src_obj
-<<<<<<< HEAD
-            if self.transfer_config.multipart_enabled and src_obj.size > self.transfer_config.multipart_threshold_mb * MB:
-                self.multipart_send_queue.put(transfer_pair)
-=======
             if (
                 not azure_dest
                 and self.transfer_config.multipart_enabled
                 and src_obj.size > self.transfer_config.multipart_threshold_mb * MB
             ):
                 multipart_send_queue.put(transfer_pair)
->>>>>>> 085e7488
             else:
                 if transfer_pair.src_obj.size == 0:
                     logger.fs.debug(f"Skipping empty object {src_obj.key}")
@@ -511,26 +499,16 @@
         dst_paths: List[str] or str,
         recursive: bool = False,
         requester_pays: bool = False,
-<<<<<<< HEAD
-        transfer_config: Optional[TransferConfig] = None,
-        uuid: str = field(init=False, default_factory=lambda: str(uuid.uuid4())),
-=======
         job_id: Optional[str] = None,
->>>>>>> 085e7488
     ):
         self.src_path = src_path
         self.dst_paths = dst_paths if isinstance(dst_paths, list) else [dst_paths]
         self.recursive = recursive
         self.requester_pays = requester_pays
-<<<<<<< HEAD
-        self.uuid = uuid
-        self.transfer_config = transfer_config if transfer_config else TransferConfig()
-=======
         if job_id is None:
             self.uuid = str(uuid.uuid4())
         else:
             self.uuid = job_id
->>>>>>> 085e7488
 
     @property
     def transfer_type(self) -> str:
@@ -623,16 +601,9 @@
         dst_paths: List[str] or str,
         recursive: bool = False,
         requester_pays: bool = False,
-<<<<<<< HEAD
-        transfer_config: Optional[TransferConfig] = None,
-        uuid: str = field(init=False, default_factory=lambda: str(uuid.uuid4())),
-    ):
-        super().__init__(src_path, dst_paths, recursive, requester_pays, transfer_config, uuid)
-=======
         job_id: Optional[str] = None,
     ):
         super().__init__(src_path, dst_paths, recursive, requester_pays, job_id)
->>>>>>> 085e7488
         self.transfer_list = []
         self.multipart_transfer_list = []
         self.chunker = Chunker(self.src_iface, self.dst_ifaces, self.transfer_config)  # TODO: should read in existing transfer config
@@ -848,20 +819,8 @@
 class SyncJob(CopyJob):
     """sync job that copies the source objects that does not exist in the destination bucket to the destination"""
 
-<<<<<<< HEAD
-    def __init__(
-        self,
-        src_path: str,
-        dst_paths: List[str] or str,
-        requester_pays: bool = False,
-        transfer_config: Optional[TransferConfig] = None,
-        uuid: str = field(init=False, default_factory=lambda: str(uuid.uuid4())),
-    ):
-        super().__init__(src_path, dst_paths, True, requester_pays, uuid)
-=======
     def __init__(self, src_path: str, dst_paths: List[str] or str, requester_pays: bool = False, job_id: Optional[str] = None):
         super().__init__(src_path, dst_paths, True, requester_pays, job_id)
->>>>>>> 085e7488
         self.transfer_list = []
         self.multipart_transfer_list = []
 
