import functools
import signal

from pprint import pprint
import json
import time
from abc import ABC
from datetime import datetime
from threading import Thread, Event

import urllib3
from typing import TYPE_CHECKING, Dict, List, Optional, Set

from concurrent.futures import ThreadPoolExecutor, as_completed

from skyplane import exceptions
from skyplane.api.config import TransferConfig
from skyplane.chunk import ChunkState, Chunk
from skyplane.utils import logger, imports
from skyplane.utils.fn import do_parallel
from skyplane.api.usage import UsageClient
from skyplane.utils.definitions import GB

from skyplane.cli.impl.common import print_stats_completed

if TYPE_CHECKING:
    from skyplane.api.transfer_job import TransferJob


class TransferHook(ABC):
    """Hook that shows transfer related stats"""

    def on_dispatch_start(self):
        """Starting the dispatch job"""
        raise NotImplementedError()

    def on_chunk_dispatched(self, chunks: List[Chunk]):
        """Dispatching data chunks to transfer"""
        raise NotImplementedError()

    def on_dispatch_end(self):
        """Ending the dispatch job"""
        raise NotImplementedError()
    
    def on_dispatch_error(self): 
        """Showing dispatch error"""
        raise NotImplementedError()

    def on_chunk_completed(self, chunks: List[Chunk], region_tag: Optional[str] = None):
        """Chunks are all transferred"""
        raise NotImplementedError()

    def on_transfer_end(self, transfer_stats):
        """Ending the transfer job"""
        raise NotImplementedError()

    def on_transfer_error(self, error):
        """Showing the tranfer error if it fails"""
        raise NotImplementedError()


class EmptyTransferHook(TransferHook):
    """Empty transfer hook that does nothing"""

    def __init__(self):
        return

    def on_dispatch_start(self):
        return

    def on_chunk_dispatched(self, chunks: List[Chunk]):
        return

    def on_dispatch_end(self):
        return
    
    def on_dispatch_error(self): 
        return 

    def on_chunk_completed(self, chunks: List[Chunk], region_tag: Optional[str] = None):
        return

    def on_transfer_end(self, transfer_stats):
        return

    def on_transfer_error(self, error):
        return


class TransferProgressTracker(Thread):
    """Tracks transfer progress in one tranfer session"""

    def __init__(self, dataplane, jobs: List["TransferJob"], transfer_config: TransferConfig, hooks: TransferHook):
        """
        :param dataplane: dataplane that starts the transfer
        :type dataplane: Dataplane
        :param jobs: list of transfer jobs launched in parallel
        :type jobs: List
        :param transfer_config: the configuration during the transfer
        :type transfer_config: TransferConfig
        :param hooks: the hook that shows transfer related stats
        :type hooks: TransferHook
        """
        super().__init__()
        self.dataplane = dataplane
        self.jobs = {job.uuid: job for job in jobs}
        self.transfer_config = transfer_config

        # exit handling
        self.exit_flag = Event()
        def signal_handler(signal, frame):
            self.exit_flag.set()
        signal.signal(signal.SIGINT, signal_handler)

        if hooks is None:
            self.hooks = EmptyTransferHook()
        else:
            self.hooks = hooks

        # log job details
        logger.fs.debug(f"[TransferProgressTracker] Using dataplane {dataplane}")
        logger.fs.debug(f"[TransferProgressTracker] Initialized with {len(jobs)} jobs:")
        for job_uuid, job in self.jobs.items():
            logger.fs.debug(f"[TransferProgressTracker]   * {job_uuid}: {job}")
        logger.fs.debug(f"[TransferProgressTracker] Transfer config: {transfer_config}")

        # transfer state
        self.job_chunk_requests: Dict[str, Dict[str, Chunk]] = {}
        self.job_pending_chunk_ids: Dict[str, Dict[str, Set[str]]] = {}
        self.job_complete_chunk_ids: Dict[str, Dict[str, Set[str]]] = {}
        self.errors: Optional[Dict[str, List[str]]] = None

        # http_pool
        self.http_pool = urllib3.PoolManager(retries=urllib3.Retry(total=9))

    def __str__(self):
        return f"TransferProgressTracker({self.dataplane}, {self.jobs})"

    def run(self):
        """Dispatch and start the transfer jobs"""
        src_cloud_provider = self.dataplane.topology.src_region_tag.split(":")[0]
        dst_cloud_provider = self.dataplane.topology.dest_region_tags[0].split(":")[0]
        args = {
            "cmd": ",".join([job.__class__.__name__ for job in self.jobs.values()]),
            "recursive": ",".join([str(job.recursive) for job in self.jobs.values()]),
            "multipart": self.transfer_config.multipart_enabled,
            # "instances_per_region": 1,  # TODO: read this from config file
            # "src_instance_type": getattr(self.transfer_config, f"{src_cloud_provider}_instance_class"),
            # "dst_instance_type": #getattr(self.transfer_config, f"{dst_cloud_provider}_instance_class"),
            # "src_spot_instance": getattr(self.transfer_config, f"{src_cloud_provider}_use_spot_instances"),
            # "dst_spot_instance": getattr(self.transfer_config, f"{dst_cloud_provider}_use_spot_instances"),
        }
        # TODO: eventually jobs should be able to be concurrently dispatched and executed
        # however this will require being able to handle conflicting multipart uploads ids

        # initialize everything first
        for job_uuid, job in self.jobs.items():
            self.job_chunk_requests[job_uuid] = {}
            self.job_pending_chunk_ids[job_uuid] = {region: set() for region in self.dataplane.topology.dest_region_tags}
            self.job_complete_chunk_ids[job_uuid] = {region: set() for region in self.dataplane.topology.dest_region_tags}

        session_start_timestamp_ms = int(time.time() * 1000)
        for job_uuid, job in self.jobs.items():
            # pre-dispatch chunks to begin pre-buffering chunks
<<<<<<< HEAD
            chunk_streams = {job_uuid: job.dispatch(self.dataplane) for job_uuid, job in self.jobs.items()}
            for job_uuid, job in self.jobs.items():
                logger.fs.debug(f"[TransferProgressTracker] Dispatching job {job.uuid}")
                self.job_chunk_requests[job_uuid] = {}
                self.job_pending_chunk_ids[job_uuid] = {region: set() for region in self.dataplane.topology.dest_region_tags}
                self.job_complete_chunk_ids[job_uuid] = {region: set() for region in self.dataplane.topology.dest_region_tags}

                for chunk in chunk_streams[job_uuid]:
                    if self.exit_flag.is_set():
                        logger.fs.debug(f"[TransferProgressTracker] Exiting due to signal")
                        self.hooks.on_dispatch_error("Exiting due to signal")
                        return 
=======
            try:
                chunk_stream = job.dispatch(self.dataplane, transfer_config=self.transfer_config)
                logger.fs.debug(f"[TransferProgressTracker] Dispatching job {job.uuid}")
                for chunk in chunk_stream:
>>>>>>> 085e7488
                    chunks_dispatched = [chunk]
                    # TODO: check chunk ID
                    self.job_chunk_requests[job_uuid][chunk.chunk_id] = chunk
                    assert job_uuid in self.job_chunk_requests and chunk.chunk_id in self.job_chunk_requests[job_uuid]
                    self.hooks.on_chunk_dispatched(chunks_dispatched)
                    for region in self.dataplane.topology.dest_region_tags:
                        self.job_pending_chunk_ids[job_uuid][region].add(chunk.chunk_id)

                logger.fs.debug(
                    f"[TransferProgressTracker] Job {job.uuid} dispatched with {len(self.job_chunk_requests[job_uuid])} chunk requests"
                )
            except Exception as e:
                UsageClient.log_exception(
                    "dispatch job",
                    e,
                    args,
                    self.dataplane.topology.src_region_tag,
                    self.dataplane.topology.dest_region_tags[0],  # TODO: support multiple destinations
                    session_start_timestamp_ms,
                )
                raise e

            self.hooks.on_dispatch_end()

            def monitor_single_dst_helper(dst_region):
                start_time = time.time()
                try:
                    self.monitor_transfer(dst_region)
                except exceptions.SkyplaneGatewayException as err:
                    reformat_err = Exception(err.pretty_print_str()[37:])
                    UsageClient.log_exception(
                        "monitor transfer",
                        reformat_err,
                        args,
                        self.dataplane.topology.src_region_tag,
                        dst_region,
                        session_start_timestamp_ms,
                    )
                    raise err
                except Exception as e:
                    UsageClient.log_exception(
                        "monitor transfer", e, args, self.dataplane.topology.src_region_tag, dst_region, session_start_timestamp_ms
                    )
                    raise e
                end_time = time.time()

                runtime_s = end_time - start_time
                # transfer successfully completed
                transfer_stats = {
                    "dst_region": dst_region,
                    "total_runtime_s": round(runtime_s, 4),
                }

            results = []
            dest_regions = self.dataplane.topology.dest_region_tags
            with ThreadPoolExecutor(max_workers=len(dest_regions)) as executor:
                e2e_start_time = time.time()
                try:
                    future_list = [executor.submit(monitor_single_dst_helper, dest) for dest in dest_regions]
                    for future in as_completed(future_list):
                        results.append(future.result())
                except Exception as e:
                    raise e
            e2e_end_time = time.time()
            transfer_stats = {
                "total_runtime_s": e2e_end_time - e2e_start_time,
                "throughput_gbits": self.query_bytes_dispatched() / (e2e_end_time - e2e_start_time) / GB * 8,
            }
            self.hooks.on_transfer_end()

            start_time = int(time.time())
            try:
                for job in self.jobs.values():
                    logger.fs.debug(f"[TransferProgressTracker] Finalizing job {job.uuid}")
                    job.finalize()
            except Exception as e:
                UsageClient.log_exception(
                    "finalize job",
                    e,
                    args,
                    self.dataplane.topology.src_region_tag,
                    self.dataplane.topology.dest_region_tags[0],
                    session_start_timestamp_ms,
                )
                raise e
            end_time = int(time.time())

            # verify transfer
            try:
                for job in self.jobs.values():
                    logger.fs.debug(f"[TransferProgressTracker] Verifying job {job.uuid}")
                    job.verify()
            except Exception as e:
                UsageClient.log_exception(
                    "verify job",
                    e,
                    args,
                    self.dataplane.topology.src_region_tag,
                    self.dataplane.topology.dest_region_tags[0],
                    session_start_timestamp_ms,
                )
                raise e

            # transfer successfully completed
            UsageClient.log_transfer(
                transfer_stats,
                args,
                self.dataplane.topology.src_region_tag,
                self.dataplane.topology.dest_region_tags,
                session_start_timestamp_ms,
            )
            print_stats_completed(total_runtime_s=transfer_stats["total_runtime_s"], throughput_gbits=transfer_stats["throughput_gbits"])

    @imports.inject("pandas")
    def monitor_transfer(pd, self, region_tag):
        """Monitor the tranfer by copying remote gateway logs and show transfer stats by hooks"""
        # todo implement transfer monitoring to update job_complete_chunk_ids and job_pending_chunk_ids while the transfer is in progress

        # regions that are sinks for specific region tag
        # TODO: should eventualy map bucket to list of instances
        sinks = [n for nodes in self.dataplane.topology.sink_instances(region_tag).values() for n in nodes]

        while any([len(self.job_pending_chunk_ids[job_uuid][region_tag]) > 0 for job_uuid in self.job_pending_chunk_ids]):
            # refresh shutdown status by running noop
            do_parallel(lambda i: i.run_command("echo 1"), self.dataplane.bound_nodes.values(), n=8)

            # check for errors and exit if there are any (while setting debug flags)
            errors = self.dataplane.check_error_logs()
            if any(errors.values()):
                logger.warning("Copying gateway logs...")
                self.dataplane.copy_gateway_logs()
                self.errors = errors
                raise exceptions.SkyplaneGatewayException("Transfer failed with errors", errors)

            log_df = pd.DataFrame(self._query_chunk_status())
            if log_df.empty:
                logger.warning("No chunk status log entries yet")
                time.sleep(0.05)
                continue

            # TODO: have visualization for completition across all destinations
            is_complete_rec = (
                lambda row: row["state"] == ChunkState.complete
                and row["instance"] in [s.gateway_id for s in sinks]
                # and row["region_tag"] in region_sinks
            )
            sink_status_df = log_df[log_df.apply(is_complete_rec, axis=1)]
            completed_chunk_ids = list(set(sink_status_df.chunk_id.unique()))

            # update job_complete_chunk_ids and job_pending_chunk_ids
            # TODO: do chunk-tracking per-destination
            for job_uuid, job in self.jobs.items():
                try:
                    job_complete_chunk_ids = set(
                        chunk_id for chunk_id in completed_chunk_ids if self._chunk_to_job_map[chunk_id] == job_uuid
                    )
                except Exception as e:
                    raise e
                new_chunk_ids = (
                    self.job_complete_chunk_ids[job_uuid][region_tag]
                    .union(job_complete_chunk_ids)
                    .difference(self.job_complete_chunk_ids[job_uuid][region_tag])
                )
                completed_chunks = []
                for id in new_chunk_ids:
                    assert (
                        job_uuid in self.job_chunk_requests and id in self.job_chunk_requests[job_uuid]
                    ), f"Missing chunk id {id} for job {job_uuid}: {self.job_chunk_requests}"
                for id in new_chunk_ids:
                    completed_chunks.append(self.job_chunk_requests[job_uuid][id])
                self.hooks.on_chunk_completed(completed_chunks, region_tag)
                self.job_complete_chunk_ids[job_uuid][region_tag] = self.job_complete_chunk_ids[job_uuid][region_tag].union(
                    job_complete_chunk_ids
                )
                self.job_pending_chunk_ids[job_uuid][region_tag] = self.job_pending_chunk_ids[job_uuid][region_tag].difference(
                    job_complete_chunk_ids
                )
            # sleep
            time.sleep(0.05)

    @property
    # TODO: this is a very slow function, but we can't cache it since self.job_chunk_requests changes over time
    # do not call it more often than necessary
    def _chunk_to_job_map(self):
        return {chunk_id: job_uuid for job_uuid, cr_dict in self.job_chunk_requests.items() for chunk_id in cr_dict.keys()}

    def _query_chunk_status(self):
        def get_chunk_status(args):
            node, instance = args
            reply = self.http_pool.request("GET", f"{instance.gateway_api_url}/api/v1/chunk_status_log")
            if reply.status != 200:
                raise Exception(
                    f"Failed to get chunk status from gateway instance {instance.instance_name()}: {reply.data.decode('utf-8')}"
                )
            logs = []
            for log_entry in json.loads(reply.data.decode("utf-8"))["chunk_status_log"]:
                log_entry["region_tag"] = node.region_tag
                log_entry["instance"] = node.gateway_id
                log_entry["time"] = datetime.fromisoformat(log_entry["time"])
                log_entry["state"] = ChunkState.from_str(log_entry["state"])
                logs.append(log_entry)

            return logs

        rows = []
        for result in do_parallel(get_chunk_status, self.dataplane.bound_nodes.items(), n=8, return_args=False):
            rows.extend(result)
        return rows

    @property
    def is_complete(self, region_tag: str):
        """Return if the transfer is complete"""
        return all([len(self.job_pending_chunk_ids[job_uuid][region_tag]) == 0 for job_uuid in self.jobs.keys()])

    def query_bytes_remaining(self, region_tag: Optional[str] = None):
        """Query the total number of bytes remaining in all the transfer jobs"""
        if region_tag is None:
            assert len(list(self.job_pending_chunk_ids.keys())) == 1, "Must specify region_tag if there are multiple regions"
            region_tag = list(self.job_pending_chunk_ids.keys())[0]
        if len(self.job_chunk_requests) == 0:
            return None
        bytes_remaining_per_job = {}
        for job_uuid in self.job_pending_chunk_ids.keys():
            bytes_remaining_per_job[job_uuid] = sum(
                [
                    cr.chunk_length_bytes
                    for cr in self.job_chunk_requests[job_uuid].values()
                    if cr.chunk_id in self.job_pending_chunk_ids[job_uuid][region_tag]
                ]
            )
        logger.fs.debug(f"[TransferProgressTracker] Bytes remaining per job: {bytes_remaining_per_job}")
        print(f"[TransferProgressTracker] Bytes remaining per job: {bytes_remaining_per_job}")
        return sum(bytes_remaining_per_job.values())

    def query_bytes_dispatched(self):
        """Query the total number of bytes dispatched to chunks ready for transfer"""
        if len(self.job_chunk_requests) == 0:
            return 0
        bytes_total_per_job = {}
        for job_uuid in self.job_complete_chunk_ids.keys():
            bytes_total_per_job[job_uuid] = sum([cr.chunk_length_bytes for cr in self.job_chunk_requests[job_uuid].values()])
        return sum(bytes_total_per_job.values())<|MERGE_RESOLUTION|>--- conflicted
+++ resolved
@@ -162,25 +162,10 @@
         session_start_timestamp_ms = int(time.time() * 1000)
         for job_uuid, job in self.jobs.items():
             # pre-dispatch chunks to begin pre-buffering chunks
-<<<<<<< HEAD
-            chunk_streams = {job_uuid: job.dispatch(self.dataplane) for job_uuid, job in self.jobs.items()}
-            for job_uuid, job in self.jobs.items():
-                logger.fs.debug(f"[TransferProgressTracker] Dispatching job {job.uuid}")
-                self.job_chunk_requests[job_uuid] = {}
-                self.job_pending_chunk_ids[job_uuid] = {region: set() for region in self.dataplane.topology.dest_region_tags}
-                self.job_complete_chunk_ids[job_uuid] = {region: set() for region in self.dataplane.topology.dest_region_tags}
-
-                for chunk in chunk_streams[job_uuid]:
-                    if self.exit_flag.is_set():
-                        logger.fs.debug(f"[TransferProgressTracker] Exiting due to signal")
-                        self.hooks.on_dispatch_error("Exiting due to signal")
-                        return 
-=======
             try:
                 chunk_stream = job.dispatch(self.dataplane, transfer_config=self.transfer_config)
                 logger.fs.debug(f"[TransferProgressTracker] Dispatching job {job.uuid}")
                 for chunk in chunk_stream:
->>>>>>> 085e7488
                     chunks_dispatched = [chunk]
                     # TODO: check chunk ID
                     self.job_chunk_requests[job_uuid][chunk.chunk_id] = chunk
