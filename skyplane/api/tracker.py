--- conflicted
+++ resolved
@@ -223,11 +223,7 @@
             errors = self.dataplane.check_error_logs()
             if any(errors.values()):
                 logger.warning("Copying gateway logs...")
-<<<<<<< HEAD
                 self.dataplane.copy_logs()
-=======
-                do_parallel(self.dataplane.copy_log, self.dataplane.bound_nodes.values(), n=-1)
->>>>>>> 1ed5562a
                 self.errors = errors
                 raise exceptions.SkyplaneGatewayException("Transfer failed with errors", errors)
 
