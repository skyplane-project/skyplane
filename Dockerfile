--- conflicted
+++ resolved
@@ -19,15 +19,12 @@
     && (echo 'root             soft    nofile          1048576' >> /etc/security/limits.conf) \
     && (echo 'root             hard    nofile          1048576' >> /etc/security/limits.conf)
 
-<<<<<<< HEAD
-=======
 # install apt packages
 RUN --mount=type=cache,target=/var/cache/apt apt update \
     && apt-get install --no-install-recommends -y git wget ca-certificates build-essential rsync \
     && apt-get clean \
     && rm -rf /var/lib/apt/lists/*
 
->>>>>>> aab2d6c3
 # install gateway
 COPY scripts/requirements-gateway.txt /tmp/requirements-gateway.txt
 RUN --mount=type=cache,target=/root/.cache/pip pip install --no-cache-dir --compile -r /tmp/requirements-gateway.txt && rm -r /tmp/requirements-gateway.txt
